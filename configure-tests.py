--- conflicted
+++ resolved
@@ -23,12 +23,8 @@
 """
 
 ## minimally recommended/required versions:
-<<<<<<< HEAD
 cfg_min_python_version = "2.4"
-=======
-cfg_min_python_version = "2.3"
-cfg_max_python_version = "2.5.9999"
->>>>>>> 2eece2c2
+cfg_max_python_version = "2.9.9999"
 cfg_min_mysqldb_version = "1.2.1_p2"
 
 ## 0) import modules needed for this testing:
