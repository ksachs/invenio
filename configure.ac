## This file is part of Invenio.
## Copyright (C) 2002, 2003, 2004, 2005, 2006, 2007, 2008, 2009, 2010, 2011 CERN.
##
## Invenio is free software; you can redistribute it and/or
## modify it under the terms of the GNU General Public License as
## published by the Free Software Foundation; either version 2 of the
## License, or (at your option) any later version.
##
## Invenio is distributed in the hope that it will be useful, but
## WITHOUT ANY WARRANTY; without even the implied warranty of
## MERCHANTABILITY or FITNESS FOR A PARTICULAR PURPOSE.  See the GNU
## General Public License for more details.
##
## You should have received a copy of the GNU General Public License
## along with Invenio; if not, write to the Free Software Foundation, Inc.,
## 59 Temple Place, Suite 330, Boston, MA 02111-1307, USA.

## This is Invenio main configure.ac file.  If you change this
## file, then please run "autoreconf" to regenerate the "configure"
## script.

## Initialize autoconf and automake:
<<<<<<< HEAD
AC_INIT([invenio],
        m4_esyscmd([./git-version-gen .tarball-version]),
        [info@invenio-software.org])
=======
AC_INIT(cds-invenio, 0.99.90.20100811, cds.support@cern.ch)
>>>>>>> b762f601
AM_INIT_AUTOMAKE([tar-ustar])

## By default we shall install into /opt/invenio.  (Do not use
## AC_PREFIX_DEFAULT for this, because it would not work well with
## the localstatedir hack below.)
test "${prefix}" = NONE && prefix=/opt/invenio

## Remove eventual trailing slashes from the prefix value:
test "${prefix%/}" != "" && prefix=${prefix%/}

## Check for install:
AC_PROG_INSTALL

## Check for gettext support:
AM_GNU_GETTEXT(external)
AM_GNU_GETTEXT_VERSION(0.14.4)

## Check for MySQL client:
AC_MSG_CHECKING(for mysql)
AC_ARG_WITH(mysql, AC_HELP_STRING([--with-mysql], [path to a specific MySQL binary (optional)]), MYSQL=${withval})
if test -n "$MYSQL"; then
   AC_MSG_RESULT($MYSQL)
else
   AC_PATH_PROG(MYSQL, mysql)
   if test -z "$MYSQL"; then
      AC_MSG_ERROR([
      MySQL command-line client was not found in your PATH.
      Please install it first.
      Available from <http://mysql.com/>.])
   fi
fi

## Check for Python:
AC_MSG_CHECKING(for python)
AC_ARG_WITH(python, AC_HELP_STRING([--with-python], [path to a specific Python binary (optional)]), PYTHON=${withval})
if test -n "$PYTHON"; then
   AC_MSG_RESULT($PYTHON)
else
   AC_PATH_PROG(PYTHON, python)
   if test -z "$PYTHON"; then
      AC_MSG_ERROR([
      Python was not found in your PATH.  Please either install it
      in your PATH or specify --with-python configure option.
      Python is available from <http://python.org/>.])
   fi
fi

## Check for OpenOffice.org Python binary:
AC_MSG_CHECKING(for OpenOffice.org Python binary)
AC_ARG_WITH(openoffice-python, AC_HELP_STRING([--with-openoffice-python], [path to a specific OpenOffice.org Python binary (optional)]), OPENOFFICE_PYTHON=`which ${withval}`)

if test -z "$OPENOFFICE_PYTHON"; then
   OPENOFFICE_PYTHON=`locate -n 1 -r "o.*office/program/python$"`
   OPENOFFICE_PYTHON="$PYTHON $OPENOFFICE_PYTHON"
   if test -n "$OPENOFFICE_PYTHON" && ($OPENOFFICE_PYTHON -c "import uno" 2> /dev/null); then
      AC_MSG_RESULT($OPENOFFICE_PYTHON)
   else
      AC_MSG_WARN([
      You have not specified the path ot the OpenOffice.org Python binary.
      OpenOffice.org and Microsoft Office document conversion and fulltext indexing
      will not be available.  We recommend you to install OpenOffice.org first
      and to rerun the configure script. OpenOffice.org is available from
      <http://www.openoffice.org/>.])
   fi
elif ($OPENOFFICE_PYTHON -c "import uno" 2> /dev/null); then
   AC_MSG_RESULT($OPENOFFICE_PYTHON)
else
   AC_MSG_ERROR([
   The specified OpenOffice.org Python binary is not correctly configured.
   Please specify the correct path to the specific OpenOffice Python binary
   (OpenOffice.org is available from <http://www.openoffice.org/>).])
fi

## Check for Python version and modules:
AC_MSG_CHECKING(for required Python modules)
$PYTHON ${srcdir}/configure-tests.py
if test $? -ne 0; then
   AC_MSG_ERROR([Please fix the above Python problem before continuing.])
fi
AC_MSG_RESULT(found)

## Check for PHP:
AC_PATH_PROG(PHP, php)

## Check for gzip:
AC_PATH_PROG(GZIP, gzip)
if test -z "$GZIP"; then
   AC_MSG_WARN([
   Gzip was not found in your PATH.  It is used in
   the WebSubmit module to compress the data submitted in an archive.
   You can continue without it but you will miss some Invenio
   functionality.  We recommend you to install it first and to rerun
   the configure script.  Gzip is available from
   <http://www.gzip.org/>.])
fi

## Check for gunzip:
AC_PATH_PROG(GUNZIP, gunzip)
if test -z "$GUNZIP"; then
   AC_MSG_WARN([
   Gunzip was not found in your PATH.  It is used in
   the WebSubmit module to correctly deal with submitted compressed
   files.
   You can continue without it but you will miss some Invenio
   functionality.  We recommend you to install it first and to rerun
   the configure script.  Gunzip is available from
   <http://www.gzip.org/>.])
fi

## Check for tar:
AC_PATH_PROG(TAR, tar)
if test -z "$TAR"; then
   AC_MSG_WARN([
   Tar was not found in your PATH.  It is used in
   the WebSubmit module to pack the submitted data into an archive.
   You can continue without it but you will miss some Invenio
   functionality.  We recommend you to install it first and to rerun
   the configure script.  Tar is available from
   <ftp://prep.ai.mit.edu/pub/gnu/tar/>.])
fi

## Check for wget:
AC_PATH_PROG(WGET, wget)
if test -z "$WGET"; then
   AC_MSG_WARN([
   wget was not found in your PATH.  It is used for the fulltext file
   retrieval.
   You can continue without it but we recomend you to install it first
   and to rerun the configure script.  wget is available from
   <http://www.gnu.org/software/wget/>.])
fi

## Check for md5sum:
AC_PATH_PROG(MD5SUM, md5sum)
if test -z "$MD5SUM"; then
   AC_MSG_WARN([
   md5sum was not found in your PATH.  It is used for the fulltext file
   checksum verification.
   You can continue without it but we recomend you to install it first
   and to rerun the configure script.  md5sum is available from
   <http://www.gnu.org/software/coreutils/>.])
fi

## Check for ps2pdf:
AC_PATH_PROG(PS2PDF, ps2pdf)
if test -z "$PS2PDF"; then
   AC_MSG_WARN([
   ps2pdf was not found in your PATH.  It is used in
   the WebSubmit module to convert submitted PostScripts into PDF.
   You can continue without it but you will miss some Invenio
   functionality.  We recommend you to install it first and to rerun
   the configure script.  ps2pdf is available from
   <http://www.cs.wisc.edu/~ghost/doc/AFPL/>.])
fi

## Check for pdflatex:
AC_PATH_PROG(PDFLATEX, pdflatex)
if test -z "$PDFLATEX"; then
   AC_MSG_WARN([
   pdflatex was not found in your PATH.  It is used in
   the WebSubmit module to stamp PDF files.
   You can continue without it but you will miss some Invenio
   functionality.  We recommend you to install it first and to rerun
   the configure script.])
fi


## Check for tiff2pdf:
AC_PATH_PROG(TIFF2PDF, tiff2pdf)
if test -z "$TIFF2PDF"; then
   AC_MSG_WARN([
   tiff2pdf was not found in your PATH.  It is used in
   the WebSubmit module to convert submitted TIFF file into PDF.
   You can continue without it but you will miss some Invenio
   functionality.  We recommend you to install it first and to rerun
   the configure script.  tiff2pdf is available from
   <http://www.remotesensing.org/libtiff/>.])
fi

## Check for gs:
AC_PATH_PROG(GS, gs)
if test -z "$GS"; then
   AC_MSG_WARN([
   gs was not found in your PATH.  It is used in
   the WebSubmit module to convert submitted PostScripts into PDF.
   You can continue without it but you will miss some Invenio
   functionality.  We recommend you to install it first and to rerun
   the configure script.  gs is available from
   <http://www.cs.wisc.edu/~ghost/doc/AFPL/>.])
fi

## Check for pdftotext:
AC_PATH_PROG(PDFTOTEXT, pdftotext)
if test -z "$PDFTOTEXT"; then
   AC_MSG_WARN([
   pdftotext was not found in your PATH.  It is used for the fulltext indexation
   of PDF files.
   You can continue without it but you may miss fulltext searching capability
   of Invenio.  We recomend you to install it first and to rerun the configure
   script.  pdftotext is available from <http://www.foolabs.com/xpdf/home.html>.
   ])
fi

## Check for pdftotext:
AC_PATH_PROG(PDFINFO, pdfinfo)
if test -z "$PDFINFO"; then
   AC_MSG_WARN([
   pdfinfo was not found in your PATH.  It is used for gathering information on
   PDF files.
   You can continue without it but you may miss this feature of Invenio.
   We recomend you to install it first and to rerun the configure
   script.  pdftotext is available from <http://www.foolabs.com/xpdf/home.html>.
   ])
fi

## Check for pdftk:
AC_PATH_PROG(PDFTK, pdftk)
if test -z "$PDFTK"; then
   AC_MSG_WARN([
   pdftk was not found in your PATH.  It is used for the fulltext file stamping.
   You can continue without it but you may miss this feature of Invenio.
   We recomend you to install it first and to rerun the configure
   script.  pdftk is available from <http://www.accesspdf.com/pdftk/>.
   ])
fi

## Check for pdf2ps:
AC_PATH_PROG(PDF2PS, pdf2ps)
if test -z "$PDF2PS"; then
   AC_MSG_WARN([
   pdf2ps was not found in your PATH.  It is used in
   the WebSubmit module to convert submitted PDFs into PostScript.
   You can continue without it but you will miss some Invenio
   functionality.  We recommend you to install it first and to rerun
   the configure script.  pdf2ps is available from
   <http://www.cs.wisc.edu/~ghost/doc/AFPL/>.])
fi

## Check for pdftops:
AC_PATH_PROG(PDFTOPS, pdftops)
if test -z "$PDFTOPS"; then
   AC_MSG_WARN([
   pdftops was not found in your PATH.  It is used in
   the WebSubmit module to convert submitted PDFs into PostScript.
   You can continue without it but you will miss some Invenio
   functionality.  We recommend you to install it first and to rerun
   the configure script.  pdftops is available from
   <http://poppler.freedesktop.org/>.])
fi

## Check for pdfopt:
AC_PATH_PROG(PDFOPT, pdfopt)
if test -z "$PDFOPT"; then
   AC_MSG_WARN([
   pdfopt was not found in your PATH.  It is used in
   the WebSubmit module to linearized submitted PDFs.
   You can continue without it but you will miss some Invenio
   functionality.  We recommend you to install it first and to rerun
   the configure script.  pdfopt is available from
   <http://www.cs.wisc.edu/~ghost/doc/AFPL/>.])
fi

## Check for pdfimages:
AC_PATH_PROG(PDFTOPPM, pdftoppm)
if test -z "$PDFTOPPM"; then
   AC_MSG_WARN([
   pdftoppm was not found in your PATH.  It is used in
   the WebSubmit module to extract images from PDFs for OCR.
   You can continue without it but you will miss some Invenio
   functionality.  We recommend you to install it first and to rerun
   the configure script.  pdftoppm is available from
   <http://poppler.freedesktop.org/>.])
fi

## Check for pdfimages:
AC_PATH_PROG(PAMFILE, pdftoppm)
if test -z "$PAMFILE"; then
   AC_MSG_WARN([
   pamfile was not found in your PATH.  It is used in
   the WebSubmit module to retrieve the size of images extracted from PDFs
   for OCR.
   You can continue without it but you will miss some Invenio
   functionality.  We recommend you to install it first and to rerun
   the configure script.  pamfile is available as part of the netpbm utilities
   from:
   <http://netpbm.sourceforge.net/>.])
fi

## Check for ocroscript:
AC_PATH_PROG(OCROSCRIPT, ocroscript)
if test -z "$OCROSCRIPT"; then
   AC_MSG_WARN([
   If you plan to run OCR on your PDFs, then please install
   ocroscript now.  Otherwise you can safely continue.  You have also an
   option to install ocroscript later and edit invenio-local.conf to let
   Invenio know the path to ocroscript.
   ocroscript is available as part of OCROpus from
   <http://code.google.com/p/ocropus/>.
   NOTE: Since OCROpus is being actively developed and its api is continuosly
   changing, please install relase 0.3.1])
fi

## Check for pstotext:
AC_PATH_PROG(PSTOTEXT, pstotext)
if test -z "$PSTOTEXT"; then
   AC_MSG_WARN([
   pstotext was not found in your PATH.  It is used for the fulltext indexation
   of PDF and PostScript files.
   Please install pstotext.  Otherwise you can safely continue.  You have also an
   option to install pstotext later and edit invenio-local.conf to let
   Invenio know the path to pstotext.
   pstotext is available from <http://www.cs.wisc.edu/~ghost/doc/AFPL/>.
   ])
fi

## Check for ps2ascii:
AC_PATH_PROG(PSTOASCII, ps2ascii)
if test -z "$PSTOASCII"; then
   AC_MSG_WARN([
   ps2ascii was not found in your PATH.  It is used for the fulltext indexation
   of PostScript files.
   Please install ps2ascii.  Otherwise you can safely continue.  You have also an
   option to install ps2ascii later and edit invenio-local.conf to let
   Invenio know the path to ps2ascii.
   ps2ascii is available from <http://www.cs.wisc.edu/~ghost/doc/AFPL/>.
   ])
fi

## Check for any2djvu:
AC_PATH_PROG(ANY2DJVU, any2djvu)
if test -z "$ANY2DJVU"; then
   AC_MSG_WARN([
   any2djvu was not found in your PATH.  It is used in
   the WebSubmit module to convert documents to DJVU.
   Please install any2djvu.  Otherwise you can safely continue.  You have also an
   option to install any2djvu later and edit invenio-local.conf to let
   Invenio know the path to any2djvu.
   any2djvu is available from
   <http://djvu.sourceforge.net/>.])
fi

## Check for DJVUPS:
AC_PATH_PROG(DJVUPS, djvups)
if test -z "$DJVUPS"; then
   AC_MSG_WARN([
   djvups was not found in your PATH.  It is used in
   the WebSubmit module to convert documents from DJVU.
   Please install djvups.  Otherwise you can safely continue.  You have also an
   option to install djvups later and edit invenio-local.conf to let
   Invenio know the path to djvups.
   djvups is available from
   <http://djvu.sourceforge.net/>.])
fi

## Check for DJVUTXT:
AC_PATH_PROG(DJVUTXT, djvutxt)
if test -z "$DJVUTXT"; then
   AC_MSG_WARN([
   djvutxt was not found in your PATH.  It is used in
   the WebSubmit module to extract text from DJVU documents.
   You can continue without it but you will miss some Invenio
   functionality.  We recommend you to install it first and to rerun
   the configure script.  djvutxt is available from
   <http://djvu.sourceforge.net/>.])
fi

## Check for file:
AC_PATH_PROG(FILE, file)
if test -z "$FILE"; then
   AC_MSG_WARN([
   File was not found in your PATH.  It is used in
   the WebSubmit module to check the validity of the submitted files.
   You can continue without it but you will miss some Invenio
   functionality.  We recommend you to install it first and to rerun
   the configure script.  File is available from
   <ftp://ftp.astron.com/pub/file/>.])
fi

## Check for convert:
AC_PATH_PROG(CONVERT, convert)
if test -z "$CONVERT"; then
   AC_MSG_WARN([
   Convert was not found in your PATH.  It is used in
   the WebSubmit module to create an icon from a submitted picture.
   You can continue without it but you will miss some Invenio
   functionality.  We recommend you to install it first and to rerun
   the configure script.  Convert is available from
   <http://www.imagemagick.org/>.])
fi

## Check for CLISP:
AC_MSG_CHECKING(for clisp)
AC_ARG_WITH(clisp, AC_HELP_STRING([--with-clisp], [path to a specific CLISP binary (optional)]), CLISP=${withval})
if test -n "$CLISP"; then
   AC_MSG_RESULT($CLISP)
else
   AC_PATH_PROG(CLISP, clisp)
   if test -z "$CLISP"; then
      AC_MSG_WARN([
      GNU CLISP was not found in your PATH.  It is used by the WebStat
      module to produce statistics about Invenio usage.  (Alternatively,
      SBCL or CMUCL can be used instead of CLISP.)
      You can continue without it but you will miss this feature.  We
      recommend you to install it first (if you don't have neither CMUCL
      nor SBCL) and to rerun the configure script.
      GNU CLISP is available from <http://clisp.cons.org/>.])
   fi
fi

## Check for CMUCL:
AC_MSG_CHECKING(for cmucl)
AC_ARG_WITH(cmucl, AC_HELP_STRING([--with-cmucl], [path to a specific CMUCL binary (optional)]), CMUCL=${withval})
if test -n "$CMUCL"; then
   AC_MSG_RESULT($CMUCL)
else
   AC_PATH_PROG(CMUCL, cmucl)
   if test -z "$CMUCL"; then
      AC_MSG_CHECKING(for lisp) # CMUCL can also be installed under `lisp' exec name
      AC_PATH_PROG(CMUCL, lisp)
   fi
   if test -z "$CMUCL"; then
      AC_MSG_WARN([
      CMUCL was not found in your PATH.  It is used by the WebStat
      module to produce statistics about Invenio usage.  (Alternatively,
      CLISP or SBCL can be used instead of CMUCL.)
      You can continue without it but you will miss this feature.  We
      recommend you to install it first (if you don't have neither CLISP
      nor SBCL) and to rerun the configure script.
      CMUCL is available from <http://www.cons.org/cmucl/>.])
   fi
fi

## Check for SBCL:
AC_MSG_CHECKING(for sbcl)
AC_ARG_WITH(sbcl, AC_HELP_STRING([--with-sbcl], [path to a specific SBCL binary (optional)]), SBCL=${withval})
if test -n "$SBCL"; then
   AC_MSG_RESULT($SBCL)
else
   AC_PATH_PROG(SBCL, sbcl)
   if test -z "$SBCL"; then
      AC_MSG_WARN([
      SBCL was not found in your PATH.  It is used by the WebStat
      module to produce statistics about Invenio usage.  (Alternatively,
      CLISP or CMUCL can be used instead of SBCL.)
      You can continue without it but you will miss this feature.  We
      recommend you to install it first (if you don't have neither CLISP
      nor CMUCL) and to rerun the configure script.
      SBCL is available from <http://sbcl.sourceforge.net/>.])
   fi
fi

## Check for gnuplot:
AC_PATH_PROG(GNUPLOT, gnuplot)
if test -z "$GNUPLOT"; then
   AC_MSG_WARN([
   Gnuplot was not found in your PATH.  It is used by the BibRank
   module to produce graphs about download and citation history.
   You can continue without it but you will miss these graphs.  We
   recommend you to install it first and to rerun the configure script.
   Gnuplot is available from <http://www.gnuplot.info/>.])
fi

## Substitute variables:
AC_SUBST(VERSION)
AC_SUBST(OPENOFFICE_PYTHON)
AC_SUBST(MYSQL)
AC_SUBST(PYTHON)
AC_SUBST(GZIP)
AC_SUBST(GUNZIP)
AC_SUBST(TAR)
AC_SUBST(WGET)
AC_SUBST(MD5SUM)
AC_SUBST(PS2PDF)
AC_SUBST(GS)
AC_SUBST(PDFTOTEXT)
AC_SUBST(PDFTK)
AC_SUBST(PDF2PS)
AC_SUBST(PDFTOPS)
AC_SUBST(PDFOPT)
AC_SUBST(PDFTOPPM)
AC_SUBST(OCROSCRIPT)
AC_SUBST(PSTOTEXT)
AC_SUBST(PSTOASCII)
AC_SUBST(ANY2DJVU)
AC_SUBST(DJVUPS)
AC_SUBST(DJVUTXT)
AC_SUBST(FILE)
AC_SUBST(CONVERT)
AC_SUBST(GNUPLOT)
AC_SUBST(CLISP)
AC_SUBST(CMUCL)
AC_SUBST(SBCL)
AC_SUBST(CACHEDIR)
AC_SUBST(localstatedir, `eval echo "${localstatedir}"`)

## Define output files:
AC_CONFIG_FILES([config.nice  \
<<<<<<< HEAD
     Makefile \
     po/Makefile.in \
     config/Makefile \
     config/invenio-autotools.conf \
     modules/Makefile \
     modules/bibauthorid/Makefile \
     modules/bibauthorid/bin/Makefile \
     modules/bibauthorid/bin/bibauthorid \
     modules/bibauthorid/doc/Makefile \
     modules/bibauthorid/doc/admin/Makefile \
     modules/bibauthorid/doc/hacking/Makefile \
     modules/bibauthorid/lib/Makefile \
     modules/bibauthorid/lib/bibauthorid_comparison_functions/Makefile \
     modules/bibauthorid/web/Makefile \
     modules/bibcatalog/Makefile \
     modules/bibcatalog/doc/Makefile \
     modules/bibcatalog/doc/admin/Makefile \
     modules/bibcatalog/doc/hacking/Makefile
     modules/bibcatalog/lib/Makefile \
     modules/bibcheck/Makefile \
     modules/bibcheck/doc/Makefile \
     modules/bibcheck/doc/admin/Makefile \
     modules/bibcheck/doc/hacking/Makefile \
     modules/bibcheck/etc/Makefile \
     modules/bibcheck/web/Makefile \
     modules/bibcheck/web/admin/Makefile \
     modules/bibcirculation/Makefile \
     modules/bibcirculation/bin/Makefile \
     modules/bibcirculation/doc/Makefile \
     modules/bibcirculation/doc/admin/Makefile \
     modules/bibcirculation/doc/hacking/Makefile
     modules/bibcirculation/lib/Makefile \
     modules/bibcirculation/web/Makefile \
     modules/bibcirculation/web/admin/Makefile \
     modules/bibclassify/Makefile \
     modules/bibclassify/bin/Makefile \
     modules/bibclassify/bin/bibclassify \
     modules/bibclassify/doc/Makefile \
     modules/bibclassify/doc/admin/Makefile \
     modules/bibclassify/doc/hacking/Makefile \
     modules/bibclassify/lib/Makefile \
     modules/bibconvert/Makefile \
     modules/bibconvert/bin/Makefile \
     modules/bibconvert/bin/bibconvert \
     modules/bibconvert/doc/Makefile \
     modules/bibconvert/doc/admin/Makefile \
     modules/bibconvert/doc/hacking/Makefile \
     modules/bibconvert/etc/Makefile \
     modules/bibconvert/lib/Makefile \
     modules/bibedit/Makefile \
     modules/bibedit/bin/Makefile \
     modules/bibedit/bin/bibedit \
     modules/bibedit/bin/refextract \
     modules/bibedit/bin/xmlmarc2textmarc \
     modules/bibedit/bin/textmarc2xmlmarc \
     modules/bibedit/bin/xmlmarclint \
     modules/bibedit/doc/Makefile \
     modules/bibedit/doc/admin/Makefile \
     modules/bibedit/doc/hacking/Makefile \
     modules/bibedit/etc/Makefile \
     modules/bibedit/lib/Makefile \
     modules/bibedit/web/Makefile \
     modules/bibexport/Makefile \
     modules/bibexport/bin/Makefile \
     modules/bibexport/bin/bibexport \
     modules/bibexport/doc/Makefile \
     modules/bibexport/doc/admin/Makefile \
     modules/bibexport/doc/hacking/Makefile
     modules/bibexport/etc/Makefile \
     modules/bibexport/lib/Makefile \
     modules/bibexport/web/Makefile \
     modules/bibexport/web/admin/Makefile \
     modules/bibformat/Makefile \
     modules/bibformat/bin/Makefile \
     modules/bibformat/bin/bibreformat \
     modules/bibformat/doc/Makefile \
     modules/bibformat/doc/admin/Makefile \
     modules/bibformat/doc/hacking/Makefile \
     modules/bibformat/etc/Makefile \
     modules/bibformat/etc/format_templates/Makefile \
     modules/bibformat/etc/output_formats/Makefile \
     modules/bibformat/lib/Makefile \
     modules/bibformat/lib/elements/Makefile \
     modules/bibformat/web/Makefile \
     modules/bibformat/web/admin/Makefile \
     modules/bibharvest/Makefile \
     modules/bibharvest/bin/Makefile \
     modules/bibharvest/bin/oairepositoryupdater \
     modules/bibharvest/bin/oaiharvest \
     modules/bibharvest/doc/Makefile \
     modules/bibharvest/doc/admin/Makefile \
     modules/bibharvest/doc/hacking/Makefile \
     modules/bibharvest/lib/Makefile \
     modules/bibharvest/web/Makefile \
     modules/bibharvest/web/admin/Makefile \
     modules/bibindex/Makefile \
     modules/bibindex/bin/Makefile \
     modules/bibindex/bin/bibindex \
     modules/bibindex/bin/bibstat \
     modules/bibindex/doc/Makefile \
     modules/bibindex/doc/admin/Makefile \
     modules/bibindex/doc/hacking/Makefile \
     modules/bibindex/lib/Makefile \
     modules/bibindex/web/Makefile \
     modules/bibindex/web/admin/Makefile \
     modules/bibknowledge/Makefile \
     modules/bibknowledge/lib/Makefile \
     modules/bibknowledge/doc/Makefile \
     modules/bibknowledge/doc/admin/Makefile \
     modules/bibknowledge/doc/hacking/Makefile \
     modules/bibmatch/Makefile \
     modules/bibmatch/bin/Makefile \
     modules/bibmatch/bin/bibmatch \
     modules/bibmatch/doc/Makefile \
     modules/bibmatch/doc/admin/Makefile \
     modules/bibmatch/etc/Makefile \
     modules/bibmatch/lib/Makefile \
     modules/bibmerge/Makefile \
     modules/bibmerge/bin/Makefile \
     modules/bibmerge/doc/Makefile \
     modules/bibmerge/doc/admin/Makefile \
     modules/bibmerge/doc/hacking/Makefile \
     modules/bibmerge/lib/Makefile \
     modules/bibmerge/web/Makefile \
     modules/bibmerge/web/admin/Makefile \
     modules/bibrank/Makefile \
     modules/bibrank/bin/Makefile \
     modules/bibrank/bin/bibrank \
     modules/bibrank/bin/bibrankgkb \
     modules/bibrank/doc/Makefile \
     modules/bibrank/doc/admin/Makefile \
     modules/bibrank/doc/hacking/Makefile \
     modules/bibrank/etc/Makefile \
     modules/bibrank/etc/bibrankgkb.cfg \
     modules/bibrank/etc/demo_jif.cfg \
     modules/bibrank/etc/template_single_tag_rank_method.cfg \
     modules/bibrank/lib/Makefile \
     modules/bibrank/web/Makefile \
     modules/bibrank/web/admin/Makefile \
     modules/bibsched/Makefile \
     modules/bibsched/bin/Makefile \
     modules/bibsched/bin/bibsched \
     modules/bibsched/bin/bibtaskex \
     modules/bibsched/bin/bibtasklet \
     modules/bibsched/doc/Makefile \
     modules/bibsched/doc/admin/Makefile \
     modules/bibsched/doc/hacking/Makefile \
     modules/bibsched/lib/Makefile \
     modules/bibsched/lib/tasklets/Makefile \
     modules/bibupload/Makefile \
     modules/bibsword/Makefile \
     modules/bibsword/bin/Makefile \
     modules/bibsword/bin/bibsword \
     modules/bibsword/doc/Makefile \
     modules/bibsword/doc/admin/Makefile \
     modules/bibsword/doc/hacking/Makefile \
     modules/bibsword/lib/Makefile \
     modules/bibsword/etc/Makefile \
     modules/bibupload/bin/Makefile \
     modules/bibupload/bin/bibupload \
     modules/bibupload/bin/batchuploader \
     modules/bibupload/doc/Makefile \
     modules/bibupload/doc/admin/Makefile \
     modules/bibupload/doc/hacking/Makefile \
     modules/bibupload/lib/Makefile \
     modules/elmsubmit/Makefile \
     modules/elmsubmit/bin/Makefile \
     modules/elmsubmit/bin/elmsubmit \
     modules/elmsubmit/doc/Makefile \
     modules/elmsubmit/doc/admin/Makefile \
     modules/elmsubmit/doc/hacking/Makefile \
     modules/elmsubmit/etc/Makefile \
     modules/elmsubmit/etc/elmsubmit.cfg \
     modules/elmsubmit/lib/Makefile \
     modules/miscutil/Makefile \
     modules/miscutil/bin/Makefile \
     modules/miscutil/bin/dbdump \
     modules/miscutil/bin/dbexec \
     modules/miscutil/bin/inveniocfg \
     modules/miscutil/bin/plotextractor \
     modules/miscutil/demo/Makefile \
     modules/miscutil/doc/Makefile \
     modules/miscutil/doc/hacking/Makefile \
     modules/miscutil/etc/Makefile \
     modules/miscutil/etc/bash_completion.d/Makefile \
     modules/miscutil/etc/bash_completion.d/inveniocfg \
     modules/miscutil/lib/Makefile \
     modules/miscutil/sql/Makefile \
     modules/miscutil/web/Makefile \
     modules/webaccess/Makefile \
     modules/webaccess/bin/Makefile \
     modules/webaccess/bin/authaction \
     modules/webaccess/bin/webaccessadmin \
     modules/webaccess/doc/Makefile \
     modules/webaccess/doc/admin/Makefile \
     modules/webaccess/doc/hacking/Makefile \
     modules/webaccess/lib/Makefile \
     modules/webaccess/web/Makefile \
     modules/webaccess/web/admin/Makefile \
     modules/webalert/Makefile \
     modules/webalert/bin/Makefile \
     modules/webalert/bin/alertengine \
     modules/webalert/doc/Makefile \
     modules/webalert/doc/admin/Makefile \
     modules/webalert/doc/hacking/Makefile \
     modules/webalert/lib/Makefile \
     modules/webalert/web/Makefile \
     modules/webbasket/Makefile \
     modules/webbasket/doc/Makefile \
     modules/webbasket/doc/admin/Makefile \
     modules/webbasket/doc/hacking/Makefile \
     modules/webbasket/lib/Makefile \
     modules/webbasket/web/Makefile \
     modules/webcomment/Makefile \
     modules/webcomment/doc/Makefile \
     modules/webcomment/doc/admin/Makefile \
     modules/webcomment/doc/hacking/Makefile \
     modules/webcomment/lib/Makefile \
     modules/webcomment/web/Makefile \
     modules/webcomment/web/admin/Makefile \
     modules/webhelp/Makefile \
     modules/webhelp/web/Makefile \
     modules/webhelp/web/admin/Makefile \
     modules/webhelp/web/admin/howto/Makefile \
     modules/webhelp/web/hacking/Makefile \
     modules/webjournal/Makefile \
     modules/webjournal/etc/Makefile \
     modules/webjournal/doc/Makefile \
     modules/webjournal/doc/admin/Makefile \
     modules/webjournal/doc/hacking/Makefile \
     modules/webjournal/lib/Makefile \
     modules/webjournal/lib/elements/Makefile \
     modules/webjournal/lib/widgets/Makefile \
     modules/webjournal/web/Makefile \
     modules/webjournal/web/admin/Makefile \
     modules/webmessage/Makefile \
     modules/webmessage/bin/Makefile \
     modules/webmessage/bin/webmessageadmin \
     modules/webmessage/doc/Makefile \
     modules/webmessage/doc/admin/Makefile \
     modules/webmessage/doc/hacking/Makefile \
     modules/webmessage/lib/Makefile \
     modules/webmessage/web/Makefile \
     modules/websearch/Makefile \
     modules/websearch/bin/Makefile \
     modules/websearch/bin/webcoll \
     modules/websearch/doc/Makefile \
     modules/websearch/doc/admin/Makefile \
     modules/websearch/doc/hacking/Makefile \
     modules/websearch/lib/Makefile \
     modules/websearch/web/Makefile \
     modules/websearch/web/admin/Makefile \
     modules/websession/Makefile \
     modules/websession/bin/Makefile \
     modules/websession/bin/inveniogc \
     modules/websession/doc/Makefile \
     modules/websession/doc/admin/Makefile \
     modules/websession/doc/hacking/Makefile \
     modules/websession/lib/Makefile \
     modules/websession/web/Makefile \
     modules/webstat/Makefile \
     modules/webstat/bin/Makefile \
     modules/webstat/bin/webstat \
     modules/webstat/bin/webstatadmin \
     modules/webstat/doc/Makefile \
     modules/webstat/doc/admin/Makefile \
     modules/webstat/doc/hacking/Makefile \
     modules/webstat/etc/Makefile \
     modules/webstat/lib/Makefile \
     modules/webstyle/Makefile \
     modules/webstyle/bin/Makefile \
     modules/webstyle/bin/webdoc \
     modules/webstyle/css/Makefile \
     modules/webstyle/doc/Makefile \
     modules/webstyle/doc/admin/Makefile \
     modules/webstyle/doc/hacking/Makefile \
     modules/webstyle/etc/Makefile \
     modules/webstyle/img/Makefile \
     modules/webstyle/lib/Makefile \
     modules/websubmit/Makefile \
     modules/websubmit/bin/Makefile \
     modules/websubmit/bin/bibdocfile \
     modules/websubmit/bin/inveniounoconv \
     modules/websubmit/doc/Makefile \
     modules/websubmit/doc/admin/Makefile \
     modules/websubmit/doc/hacking/Makefile \
     modules/websubmit/etc/Makefile \
     modules/websubmit/lib/Makefile \
     modules/websubmit/lib/functions/Makefile \
     modules/websubmit/web/Makefile \
     modules/websubmit/web/admin/Makefile \
     ])
=======
	  Makefile \
	  po/Makefile.in \
	  config/Makefile \
	  config/invenio-autotools.conf \
	  modules/Makefile \
	  modules/bibcatalog/Makefile \
	  modules/bibcatalog/doc/Makefile \
	  modules/bibcatalog/doc/admin/Makefile \
	  modules/bibcatalog/doc/hacking/Makefile
	  modules/bibcatalog/lib/Makefile \
	  modules/bibcheck/Makefile \
	  modules/bibcheck/doc/Makefile \
	  modules/bibcheck/doc/admin/Makefile \
	  modules/bibcheck/doc/hacking/Makefile \
	  modules/bibcheck/etc/Makefile \
	  modules/bibcheck/web/Makefile \
	  modules/bibcheck/web/admin/Makefile \
	  modules/bibcirculation/Makefile \
	  modules/bibcirculation/bin/Makefile \
	  modules/bibcirculation/bin/bibcircd \
	  modules/bibcirculation/doc/Makefile \
	  modules/bibcirculation/doc/admin/Makefile \
	  modules/bibcirculation/doc/hacking/Makefile
	  modules/bibcirculation/lib/Makefile \
	  modules/bibcirculation/web/Makefile \
	  modules/bibcirculation/web/admin/Makefile \
	  modules/bibclassify/Makefile \
	  modules/bibclassify/bin/Makefile \
	  modules/bibclassify/bin/bibclassify \
	  modules/bibclassify/doc/Makefile \
	  modules/bibclassify/doc/admin/Makefile \
	  modules/bibclassify/doc/hacking/Makefile \
	  modules/bibclassify/lib/Makefile \
	  modules/bibconvert/Makefile \
	  modules/bibconvert/bin/Makefile \
	  modules/bibconvert/bin/bibconvert \
	  modules/bibconvert/doc/Makefile \
	  modules/bibconvert/doc/admin/Makefile \
	  modules/bibconvert/doc/hacking/Makefile \
	  modules/bibconvert/etc/Makefile \
	  modules/bibconvert/lib/Makefile \
	  modules/bibedit/Makefile \
	  modules/bibedit/bin/Makefile \
	  modules/bibedit/bin/bibedit \
	  modules/bibedit/bin/refextract \
	  modules/bibedit/bin/xmlmarc2textmarc \
	  modules/bibedit/bin/xmlmarclint \
	  modules/bibedit/doc/Makefile \
	  modules/bibedit/doc/admin/Makefile \
	  modules/bibedit/doc/hacking/Makefile \
	  modules/bibedit/etc/Makefile \
	  modules/bibedit/lib/Makefile \
	  modules/bibedit/web/Makefile \
	  modules/bibexport/Makefile \
	  modules/bibexport/bin/Makefile \
	  modules/bibexport/bin/bibexport \
	  modules/bibexport/doc/Makefile \
	  modules/bibexport/doc/admin/Makefile \
	  modules/bibexport/doc/hacking/Makefile
	  modules/bibexport/etc/Makefile \
	  modules/bibexport/lib/Makefile \
	  modules/bibexport/web/Makefile \
	  modules/bibexport/web/admin/Makefile \
	  modules/bibformat/Makefile \
	  modules/bibformat/bin/Makefile \
	  modules/bibformat/bin/bibreformat \
	  modules/bibformat/doc/Makefile \
	  modules/bibformat/doc/admin/Makefile \
	  modules/bibformat/doc/hacking/Makefile \
	  modules/bibformat/etc/Makefile \
	  modules/bibformat/etc/format_templates/Makefile \
	  modules/bibformat/etc/output_formats/Makefile \
	  modules/bibformat/lib/Makefile \
	  modules/bibformat/lib/elements/Makefile \
	  modules/bibformat/web/Makefile \
	  modules/bibformat/web/admin/Makefile \
	  modules/bibharvest/Makefile \
	  modules/bibharvest/bin/Makefile \
	  modules/bibharvest/bin/oairepositoryupdater \
	  modules/bibharvest/bin/oaiharvest \
	  modules/bibharvest/doc/Makefile \
	  modules/bibharvest/doc/admin/Makefile \
	  modules/bibharvest/doc/hacking/Makefile \
	  modules/bibharvest/lib/Makefile \
	  modules/bibharvest/web/Makefile \
	  modules/bibharvest/web/admin/Makefile \
	  modules/bibindex/Makefile \
	  modules/bibindex/bin/Makefile \
	  modules/bibindex/bin/bibindex \
	  modules/bibindex/bin/bibstat \
	  modules/bibindex/doc/Makefile \
	  modules/bibindex/doc/admin/Makefile \
	  modules/bibindex/doc/hacking/Makefile \
	  modules/bibindex/lib/Makefile \
	  modules/bibindex/web/Makefile \
	  modules/bibindex/web/admin/Makefile \
	  modules/bibknowledge/Makefile \
	  modules/bibknowledge/lib/Makefile \
	  modules/bibknowledge/doc/Makefile \
	  modules/bibknowledge/doc/admin/Makefile \
	  modules/bibknowledge/doc/hacking/Makefile \
	  modules/bibmatch/Makefile \
	  modules/bibmatch/bin/Makefile \
	  modules/bibmatch/bin/bibmatch \
	  modules/bibmatch/doc/Makefile \
	  modules/bibmatch/doc/admin/Makefile \
	  modules/bibmatch/etc/Makefile \
	  modules/bibmatch/lib/Makefile \
	  modules/bibmerge/Makefile \
	  modules/bibmerge/bin/Makefile \
	  modules/bibmerge/doc/Makefile \
	  modules/bibmerge/doc/admin/Makefile \
	  modules/bibmerge/doc/hacking/Makefile \
	  modules/bibmerge/lib/Makefile \
	  modules/bibmerge/web/Makefile \
	  modules/bibmerge/web/admin/Makefile \
	  modules/bibrank/Makefile \
	  modules/bibrank/bin/Makefile \
	  modules/bibrank/bin/bibrank \
	  modules/bibrank/bin/bibrankgkb \
	  modules/bibrank/doc/Makefile \
	  modules/bibrank/doc/admin/Makefile \
	  modules/bibrank/doc/hacking/Makefile \
	  modules/bibrank/etc/Makefile \
	  modules/bibrank/etc/bibrankgkb.cfg \
	  modules/bibrank/etc/demo_jif.cfg \
	  modules/bibrank/etc/template_single_tag_rank_method.cfg \
	  modules/bibrank/lib/Makefile \
	  modules/bibrank/web/Makefile \
	  modules/bibrank/web/admin/Makefile \
	  modules/bibsched/Makefile \
	  modules/bibsched/bin/Makefile \
	  modules/bibsched/bin/bibsched \
	  modules/bibsched/bin/bibtaskex \
	  modules/bibsched/doc/Makefile \
	  modules/bibsched/doc/admin/Makefile \
	  modules/bibsched/doc/hacking/Makefile \
	  modules/bibsched/lib/Makefile \
	  modules/bibupload/Makefile \
	  modules/bibupload/bin/Makefile \
	  modules/bibupload/bin/bibupload \
	  modules/bibupload/bin/batchuploader \
	  modules/bibupload/doc/Makefile \
	  modules/bibupload/doc/admin/Makefile \
	  modules/bibupload/doc/hacking/Makefile \
	  modules/bibupload/lib/Makefile \
	  modules/elmsubmit/Makefile \
	  modules/elmsubmit/bin/Makefile \
	  modules/elmsubmit/bin/elmsubmit \
	  modules/elmsubmit/doc/Makefile \
	  modules/elmsubmit/doc/admin/Makefile \
	  modules/elmsubmit/doc/hacking/Makefile \
	  modules/elmsubmit/etc/Makefile \
	  modules/elmsubmit/etc/elmsubmit.cfg \
	  modules/elmsubmit/lib/Makefile \
	  modules/miscutil/Makefile \
	  modules/miscutil/bin/Makefile \
	  modules/miscutil/bin/dbdump \
	  modules/miscutil/bin/dbexec \
	  modules/miscutil/bin/inveniocfg \
	  modules/miscutil/demo/Makefile \
	  modules/miscutil/doc/Makefile \
	  modules/miscutil/doc/hacking/Makefile \
	  modules/miscutil/etc/Makefile \
	  modules/miscutil/etc/bash_completion.d/Makefile \
	  modules/miscutil/etc/bash_completion.d/inveniocfg \
	  modules/miscutil/lib/Makefile \
	  modules/miscutil/sql/Makefile \
	  modules/miscutil/web/Makefile \
	  modules/webaccess/Makefile \
	  modules/webaccess/bin/Makefile \
	  modules/webaccess/bin/authaction \
	  modules/webaccess/bin/webaccessadmin \
	  modules/webaccess/doc/Makefile \
	  modules/webaccess/doc/admin/Makefile \
	  modules/webaccess/doc/hacking/Makefile \
	  modules/webaccess/lib/Makefile \
	  modules/webaccess/web/Makefile \
	  modules/webaccess/web/admin/Makefile \
	  modules/webalert/Makefile \
	  modules/webalert/bin/Makefile \
	  modules/webalert/bin/alertengine \
	  modules/webalert/doc/Makefile \
	  modules/webalert/doc/admin/Makefile \
	  modules/webalert/doc/hacking/Makefile \
	  modules/webalert/lib/Makefile \
	  modules/webalert/web/Makefile \
	  modules/webbasket/Makefile \
	  modules/webbasket/doc/Makefile \
	  modules/webbasket/doc/admin/Makefile \
	  modules/webbasket/doc/hacking/Makefile \
	  modules/webbasket/lib/Makefile \
	  modules/webbasket/web/Makefile \
	  modules/webcomment/Makefile \
	  modules/webcomment/doc/Makefile \
	  modules/webcomment/doc/admin/Makefile \
	  modules/webcomment/doc/hacking/Makefile \
	  modules/webcomment/lib/Makefile \
	  modules/webcomment/web/Makefile \
	  modules/webcomment/web/admin/Makefile \
	  modules/webhelp/Makefile \
	  modules/webhelp/web/Makefile \
	  modules/webhelp/web/admin/Makefile \
	  modules/webhelp/web/admin/howto/Makefile \
	  modules/webhelp/web/hacking/Makefile \
	  modules/webjournal/Makefile \
	  modules/webjournal/etc/Makefile \
	  modules/webjournal/doc/Makefile \
	  modules/webjournal/doc/admin/Makefile \
	  modules/webjournal/doc/hacking/Makefile \
	  modules/webjournal/lib/Makefile \
	  modules/webjournal/lib/elements/Makefile \
	  modules/webjournal/lib/widgets/Makefile \
	  modules/webjournal/web/Makefile \
	  modules/webjournal/web/admin/Makefile \
	  modules/webmessage/Makefile \
	  modules/webmessage/bin/Makefile \
	  modules/webmessage/bin/webmessageadmin \
	  modules/webmessage/doc/Makefile \
	  modules/webmessage/doc/admin/Makefile \
	  modules/webmessage/doc/hacking/Makefile \
	  modules/webmessage/lib/Makefile \
	  modules/webmessage/web/Makefile \
	  modules/websearch/Makefile \
	  modules/websearch/bin/Makefile \
	  modules/websearch/bin/webcoll \
	  modules/websearch/doc/Makefile \
	  modules/websearch/doc/admin/Makefile \
	  modules/websearch/doc/hacking/Makefile \
	  modules/websearch/lib/Makefile \
	  modules/websearch/web/Makefile \
	  modules/websearch/web/admin/Makefile \
	  modules/websession/Makefile \
	  modules/websession/bin/Makefile \
	  modules/websession/bin/inveniogc \
	  modules/websession/doc/Makefile \
	  modules/websession/doc/admin/Makefile \
	  modules/websession/doc/hacking/Makefile \
	  modules/websession/lib/Makefile \
	  modules/websession/web/Makefile \
	  modules/webstat/Makefile \
	  modules/webstat/bin/Makefile \
	  modules/webstat/bin/webstat \
	  modules/webstat/bin/webstatadmin \
	  modules/webstat/doc/Makefile \
	  modules/webstat/doc/admin/Makefile \
	  modules/webstat/doc/hacking/Makefile \
	  modules/webstat/etc/Makefile \
	  modules/webstat/lib/Makefile \
	  modules/webstyle/Makefile \
	  modules/webstyle/bin/Makefile \
	  modules/webstyle/bin/webdoc \
	  modules/webstyle/css/Makefile \
	  modules/webstyle/doc/Makefile \
	  modules/webstyle/doc/admin/Makefile \
	  modules/webstyle/doc/hacking/Makefile \
	  modules/webstyle/etc/Makefile \
	  modules/webstyle/img/Makefile \
	  modules/webstyle/lib/Makefile \
	  modules/websubmit/Makefile \
	  modules/websubmit/bin/Makefile \
	  modules/websubmit/bin/bibdocfile \
	  modules/websubmit/doc/Makefile \
	  modules/websubmit/doc/admin/Makefile \
	  modules/websubmit/doc/hacking/Makefile \
	  modules/websubmit/etc/Makefile \
	  modules/websubmit/lib/Makefile \
	  modules/websubmit/lib/functions/Makefile \
	  modules/websubmit/web/Makefile \
	  modules/websubmit/web/admin/Makefile \
	  ])
>>>>>>> b762f601

## Finally, write output files:
AC_OUTPUT

## Write help:
AC_MSG_RESULT([****************************************************************************])
AC_MSG_RESULT([** Your Invenio installation is now ready for building.                   **])
AC_MSG_RESULT([** You have entered the following parameters:                             **])
AC_MSG_RESULT([**   - Invenio main install directory: ${prefix}])
AC_MSG_RESULT([**   - Python executable: $PYTHON])
AC_MSG_RESULT([**   - MySQL client executable: $MYSQL])
AC_MSG_RESULT([**   - CLISP executable: $CLISP])
AC_MSG_RESULT([**   - CMUCL executable: $CMUCL])
AC_MSG_RESULT([**   - SBCL executable: $SBCL])
AC_MSG_RESULT([** Here are the steps to continue the building process:                   **])
AC_MSG_RESULT([**   1) Type 'make' to build your Invenio system.                         **])
AC_MSG_RESULT([**   2) Type 'make install' to install your Invenio system.               **])
AC_MSG_RESULT([** After that you can start customizing your installation as documented   **])
AC_MSG_RESULT([** in the INSTALL file (i.e. edit invenio.conf, run inveniocfg, etc).     **])
AC_MSG_RESULT([** Good luck, and thanks for choosing Invenio.                            **])
AC_MSG_RESULT([**              -- Invenio Development Team <info@invenio-software.org>   **])
AC_MSG_RESULT([****************************************************************************])

## end of file<|MERGE_RESOLUTION|>--- conflicted
+++ resolved
@@ -20,13 +20,9 @@
 ## script.
 
 ## Initialize autoconf and automake:
-<<<<<<< HEAD
 AC_INIT([invenio],
         m4_esyscmd([./git-version-gen .tarball-version]),
         [info@invenio-software.org])
-=======
-AC_INIT(cds-invenio, 0.99.90.20100811, cds.support@cern.ch)
->>>>>>> b762f601
 AM_INIT_AUTOMAKE([tar-ustar])
 
 ## By default we shall install into /opt/invenio.  (Do not use
@@ -524,7 +520,6 @@
 
 ## Define output files:
 AC_CONFIG_FILES([config.nice  \
-<<<<<<< HEAD
      Makefile \
      po/Makefile.in \
      config/Makefile \
@@ -553,6 +548,7 @@
      modules/bibcheck/web/admin/Makefile \
      modules/bibcirculation/Makefile \
      modules/bibcirculation/bin/Makefile \
+     modules/bibcirculation/bin/bibcircd \
      modules/bibcirculation/doc/Makefile \
      modules/bibcirculation/doc/admin/Makefile \
      modules/bibcirculation/doc/hacking/Makefile
@@ -817,279 +813,6 @@
      modules/websubmit/web/Makefile \
      modules/websubmit/web/admin/Makefile \
      ])
-=======
-	  Makefile \
-	  po/Makefile.in \
-	  config/Makefile \
-	  config/invenio-autotools.conf \
-	  modules/Makefile \
-	  modules/bibcatalog/Makefile \
-	  modules/bibcatalog/doc/Makefile \
-	  modules/bibcatalog/doc/admin/Makefile \
-	  modules/bibcatalog/doc/hacking/Makefile
-	  modules/bibcatalog/lib/Makefile \
-	  modules/bibcheck/Makefile \
-	  modules/bibcheck/doc/Makefile \
-	  modules/bibcheck/doc/admin/Makefile \
-	  modules/bibcheck/doc/hacking/Makefile \
-	  modules/bibcheck/etc/Makefile \
-	  modules/bibcheck/web/Makefile \
-	  modules/bibcheck/web/admin/Makefile \
-	  modules/bibcirculation/Makefile \
-	  modules/bibcirculation/bin/Makefile \
-	  modules/bibcirculation/bin/bibcircd \
-	  modules/bibcirculation/doc/Makefile \
-	  modules/bibcirculation/doc/admin/Makefile \
-	  modules/bibcirculation/doc/hacking/Makefile
-	  modules/bibcirculation/lib/Makefile \
-	  modules/bibcirculation/web/Makefile \
-	  modules/bibcirculation/web/admin/Makefile \
-	  modules/bibclassify/Makefile \
-	  modules/bibclassify/bin/Makefile \
-	  modules/bibclassify/bin/bibclassify \
-	  modules/bibclassify/doc/Makefile \
-	  modules/bibclassify/doc/admin/Makefile \
-	  modules/bibclassify/doc/hacking/Makefile \
-	  modules/bibclassify/lib/Makefile \
-	  modules/bibconvert/Makefile \
-	  modules/bibconvert/bin/Makefile \
-	  modules/bibconvert/bin/bibconvert \
-	  modules/bibconvert/doc/Makefile \
-	  modules/bibconvert/doc/admin/Makefile \
-	  modules/bibconvert/doc/hacking/Makefile \
-	  modules/bibconvert/etc/Makefile \
-	  modules/bibconvert/lib/Makefile \
-	  modules/bibedit/Makefile \
-	  modules/bibedit/bin/Makefile \
-	  modules/bibedit/bin/bibedit \
-	  modules/bibedit/bin/refextract \
-	  modules/bibedit/bin/xmlmarc2textmarc \
-	  modules/bibedit/bin/xmlmarclint \
-	  modules/bibedit/doc/Makefile \
-	  modules/bibedit/doc/admin/Makefile \
-	  modules/bibedit/doc/hacking/Makefile \
-	  modules/bibedit/etc/Makefile \
-	  modules/bibedit/lib/Makefile \
-	  modules/bibedit/web/Makefile \
-	  modules/bibexport/Makefile \
-	  modules/bibexport/bin/Makefile \
-	  modules/bibexport/bin/bibexport \
-	  modules/bibexport/doc/Makefile \
-	  modules/bibexport/doc/admin/Makefile \
-	  modules/bibexport/doc/hacking/Makefile
-	  modules/bibexport/etc/Makefile \
-	  modules/bibexport/lib/Makefile \
-	  modules/bibexport/web/Makefile \
-	  modules/bibexport/web/admin/Makefile \
-	  modules/bibformat/Makefile \
-	  modules/bibformat/bin/Makefile \
-	  modules/bibformat/bin/bibreformat \
-	  modules/bibformat/doc/Makefile \
-	  modules/bibformat/doc/admin/Makefile \
-	  modules/bibformat/doc/hacking/Makefile \
-	  modules/bibformat/etc/Makefile \
-	  modules/bibformat/etc/format_templates/Makefile \
-	  modules/bibformat/etc/output_formats/Makefile \
-	  modules/bibformat/lib/Makefile \
-	  modules/bibformat/lib/elements/Makefile \
-	  modules/bibformat/web/Makefile \
-	  modules/bibformat/web/admin/Makefile \
-	  modules/bibharvest/Makefile \
-	  modules/bibharvest/bin/Makefile \
-	  modules/bibharvest/bin/oairepositoryupdater \
-	  modules/bibharvest/bin/oaiharvest \
-	  modules/bibharvest/doc/Makefile \
-	  modules/bibharvest/doc/admin/Makefile \
-	  modules/bibharvest/doc/hacking/Makefile \
-	  modules/bibharvest/lib/Makefile \
-	  modules/bibharvest/web/Makefile \
-	  modules/bibharvest/web/admin/Makefile \
-	  modules/bibindex/Makefile \
-	  modules/bibindex/bin/Makefile \
-	  modules/bibindex/bin/bibindex \
-	  modules/bibindex/bin/bibstat \
-	  modules/bibindex/doc/Makefile \
-	  modules/bibindex/doc/admin/Makefile \
-	  modules/bibindex/doc/hacking/Makefile \
-	  modules/bibindex/lib/Makefile \
-	  modules/bibindex/web/Makefile \
-	  modules/bibindex/web/admin/Makefile \
-	  modules/bibknowledge/Makefile \
-	  modules/bibknowledge/lib/Makefile \
-	  modules/bibknowledge/doc/Makefile \
-	  modules/bibknowledge/doc/admin/Makefile \
-	  modules/bibknowledge/doc/hacking/Makefile \
-	  modules/bibmatch/Makefile \
-	  modules/bibmatch/bin/Makefile \
-	  modules/bibmatch/bin/bibmatch \
-	  modules/bibmatch/doc/Makefile \
-	  modules/bibmatch/doc/admin/Makefile \
-	  modules/bibmatch/etc/Makefile \
-	  modules/bibmatch/lib/Makefile \
-	  modules/bibmerge/Makefile \
-	  modules/bibmerge/bin/Makefile \
-	  modules/bibmerge/doc/Makefile \
-	  modules/bibmerge/doc/admin/Makefile \
-	  modules/bibmerge/doc/hacking/Makefile \
-	  modules/bibmerge/lib/Makefile \
-	  modules/bibmerge/web/Makefile \
-	  modules/bibmerge/web/admin/Makefile \
-	  modules/bibrank/Makefile \
-	  modules/bibrank/bin/Makefile \
-	  modules/bibrank/bin/bibrank \
-	  modules/bibrank/bin/bibrankgkb \
-	  modules/bibrank/doc/Makefile \
-	  modules/bibrank/doc/admin/Makefile \
-	  modules/bibrank/doc/hacking/Makefile \
-	  modules/bibrank/etc/Makefile \
-	  modules/bibrank/etc/bibrankgkb.cfg \
-	  modules/bibrank/etc/demo_jif.cfg \
-	  modules/bibrank/etc/template_single_tag_rank_method.cfg \
-	  modules/bibrank/lib/Makefile \
-	  modules/bibrank/web/Makefile \
-	  modules/bibrank/web/admin/Makefile \
-	  modules/bibsched/Makefile \
-	  modules/bibsched/bin/Makefile \
-	  modules/bibsched/bin/bibsched \
-	  modules/bibsched/bin/bibtaskex \
-	  modules/bibsched/doc/Makefile \
-	  modules/bibsched/doc/admin/Makefile \
-	  modules/bibsched/doc/hacking/Makefile \
-	  modules/bibsched/lib/Makefile \
-	  modules/bibupload/Makefile \
-	  modules/bibupload/bin/Makefile \
-	  modules/bibupload/bin/bibupload \
-	  modules/bibupload/bin/batchuploader \
-	  modules/bibupload/doc/Makefile \
-	  modules/bibupload/doc/admin/Makefile \
-	  modules/bibupload/doc/hacking/Makefile \
-	  modules/bibupload/lib/Makefile \
-	  modules/elmsubmit/Makefile \
-	  modules/elmsubmit/bin/Makefile \
-	  modules/elmsubmit/bin/elmsubmit \
-	  modules/elmsubmit/doc/Makefile \
-	  modules/elmsubmit/doc/admin/Makefile \
-	  modules/elmsubmit/doc/hacking/Makefile \
-	  modules/elmsubmit/etc/Makefile \
-	  modules/elmsubmit/etc/elmsubmit.cfg \
-	  modules/elmsubmit/lib/Makefile \
-	  modules/miscutil/Makefile \
-	  modules/miscutil/bin/Makefile \
-	  modules/miscutil/bin/dbdump \
-	  modules/miscutil/bin/dbexec \
-	  modules/miscutil/bin/inveniocfg \
-	  modules/miscutil/demo/Makefile \
-	  modules/miscutil/doc/Makefile \
-	  modules/miscutil/doc/hacking/Makefile \
-	  modules/miscutil/etc/Makefile \
-	  modules/miscutil/etc/bash_completion.d/Makefile \
-	  modules/miscutil/etc/bash_completion.d/inveniocfg \
-	  modules/miscutil/lib/Makefile \
-	  modules/miscutil/sql/Makefile \
-	  modules/miscutil/web/Makefile \
-	  modules/webaccess/Makefile \
-	  modules/webaccess/bin/Makefile \
-	  modules/webaccess/bin/authaction \
-	  modules/webaccess/bin/webaccessadmin \
-	  modules/webaccess/doc/Makefile \
-	  modules/webaccess/doc/admin/Makefile \
-	  modules/webaccess/doc/hacking/Makefile \
-	  modules/webaccess/lib/Makefile \
-	  modules/webaccess/web/Makefile \
-	  modules/webaccess/web/admin/Makefile \
-	  modules/webalert/Makefile \
-	  modules/webalert/bin/Makefile \
-	  modules/webalert/bin/alertengine \
-	  modules/webalert/doc/Makefile \
-	  modules/webalert/doc/admin/Makefile \
-	  modules/webalert/doc/hacking/Makefile \
-	  modules/webalert/lib/Makefile \
-	  modules/webalert/web/Makefile \
-	  modules/webbasket/Makefile \
-	  modules/webbasket/doc/Makefile \
-	  modules/webbasket/doc/admin/Makefile \
-	  modules/webbasket/doc/hacking/Makefile \
-	  modules/webbasket/lib/Makefile \
-	  modules/webbasket/web/Makefile \
-	  modules/webcomment/Makefile \
-	  modules/webcomment/doc/Makefile \
-	  modules/webcomment/doc/admin/Makefile \
-	  modules/webcomment/doc/hacking/Makefile \
-	  modules/webcomment/lib/Makefile \
-	  modules/webcomment/web/Makefile \
-	  modules/webcomment/web/admin/Makefile \
-	  modules/webhelp/Makefile \
-	  modules/webhelp/web/Makefile \
-	  modules/webhelp/web/admin/Makefile \
-	  modules/webhelp/web/admin/howto/Makefile \
-	  modules/webhelp/web/hacking/Makefile \
-	  modules/webjournal/Makefile \
-	  modules/webjournal/etc/Makefile \
-	  modules/webjournal/doc/Makefile \
-	  modules/webjournal/doc/admin/Makefile \
-	  modules/webjournal/doc/hacking/Makefile \
-	  modules/webjournal/lib/Makefile \
-	  modules/webjournal/lib/elements/Makefile \
-	  modules/webjournal/lib/widgets/Makefile \
-	  modules/webjournal/web/Makefile \
-	  modules/webjournal/web/admin/Makefile \
-	  modules/webmessage/Makefile \
-	  modules/webmessage/bin/Makefile \
-	  modules/webmessage/bin/webmessageadmin \
-	  modules/webmessage/doc/Makefile \
-	  modules/webmessage/doc/admin/Makefile \
-	  modules/webmessage/doc/hacking/Makefile \
-	  modules/webmessage/lib/Makefile \
-	  modules/webmessage/web/Makefile \
-	  modules/websearch/Makefile \
-	  modules/websearch/bin/Makefile \
-	  modules/websearch/bin/webcoll \
-	  modules/websearch/doc/Makefile \
-	  modules/websearch/doc/admin/Makefile \
-	  modules/websearch/doc/hacking/Makefile \
-	  modules/websearch/lib/Makefile \
-	  modules/websearch/web/Makefile \
-	  modules/websearch/web/admin/Makefile \
-	  modules/websession/Makefile \
-	  modules/websession/bin/Makefile \
-	  modules/websession/bin/inveniogc \
-	  modules/websession/doc/Makefile \
-	  modules/websession/doc/admin/Makefile \
-	  modules/websession/doc/hacking/Makefile \
-	  modules/websession/lib/Makefile \
-	  modules/websession/web/Makefile \
-	  modules/webstat/Makefile \
-	  modules/webstat/bin/Makefile \
-	  modules/webstat/bin/webstat \
-	  modules/webstat/bin/webstatadmin \
-	  modules/webstat/doc/Makefile \
-	  modules/webstat/doc/admin/Makefile \
-	  modules/webstat/doc/hacking/Makefile \
-	  modules/webstat/etc/Makefile \
-	  modules/webstat/lib/Makefile \
-	  modules/webstyle/Makefile \
-	  modules/webstyle/bin/Makefile \
-	  modules/webstyle/bin/webdoc \
-	  modules/webstyle/css/Makefile \
-	  modules/webstyle/doc/Makefile \
-	  modules/webstyle/doc/admin/Makefile \
-	  modules/webstyle/doc/hacking/Makefile \
-	  modules/webstyle/etc/Makefile \
-	  modules/webstyle/img/Makefile \
-	  modules/webstyle/lib/Makefile \
-	  modules/websubmit/Makefile \
-	  modules/websubmit/bin/Makefile \
-	  modules/websubmit/bin/bibdocfile \
-	  modules/websubmit/doc/Makefile \
-	  modules/websubmit/doc/admin/Makefile \
-	  modules/websubmit/doc/hacking/Makefile \
-	  modules/websubmit/etc/Makefile \
-	  modules/websubmit/lib/Makefile \
-	  modules/websubmit/lib/functions/Makefile \
-	  modules/websubmit/web/Makefile \
-	  modules/websubmit/web/admin/Makefile \
-	  ])
->>>>>>> b762f601
 
 ## Finally, write output files:
 AC_OUTPUT
