## This file is part of Invenio.
## Copyright (C) 2008, 2009, 2010, 2011, 2012, 2013 CERN.
##
## Invenio is free software; you can redistribute it and/or
## modify it under the terms of the GNU General Public License as
## published by the Free Software Foundation; either version 2 of the
## License, or (at your option) any later version.
##
## Invenio is distributed in the hope that it will be useful, but
## WITHOUT ANY WARRANTY; without even the implied warranty of
## MERCHANTABILITY or FITNESS FOR A PARTICULAR PURPOSE.  See the GNU
## General Public License for more details.
##
## You should have received a copy of the GNU General Public License
## along with Invenio; if not, write to the Free Software Foundation, Inc.,
## 59 Temple Place, Suite 330, Boston, MA 02111-1307, USA.

###################################################
## About 'invenio.conf' and 'invenio-local.conf' ##
###################################################

## The 'invenio.conf' file contains the vanilla default configuration
## parameters of a Invenio installation, as coming out of the
## distribution.  The file should be self-explanatory.  Once installed
## in its usual location (usually /opt/invenio/etc), you could in
## principle go ahead and change the values according to your local
## needs, but this is not advised.
##
## If you would like to customize some of these parameters, you should
## rather create a file named 'invenio-local.conf' in the same
## directory where 'invenio.conf' lives and you should write there
## only the customizations that you want to be different from the
## vanilla defaults.
##
## Here is a realistic, minimalist, yet production-ready example of
## what you would typically put there:
##
##    $ cat /opt/invenio/etc/invenio-local.conf
##    [Invenio]
##    CFG_SITE_NAME = John Doe's Document Server
##    CFG_SITE_NAME_INTL_fr = Serveur des Documents de John Doe
##    CFG_SITE_URL = http://your.site.com
##    CFG_SITE_SECURE_URL = https://your.site.com
##    CFG_SITE_ADMIN_EMAIL = john.doe@your.site.com
##    CFG_SITE_SUPPORT_EMAIL = john.doe@your.site.com
##    CFG_WEBALERT_ALERT_ENGINE_EMAIL = john.doe@your.site.com
##    CFG_WEBCOMMENT_ALERT_ENGINE_EMAIL = john.doe@your.site.com
##    CFG_WEBCOMMENT_DEFAULT_MODERATOR = john.doe@your.site.com
##    CFG_DATABASE_HOST = localhost
##    CFG_DATABASE_NAME = invenio
##    CFG_DATABASE_USER = invenio
##    CFG_DATABASE_PASS = my123p$ss
##
## You should override at least the parameters mentioned above and the
## parameters mentioned in the `Part 1: Essential parameters' below in
## order to define some very essential runtime parameters such as the
## name of your document server (CFG_SITE_NAME and
## CFG_SITE_NAME_INTL_*), the visible URL of your document server
## (CFG_SITE_URL and CFG_SITE_SECURE_URL), the email address of the
## local Invenio administrator, comment moderator, and alert engine
## (CFG_SITE_SUPPORT_EMAIL, CFG_SITE_ADMIN_EMAIL, etc), and last but
## not least your database credentials (CFG_DATABASE_*).
##
## The Invenio system will then read both the default invenio.conf
## file and your customized invenio-local.conf file and it will
## override any default options with the ones you have specified in
## your local file.  This cascading of configuration parameters will
## ease your future upgrades.

[Invenio]

###################################
## Part 1:  Essential parameters ##
###################################

## This part defines essential Invenio internal parameters that
## everybody should override, like the name of the server or the email
## address of the local Invenio administrator.

## CFG_DATABASE_* - specify which MySQL server to use, the name of the
## database to use, and the database access credentials.
CFG_DATABASE_HOST = localhost
CFG_DATABASE_PORT = 3306
CFG_DATABASE_NAME = invenio
CFG_DATABASE_USER = invenio
CFG_DATABASE_PASS = my123p$ss

## CFG_DATABASE_SLAVE - if you use DB replication, then specify the DB
## slave address credentials.  (Assuming the same access rights to the
## DB slave as to the DB master.)  If you don't use DB replication,
## then leave this option blank.
CFG_DATABASE_SLAVE =

## CFG_SITE_URL - specify URL under which your installation will be
## visible.  For example, use "http://your.site.com".  Do not leave
## trailing slash.
CFG_SITE_URL = http://localhost

## CFG_SITE_SECURE_URL - specify secure URL under which your
## installation secure pages such as login or registration will be
## visible.  For example, use "https://your.site.com".  Do not leave
## trailing slash.  If you don't plan on using HTTPS, then you may
## leave this empty.
CFG_SITE_SECURE_URL = https://localhost

## CFG_SITE_NAME -- the visible name of your Invenio installation.
CFG_SITE_NAME = Atlantis Institute of Fictive Science

## CFG_SITE_NAME_INTL -- the international versions of CFG_SITE_NAME
## in various languages.  (See also CFG_SITE_LANGS below.)
CFG_SITE_NAME_INTL_en = Atlantis Institute of Fictive Science
CFG_SITE_NAME_INTL_fr = Atlantis Institut des Sciences Fictives
CFG_SITE_NAME_INTL_de = Atlantis Institut der fiktiven Wissenschaft
CFG_SITE_NAME_INTL_es = Atlantis Instituto de la Ciencia Fictive
CFG_SITE_NAME_INTL_ca = Institut Atlantis de Ciència Fictícia
CFG_SITE_NAME_INTL_pt = Instituto Atlantis de Ciência Fictícia
CFG_SITE_NAME_INTL_it = Atlantis Istituto di Scienza Fittizia
CFG_SITE_NAME_INTL_ru = Институт Фиктивных Наук Атлантиды
CFG_SITE_NAME_INTL_sk = Atlantis Inštitút Fiktívnych Vied
CFG_SITE_NAME_INTL_cs = Atlantis Institut Fiktivních Věd
CFG_SITE_NAME_INTL_no = Atlantis Institutt for Fiktiv Vitenskap
CFG_SITE_NAME_INTL_sv = Atlantis Institut för Fiktiv Vetenskap
CFG_SITE_NAME_INTL_el = Ινστιτούτο Φανταστικών Επιστημών Ατλαντίδος
CFG_SITE_NAME_INTL_uk = Інститут вигаданих наук в Атлантісі
CFG_SITE_NAME_INTL_ja = Fictive 科学のAtlantis の協会
CFG_SITE_NAME_INTL_pl = Instytut Fikcyjnej Nauki Atlantis
CFG_SITE_NAME_INTL_bg = Институт за фиктивни науки Атлантис
CFG_SITE_NAME_INTL_hr = Institut Fiktivnih Znanosti Atlantis
CFG_SITE_NAME_INTL_zh_CN = 阿特兰提斯虚拟科学学院
CFG_SITE_NAME_INTL_zh_TW = 阿特蘭提斯虛擬科學學院
CFG_SITE_NAME_INTL_hu = Kitalált Tudományok Atlantiszi Intézete
CFG_SITE_NAME_INTL_af = Atlantis Instituut van Fiktiewe Wetenskap
CFG_SITE_NAME_INTL_gl = Instituto Atlantis de Ciencia Fictive
CFG_SITE_NAME_INTL_ro = Institutul Atlantis al Ştiinţelor Fictive
CFG_SITE_NAME_INTL_rw = Atlantis Ishuri Rikuru Ry'ubuhanga
CFG_SITE_NAME_INTL_ka = ატლანტიდის ფიქტიური მეცნიერების ინსტიტუტი
CFG_SITE_NAME_INTL_lt = Fiktyvių Mokslų Institutas Atlantis
CFG_SITE_NAME_INTL_ar = معهد أطلنطيس للعلوم الافتراضية

## CFG_SITE_LANG -- the default language of the interface: '
CFG_SITE_LANG = en

## CFG_SITE_LANGS -- list of all languages the user interface should
## be available in, separated by commas.  The order specified below
## will be respected on the interface pages.  A good default would be
## to use the alphabetical order.  Currently supported languages
## include Afrikaans, Arabic, Bulgarian, Catalan, Czech, German, Georgian,
## Greek, English, Spanish, French, Croatian, Hungarian, Galician,
## Italian, Japanese, Kinyarwanda, Lithuanian, Norwegian, Polish,
## Portuguese, Romanian, Russian, Slovak, Swedish, Ukrainian, Chinese
## (China), Chinese (Taiwan), so that the eventual maximum you can
## currently select is
## "af,ar,bg,ca,cs,de,el,en,es,fr,hr,gl,ka,it,rw,lt,hu,ja,no,pl,pt,ro,ru,sk,sv,uk,zh_CN,zh_TW".
CFG_SITE_LANGS = af,ar,bg,ca,cs,de,el,en,es,fr,hr,gl,ka,it,rw,lt,hu,ja,no,pl,pt,ro,ru,sk,sv,uk,zh_CN,zh_TW

## CFG_SITE_SUPPORT_EMAIL -- the email address of the support team for
## this installation:
CFG_SITE_SUPPORT_EMAIL = info@invenio-software.org

## CFG_SITE_ADMIN_EMAIL -- the email address of the 'superuser' for
## this installation.  Enter your email address below and login with
## this address when using Invenio inistration modules.  You
## will then be automatically recognized as superuser of the system.
CFG_SITE_ADMIN_EMAIL = info@invenio-software.org

## CFG_SITE_EMERGENCY_EMAIL_ADDRESSES -- list of email addresses to
## which an email should be sent in case of emergency (e.g. bibsched
## queue has been stopped because of an error).  Configuration
## dictionary allows for different recipients based on weekday and
## time-of-day. Example:
##
## CFG_SITE_EMERGENCY_EMAIL_ADDRESSES = {
##    'Sunday 22:00-06:00': '0041761111111@email2sms.foo.com',
##    '06:00-18:00': 'team-in-europe@foo.com,0041762222222@email2sms.foo.com',
##    '18:00-06:00': 'team-in-usa@foo.com',
##    '*': 'john.doe.phone@foo.com'}
##
## If you want the emergency email notifications to always go to the
## same address, just use the wildcard line in the above example.
CFG_SITE_EMERGENCY_EMAIL_ADDRESSES = {}

## CFG_SITE_ADMIN_EMAIL_EXCEPTIONS -- set this to 0 if you do not want
## to receive any captured exception via email to CFG_SITE_ADMIN_EMAIL
## address.  Captured exceptions will still be available in
## var/log/invenio.err file.  Set this to 1 if you want to receive
## some of the captured exceptions (this depends on the actual place
## where the exception is captured).  Set this to 2 if you want to
## receive all captured exceptions.
CFG_SITE_ADMIN_EMAIL_EXCEPTIONS = 1

## CFG_SITE_RECORD -- what is the URI part representing detailed
## record pages?  We recomment to leave the default value `record'
## unchanged.
CFG_SITE_RECORD = record

## CFG_ERRORLIB_RESET_EXCEPTION_NOTIFICATION_COUNTER_AFTER -- set this to
## the number of seconds after which to reset the exception notification
## counter. A given repetitive exception is notified via email with a
## logarithmic strategy: the first time it is seen it is sent via email,
## then the second time, then the fourth, then the eighth and so forth.
## If the number of seconds elapsed since the last time it was notified
## is greater than CFG_ERRORLIB_RESET_EXCEPTION_NOTIFICATION_COUNTER_AFTER
## then the internal counter is reset in order not to have exception
## notification become more and more rare.
CFG_ERRORLIB_RESET_EXCEPTION_NOTIFICATION_COUNTER_AFTER = 14400

## CFG_CERN_SITE -- do we want to enable CERN-specific code?
## Put "1" for "yes" and "0" for "no".
CFG_CERN_SITE = 0

## CFG_INSPIRE_SITE -- do we want to enable INSPIRE-specific code?
## Put "1" for "yes" and "0" for "no".
CFG_INSPIRE_SITE = 0

## CFG_ADS_SITE -- do we want to enable ADS-specific code?
## Put "1" for "yes" and "0" for "no".
CFG_ADS_SITE = 0

## CFG_OPENAIRE_SITE -- do we want to enable OpenAIRE-specific code?
## Put "1" for "yes" and "0" for "no".
CFG_OPENAIRE_SITE = 0

## CFG_DEVEL_SITE -- is this a development site? If it is, you might
## prefer that it does not do certain things. For example, you might
## not want WebSubmit to send certain emails or trigger certain
## processes on a development site.
## Put "1" for "yes" (this is a development site) or "0" for "no"
## (this isn't a development site.)
CFG_DEVEL_SITE = 0

################################
## Part 2: Web page style     ##
################################

## The variables affecting the page style.  The most important one is
## the 'template skin' you would like to use and the obfuscation mode
## for your email addresses.  Please refer to the WebStyle Admin Guide
## for more explanation.  The other variables are listed here mostly
## for backwards compatibility purposes only.

## CFG_WEBSTYLE_TEMPLATE_SKIN -- what template skin do you want to
## use?
CFG_WEBSTYLE_TEMPLATE_SKIN = default

## CFG_WEBSTYLE_EMAIL_ADDRESSES_OBFUSCATION_MODE. How do we "protect"
## email addresses from undesired automated email harvesters?  This
## setting will not affect 'support' and 'admin' emails.
## NOTE: there is no ultimate solution to protect against email
## harvesting. All have drawbacks and can more or less be
## circumvented. Choose you preferred mode ([t] means "transparent"
## for the user):
##    -1: hide all emails.
## [t] 0 : no protection, email returned as is.
##           foo@example.com => foo@example.com
##     1 : basic email munging: replaces @ by [at] and . by [dot]
##           foo@example.com => foo [at] example [dot] com
## [t] 2 : transparent name mangling: characters are replaced by
##         equivalent HTML entities.
##           foo@example.com => &#102;&#111;&#111;&#64;&#101;&#120;&#97;&#109;&#112;&#108;&#101;&#46;&#99;&#111;&#109;
## [t] 3 : javascript insertion. Requires Javascript enabled on client
##         side.
##     4 : replaces @ and . characters by gif equivalents.
##             foo@example.com => foo<img src="at.gif" alt=" [at] ">example<img src="dot.gif" alt=" [dot] ">com
CFG_WEBSTYLE_EMAIL_ADDRESSES_OBFUSCATION_MODE = 2

## CFG_WEBSTYLE_INSPECT_TEMPLATES -- Do we want to debug all template
## functions so that they would return HTML results wrapped in
## comments indicating which part of HTML page was created by which
## template function?  Useful only for debugging Pythonic HTML
## template.  See WebStyle Admin Guide for more information.
CFG_WEBSTYLE_INSPECT_TEMPLATES = 0

## (deprecated) CFG_WEBSTYLE_CDSPAGEBOXLEFTTOP -- eventual global HTML
## left top box:
CFG_WEBSTYLE_CDSPAGEBOXLEFTTOP =

## (deprecated) CFG_WEBSTYLE_CDSPAGEBOXLEFTBOTTOM -- eventual global
## HTML left bottom box:
CFG_WEBSTYLE_CDSPAGEBOXLEFTBOTTOM =

## (deprecated) CFG_WEBSTYLE_CDSPAGEBOXRIGHTTOP -- eventual global
## HTML right top box:
CFG_WEBSTYLE_CDSPAGEBOXRIGHTTOP =

## (deprecated) CFG_WEBSTYLE_CDSPAGEBOXRIGHTBOTTOM -- eventual global
## HTML right bottom box:
CFG_WEBSTYLE_CDSPAGEBOXRIGHTBOTTOM =

## CFG_WEBSTYLE_HTTP_STATUS_ALERT_LIST -- when certain HTTP status
## codes are raised to the WSGI handler, the corresponding exceptions
## and error messages can be sent to the system administrator for
## inspecting.  This is useful to detect and correct errors.  The
## variable represents a comma-separated list of HTTP statuses that
## should alert admin.  Wildcards are possible. If the status is
## followed by an "r", it means that a referer is required to exist
## (useful to distinguish broken known links from URL typos when 404
## errors are raised).
CFG_WEBSTYLE_HTTP_STATUS_ALERT_LIST = 404r,400,5*,41*

## CFG_WEBSTYLE_HTTP_USE_COMPRESSION -- whether to enable deflate
## compression of your HTTP/HTTPS connections. This will affect the Apache
## configuration snippets created by inveniocfg --create-apache-conf and
## the OAI-PMH Identify response.
CFG_WEBSTYLE_HTTP_USE_COMPRESSION = 0

## CFG_WEBSTYLE_REVERSE_PROXY_IPS -- if you are setting a multinode
## environment where an HTTP proxy such as mod_proxy is sitting in
## front of the Invenio web application and is forwarding requests to
## worker nodes, set here the the list of IP addresses of the allowed
## HTTP proxies. This is needed in order to avoid IP address spoofing
## when worker nodes are also available on the public Internet and
## might receive forged HTTP requests. Only HTTP requests coming from
## the specified IP addresses will be considered as forwarded from a
## reverse proxy.  E.g. set this to '123.123.123.123'.
CFG_WEBSTYLE_REVERSE_PROXY_IPS =

##################################
## Part 3: WebSearch parameters ##
##################################

## This section contains some configuration parameters for WebSearch
## module.  Please note that WebSearch is mostly configured on
## run-time via its WebSearch Admin web interface.  The parameters
## below are the ones that you do not probably want to modify very
## often during the runtime.  (Note that you may modify them
## afterwards too, though.)

## CFG_WEBSEARCH_SEARCH_CACHE_SIZE -- how many queries we want to
## cache in memory per one Apache httpd process?  This cache is used
## mainly for "next/previous page" functionality, but it caches also
## "popular" user queries if more than one user happen to search for
## the same thing.  Note that large numbers may lead to great memory
## consumption.  We recommend a value not greater than 100.
CFG_WEBSEARCH_SEARCH_CACHE_SIZE = 0

## CFG_WEBSEARCH_FIELDS_CONVERT -- if you migrate from an older
## system, you may want to map field codes of your old system (such as
## 'ti') to Invenio/MySQL ("title").  Use Python dictionary syntax
## for the translation table, e.g. {'wau':'author', 'wti':'title'}.
## Usually you don't want to do that, and you would use empty dict {}.
CFG_WEBSEARCH_FIELDS_CONVERT = {}

## CFG_WEBSEARCH_LIGHTSEARCH_PATTERN_BOX_WIDTH -- width of the
## search pattern window in the light search interface, in
## characters.  CFG_WEBSEARCH_LIGHTSEARCH_PATTERN_BOX_WIDTH = 60
CFG_WEBSEARCH_LIGHTSEARCH_PATTERN_BOX_WIDTH = 60

## CFG_WEBSEARCH_SIMPLESEARCH_PATTERN_BOX_WIDTH -- width of the search
## pattern window in the simple search interface, in characters.
CFG_WEBSEARCH_SIMPLESEARCH_PATTERN_BOX_WIDTH = 40

## CFG_WEBSEARCH_ADVANCEDSEARCH_PATTERN_BOX_WIDTH -- width of the
## search pattern window in the advanced search interface, in
## characters.
CFG_WEBSEARCH_ADVANCEDSEARCH_PATTERN_BOX_WIDTH = 30

## CFG_WEBSEARCH_NB_RECORDS_TO_SORT -- how many records do we still
## want to sort?  For higher numbers we print only a warning and won't
## perform any sorting other than default 'latest records first', as
## sorting would be very time consuming then.  We recommend a value of
## not more than a couple of thousands.
CFG_WEBSEARCH_NB_RECORDS_TO_SORT = 1000

## CFG_WEBSEARCH_CALL_BIBFORMAT -- if a record is being displayed but
## it was not preformatted in the "HTML brief" format, do we want to
## call BibFormatting on the fly?  Put "1" for "yes" and "0" for "no".
## Note that "1" will display the record exactly as if it were fully
## preformatted, but it may be slow due to on-the-fly processing; "0"
## will display a default format very fast, but it may not have all
## the fields as in the fully preformatted HTML brief format.  Note
## also that this option is active only for old (PHP) formats; the new
## (Python) formats are called on the fly by default anyway, since
## they are much faster.  When usure, please set "0" here.
CFG_WEBSEARCH_CALL_BIBFORMAT = 0

## CFG_WEBSEARCH_USE_ALEPH_SYSNOS -- do we want to make old SYSNOs
## visible rather than MySQL's record IDs?  You may use this if you
## migrate from a different e-doc system, and you store your old
## system numbers into 970__a.  Put "1" for "yes" and "0" for
## "no". Usually you don't want to do that, though.
CFG_WEBSEARCH_USE_ALEPH_SYSNOS = 0

## CFG_WEBSEARCH_I18N_LATEST_ADDITIONS -- Put "1" if you want the
## "Latest Additions" in the web collection pages to show
## internationalized records.  Useful only if your brief BibFormat
## templates contains internationalized strings. Otherwise put "0" in
## order not to slow down the creation of latest additions by WebColl.
CFG_WEBSEARCH_I18N_LATEST_ADDITIONS = 0

## CFG_WEBSEARCH_INSTANT_BROWSE -- the number of records to display
## under 'Latest Additions' in the web collection pages.
CFG_WEBSEARCH_INSTANT_BROWSE = 10

## CFG_WEBSEARCH_INSTANT_BROWSE_RSS -- the number of records to
## display in the RSS feed.
CFG_WEBSEARCH_INSTANT_BROWSE_RSS = 25

## CFG_WEBSEARCH_RSS_I18N_COLLECTIONS -- comma-separated list of
## collections that feature an internationalized RSS feed on their
## main seach interface page created by webcoll.  Other collections
## will have RSS feed using CFG_SITE_LANG.
CFG_WEBSEARCH_RSS_I18N_COLLECTIONS =

## CFG_WEBSEARCH_RSS_TTL -- number of minutes that indicates how long
## a feed cache is valid.
CFG_WEBSEARCH_RSS_TTL = 360

## CFG_WEBSEARCH_RSS_MAX_CACHED_REQUESTS -- maximum number of request kept
## in cache. If the cache is filled, following request are not cached.
CFG_WEBSEARCH_RSS_MAX_CACHED_REQUESTS = 1000

## CFG_WEBSEARCH_AUTHOR_ET_AL_THRESHOLD -- up to how many author names
## to print explicitely; for more print "et al".  Note that this is
## used in default formatting that is seldomly used, as usually
## BibFormat defines all the format.  The value below is only used
## when BibFormat fails, for example.
CFG_WEBSEARCH_AUTHOR_ET_AL_THRESHOLD = 3

## CFG_WEBSEARCH_NARROW_SEARCH_SHOW_GRANDSONS -- whether to show or
## not collection grandsons in Narrow Search boxes (sons are shown by
## default, grandsons are configurable here).  Use 0 for no and 1 for
## yes.
CFG_WEBSEARCH_NARROW_SEARCH_SHOW_GRANDSONS = 1

## CFG_WEBSEARCH_CREATE_SIMILARLY_NAMED_AUTHORS_LINK_BOX -- shall we
## create help links for Ellis, Nick or Ellis, Nicholas and friends
## when Ellis, N was searched for?  Useful if you have one author
## stored in the database under several name formats, namely surname
## comma firstname and surname comma initial cataloging policy.  Use 0
## for no and 1 for yes.
CFG_WEBSEARCH_CREATE_SIMILARLY_NAMED_AUTHORS_LINK_BOX = 1

## CFG_WEBSEARCH_USE_MATHJAX_FOR_FORMATS -- MathJax is a JavaScript
## library that renders (La)TeX mathematical formulas in the client
## browser.  This parameter must contain a comma-separated list of
## output formats for which to apply the MathJax rendering, for example
## "hb,hd".  If the list is empty, MathJax is disabled.
CFG_WEBSEARCH_USE_MATHJAX_FOR_FORMATS =

## CFG_WEBSEARCH_EXTERNAL_COLLECTION_SEARCH_TIMEOUT -- when searching
## external collections (e.g. SPIRES, CiteSeer, etc), how many seconds
## do we wait for reply before abandonning?
CFG_WEBSEARCH_EXTERNAL_COLLECTION_SEARCH_TIMEOUT = 5

## CFG_WEBSEARCH_EXTERNAL_COLLECTION_SEARCH_MAXRESULTS -- how many
## results do we fetch?
CFG_WEBSEARCH_EXTERNAL_COLLECTION_SEARCH_MAXRESULTS = 10

## CFG_WEBSEARCH_SPLIT_BY_COLLECTION -- do we want to split the search
## results by collection or not?  Use 0 for not, 1 for yes.
CFG_WEBSEARCH_SPLIT_BY_COLLECTION = 1

## CFG_WEBSEARCH_DEF_RECORDS_IN_GROUPS -- the default number of
## records to display per page in the search results pages.
CFG_WEBSEARCH_DEF_RECORDS_IN_GROUPS = 10

## CFG_WEBSEARCH_MAX_RECORDS_IN_GROUPS -- in order to limit denial of
## service attacks the total number of records per group displayed as a
## result of a search query will be limited to this number. Only the superuser
## queries will not be affected by this limit.
CFG_WEBSEARCH_MAX_RECORDS_IN_GROUPS = 200

## CFG_WEBSEARCH_SHOW_COMMENT_COUNT -- do we want to show the 'N comments'
## links on the search engine pages?  (useful only when you have allowed
## commenting)
CFG_WEBSEARCH_SHOW_COMMENT_COUNT = 1

## CFG_WEBSEARCH_SHOW_REVIEW_COUNT -- do we want to show the 'N reviews'
## links on the search engine pages?  (useful only when you have allowed
## reviewing)
CFG_WEBSEARCH_SHOW_REVIEW_COUNT = 1

## CFG_WEBSEARCH_FULLTEXT_SNIPPETS -- how many full-text snippets do
## we want to display for full-text searches?  If you want to specify
## different values for different document status types, please add
## more items into this dictionary.  (Unless specified, the empty
## value will be used as default.)  This is useful if you have
## restricted files of different types with various restrictions on
## what we can show.
CFG_WEBSEARCH_FULLTEXT_SNIPPETS = {
    '': 4,
    }

## CFG_WEBSEARCH_FULLTEXT_SNIPPETS_CHARS -- what is the maximum size
## of a snippet to display around the pattern found in the full-text?
## If you want to specify different values for different document
## status types, please add more items into this dictionary.  (Unless
## specified, the empty value will be used as default.)  This is
## useful if you have restricted files of different types with various
## restrictions on what we can show.
CFG_WEBSEARCH_FULLTEXT_SNIPPETS_CHARS = {
    '': 100,
    }

## CFG_WEBSEARCH_WILDCARD_LIMIT -- some of the queries, wildcard
## queries in particular (ex: cern*, a*), but also regular expressions
## (ex: [a-z]+), may take a long time to respond due to the high
## number of hits. You can limit the number of terms matched by a
## wildcard by setting this variable.  A negative value or zero means
## that none of the queries will be limited (which may be wanted by
## also prone to denial-of-service kind of attacks).
CFG_WEBSEARCH_WILDCARD_LIMIT = 50000

## CFG_WEBSEARCH_SYNONYM_KBRS -- defines which knowledge bases are to
## be used for which index in order to provide runtime synonym lookup
## of user-supplied terms, and what massaging function should be used
## upon search pattern before performing the KB lookup.  (Can be one
## of `exact', 'leading_to_comma', `leading_to_number'.)
CFG_WEBSEARCH_SYNONYM_KBRS = {
    'journal': ['SEARCH-SYNONYM-JOURNAL', 'leading_to_number'],
    }

## CFG_SOLR_URL -- optionally, you may use Solr to serve full-text
## queries and ranking.  If so, please specify the URL of your Solr instance.
## Example: http://localhost:8983/solr (default solr port)
CFG_SOLR_URL =

## CFG_XAPIAN_ENABLED -- optionally, you may use Xapian to serve full-text
## queries and ranking.  If so, please enable it: 1 = enabled
CFG_XAPIAN_ENABLED =

## CFG_WEBSEARCH_PREV_NEXT_HIT_LIMIT -- specify the limit when
## the previous/next/back hit links are to be displayed on detailed record pages.
## In order to speeding up list manipulations, if a search returns lots of hits,
## more than this limit, then do not loose time calculating next/previous/back
## hits at all, but display page directly without these.
## Note also that Invenio installations that do not like
## to have the next/previous hit link functionality would be able to set this
## variable to zero and not see anything.
CFG_WEBSEARCH_PREV_NEXT_HIT_LIMIT = 1000

## CFG_WEBSEARCH_PREV_NEXT_HIT_FOR_GUESTS -- Set this to 0 if you want
## to disable the previous/next/back hit link functionality for guests
## users.
## Since the previous/next/back hit link functionality is causing the allocation
## of user session in the database even for guests users, it might be useful to
## be able to disable it e.g. when your site is bombarded by web request
## (a.k.a. Slashdot effect).
CFG_WEBSEARCH_PREV_NEXT_HIT_FOR_GUESTS = 1

## CFG_WEBSEARCH_VIEWRESTRCOLL_POLICY -- when a record belongs to more than one
## restricted collection, if the viewrestcoll policy is set to "ALL" (default)
## then the user must be authorized to all the restricted collections, in
## order to be granted access to the specific record. If the policy is set to
## "ANY", then the user need to be authorized to only one of the collections
## in order to be granted access to the specific record.
CFG_WEBSEARCH_VIEWRESTRCOLL_POLICY = ANY

## CFG_WEBSEARCH_SPIRES_SYNTAX -- variable to configure the use of the
## SPIRES query syntax in searches.  Values: 0 = SPIRES syntax is
## switched off; 1 = leading 'find' is required; 9 = leading 'find' is
## not required (leading SPIRES operator, space-operator-space, etc
## are also accepted).
CFG_WEBSEARCH_SPIRES_SYNTAX = 1

## CFG_WEBSEARCH_DISPLAY_NEAREST_TERMS -- when user search does not
## return any direct result, what do we want to display?  Set to 0 in
## order to display a generic message about search returning no hits.
## Set to 1 in order to display list of nearest terms from the indexes
## that may match user query.  Note: this functionality may be slow,
## so you may want to disable it on bigger sites.
CFG_WEBSEARCH_DISPLAY_NEAREST_TERMS = 1

## CFG_WEBSEARCH_DETAILED_META_FORMAT -- the output format to use for
## detailed meta tags containing metadata as configured in the tag
## table.  Default output format should be 'hdm', included.  This
## format will be included in the header of /record/ pages. For
## efficiency this format should be pre-cached with BibReformat.  See
## also CFG_WEBSEARCH_ENABLE_GOOGLESCHOLAR and
## CFG_WEBSEARCH_ENABLE_GOOGLESCHOLAR.
CFG_WEBSEARCH_DETAILED_META_FORMAT = hdm

## CFG_WEBSEARCH_ENABLE_GOOGLESCHOLAR -- decides if meta tags for
## Google Scholar shall be included in the detailed record page
## header, when using the standard formatting templates/elements. See
## also CFG_WEBSEARCH_DETAILED_META_FORMAT and
## CFG_WEBSEARCH_ENABLE_OPENGRAPH. When this variable is changed and
## output format defined in CFG_WEBSEARCH_DETAILED_META_FORMAT is
## cached, a bibreformat must be run for the cached records.
CFG_WEBSEARCH_ENABLE_GOOGLESCHOLAR = True

## CFG_WEBSEARCH_ENABLE_OPENGRAPH -- decides if meta tags for the Open
## Graph protocol shall be included in the detailed record page
## header, when using the standard formatting templates/elements. See
## also CFG_WEBSEARCH_DETAILED_META_FORMAT and
## CFG_WEBSEARCH_ENABLE_GOOGLESCHOLAR. When this variable is changed
## and output format defined in CFG_WEBSEARCH_DETAILED_META_FORMAT is
## cached, a bibreformat must be run for the cached records. Note that
## enabling Open Graph produces invalid XHTML/HTML5 markup.
CFG_WEBSEARCH_ENABLE_OPENGRAPH = False

## CFG_WEBSEARCH_CITESUMMARY_SELFCITES_THRESHOLD -- switches off
## self-citations computation if the number records in the citesummary
## is above the threshold
CFG_WEBSEARCH_CITESUMMARY_SELFCITES_THRESHOLD = 2000


#######################################
## Part 4: BibHarvest OAI parameters ##
#######################################

## This part defines parameters for the Invenio OAI gateway.
## Useful if you are running Invenio as OAI data provider.

## CFG_OAI_ID_FIELD -- OAI identifier MARC field:
CFG_OAI_ID_FIELD = 909COo

## CFG_OAI_SET_FIELD -- OAI set MARC field:
CFG_OAI_SET_FIELD = 909COp

## CFG_OAI_SET_FIELD -- previous OAI set MARC field:
CFG_OAI_PREVIOUS_SET_FIELD = 909COq

## CFG_OAI_DELETED_POLICY -- OAI deletedrecordspolicy
## (no/transient/persistent):
CFG_OAI_DELETED_POLICY = persistent

## CFG_OAI_ID_PREFIX -- OAI identifier prefix:
CFG_OAI_ID_PREFIX = atlantis.cern.ch

## CFG_OAI_SAMPLE_IDENTIFIER -- OAI sample identifier:
CFG_OAI_SAMPLE_IDENTIFIER = oai:atlantis.cern.ch:123

## CFG_OAI_IDENTIFY_DESCRIPTION -- description for the OAI Identify verb:
CFG_OAI_IDENTIFY_DESCRIPTION = <description>
  <eprints xmlns="http://www.openarchives.org/OAI/1.1/eprints"
           xmlns:xsi="http://www.w3.org/2001/XMLSchema-instance"
           xsi:schemaLocation="http://www.openarchives.org/OAI/1.1/eprints
                               http://www.openarchives.org/OAI/1.1/eprints.xsd">
      <content>
       <URL>http://atlantis.cern.ch/</URL>
      </content>
      <metadataPolicy>
       <text>Free and unlimited use by anybody with obligation to refer to original record</text>
      </metadataPolicy>
      <dataPolicy>
       <text>Full content, i.e. preprints may not be harvested by robots</text>
      </dataPolicy>
      <submissionPolicy>
       <text>Submission restricted. Submitted documents are subject of approval by OAI repository admins.</text>
      </submissionPolicy>
  </eprints>
 </description>

## CFG_OAI_LOAD -- OAI number of records in a response:
CFG_OAI_LOAD = 500

## CFG_OAI_EXPIRE -- OAI resumptionToken expiration time:
CFG_OAI_EXPIRE = 90000

## CFG_OAI_SLEEP -- service unavailable between two consecutive
## requests for CFG_OAI_SLEEP seconds:
CFG_OAI_SLEEP = 2

## CFG_OAI_METADATA_FORMATS -- mapping between accepted metadataPrefixes and
## the corresponding output format to use, its schema and its metadataNamespace.
CFG_OAI_METADATA_FORMATS = {
    'marcxml': ('XOAIMARC', 'http://www.openarchives.org/OAI/1.1/dc.xsd', 'http://purl.org/dc/elements/1.1/'),
    'oai_dc': ('XOAIDC', 'http://www.loc.gov/standards/marcxml/schema/MARC21slim.xsd', 'http://www.loc.gov/MARC21/slim'),
    }

## CFG_OAI_FRIENDS -- list of OAI baseURL of friend repositories. See:
## <http://www.openarchives.org/OAI/2.0/guidelines-friends.htm>
CFG_OAI_FRIENDS = http://cds.cern.ch/oai2d,http://openaire.cern.ch/oai2d,http://export.arxiv.org/oai2

## The following subfields are a completition to
## CFG_BIBUPLOAD_EXTERNAL_OAIID_TAG. If CFG_OAI_PROVENANCE_BASEURL_SUBFIELD is
## set for a record, then the corresponding field is considered has being
## harvested via OAI-PMH

## CFG_OAI_PROVENANCE_BASEURL_SUBFIELD -- baseURL of the originDescription or a
## record
CFG_OAI_PROVENANCE_BASEURL_SUBFIELD = u

## CFG_OAI_PROVENANCE_DATESTAMP_SUBFIELD -- datestamp of the originDescription
## or a record
CFG_OAI_PROVENANCE_DATESTAMP_SUBFIELD = d

## CFG_OAI_PROVENANCE_METADATANAMESPACE_SUBFIELD -- metadataNamespace of the
## originDescription or a record
CFG_OAI_PROVENANCE_METADATANAMESPACE_SUBFIELD = m

## CFG_OAI_PROVENANCE_ORIGINDESCRIPTION_SUBFIELD -- originDescription of the
## originDescription or a record
CFG_OAI_PROVENANCE_ORIGINDESCRIPTION_SUBFIELD = d

## CFG_OAI_PROVENANCE_HARVESTDATE_SUBFIELD -- harvestDate of the
## originDescription or a record
CFG_OAI_PROVENANCE_HARVESTDATE_SUBFIELD = h

## CFG_OAI_PROVENANCE_ALTERED_SUBFIELD -- altered flag of the
## originDescription or a record
CFG_OAI_PROVENANCE_ALTERED_SUBFIELD = t

## CFG_OAI_FAILED_HARVESTING_STOP_QUEUE -- when harvesting OAI sources
## fails, shall we report an error with the task and stop BibSched
## queue, or simply wait for the next run of the task? A value of 0
## will stop the task upon errors, 1 will let the queue run if the
## next run of the oaiharvest task can safely recover the failure
## (this means that the queue will stop if the task is not set to run
## periodically)
CFG_OAI_FAILED_HARVESTING_STOP_QUEUE = 1

## CFG_OAI_FAILED_HARVESTING_EMAILS_ADMIN -- when
## CFG_OAI_FAILED_HARVESTING_STOP_QUEUE is set to leave the queue
## running upon errors, shall we send an email to admin to notify
## about the failure?
CFG_OAI_FAILED_HARVESTING_EMAILS_ADMIN = True

## NOTE: the following parameters are experimenta
## -----------------------------------------------------------------------------
## CFG_OAI_RIGHTS_FIELD -- MARC field dedicated to storing Copyright information
CFG_OAI_RIGHTS_FIELD = 542__

## CFG_OAI_RIGHTS_HOLDER_SUBFIELD -- MARC subfield dedicated to storing the
## Copyright holder information
CFG_OAI_RIGHTS_HOLDER_SUBFIELD = d

## CFG_OAI_RIGHTS_DATE_SUBFIELD -- MARC subfield dedicated to storing the
## Copyright date information
CFG_OAI_RIGHTS_DATE_SUBFIELD = g

## CFG_OAI_RIGHTS_URI_SUBFIELD -- MARC subfield dedicated to storing the URI
## (URL or URN, more detailed statement about copyright status) information
CFG_OAI_RIGHTS_URI_SUBFIELD = u

## CFG_OAI_RIGHTS_CONTACT_SUBFIELD -- MARC subfield dedicated to storing the
## Copyright holder contact information
CFG_OAI_RIGHTS_CONTACT_SUBFIELD = e

## CFG_OAI_RIGHTS_STATEMENT_SUBFIELD -- MARC subfield dedicated to storing the
## Copyright statement as presented on the resource
CFG_OAI_RIGHTS_STATEMENT_SUBFIELD = f

## CFG_OAI_LICENSE_FIELD -- MARC field dedicated to storing terms governing
## use and reproduction (license)
CFG_OAI_LICENSE_FIELD = 540__

## CFG_OAI_LICENSE_TERMS_SUBFIELD -- MARC subfield dedicated to storing the
## Terms governing use and reproduction, e.g. CC License
CFG_OAI_LICENSE_TERMS_SUBFIELD = a

## CFG_OAI_LICENSE_PUBLISHER_SUBFIELD -- MARC subfield dedicated to storing the
## person or institution imposing the license (author, publisher)
CFG_OAI_LICENSE_PUBLISHER_SUBFIELD = b

## CFG_OAI_LICENSE_URI_SUBFIELD -- MARC subfield dedicated to storing the URI
## URI
CFG_OAI_LICENSE_URI_SUBFIELD = u
##------------------------------------------------------------------------------


###################################
## Part 5: BibDocFile parameters ##
###################################

## This section contains some configuration parameters for BibDocFile
## module.

## CFG_BIBDOCFILE_DOCUMENT_FILE_MANAGER_DOCTYPES -- this is the list of
## doctypes (like 'Main' or 'Additional') and their description that admins
## can choose from when adding new files via the Document File Manager
## admin interface.
##    - When no value is provided, admins cannot add new
##        file (they can only revise/delete/add format)
##    - When a single value is given, it is used as
##        default doctype for all new documents
##
##    Order is relevant
##    Eg:
##    [('main', 'Main document'), ('additional', 'Figure, schema. etc')]
CFG_BIBDOCFILE_DOCUMENT_FILE_MANAGER_DOCTYPES = [
    ('Main', 'Main document'),
    ('LaTeX', 'LaTeX'),
    ('Source', 'Source'),
    ('Additional', 'Additional File'),
    ('Audio', 'Audio file'),
    ('Video', 'Video file'),
    ('Script', 'Script'),
    ('Data', 'Data'),
    ('Figure', 'Figure'),
    ('Schema', 'Schema'),
    ('Graph', 'Graph'),
    ('Image', 'Image'),
    ('Drawing', 'Drawing'),
    ('Slides', 'Slides')]

## CFG_BIBDOCFILE_DOCUMENT_FILE_MANAGER_RESTRICTIONS -- this is the
## list of restrictions (like 'Restricted' or 'No Restriction') and their
## description that admins can choose from when adding or revising files.
## Restrictions can then be configured at the level of WebAccess.
##     - When no value is provided, no restriction is
##         applied
##     - When a single value is given, it is used as
##         default resctriction for all documents.
##     - The first value of the list is used as default
##         restriction if the user if not given the
##         choice of the restriction. Order is relevant
##
##     Eg:
##     [('', 'No restriction'), ('restr', 'Restricted')]
CFG_BIBDOCFILE_DOCUMENT_FILE_MANAGER_RESTRICTIONS = [
    ('', 'Public'),
    ('restricted', 'Restricted')]

## CFG_BIBDOCFILE_DOCUMENT_FILE_MANAGER_MISC -- set here the other
## default flags and attributes to tune the Document File Manager admin
## interface.
## See the docstring of bibdocfile_managedocfiles.create_file_upload_interface
## to have a description of the available parameters and their syntax.
## In general you will rarely need to change this variable.
CFG_BIBDOCFILE_DOCUMENT_FILE_MANAGER_MISC = {
    'can_revise_doctypes': ['*'],
    'can_comment_doctypes': ['*'],
    'can_describe_doctypes': ['*'],
    'can_delete_doctypes': ['*'],
    'can_keep_doctypes': ['*'],
    'can_rename_doctypes': ['*'],
    'can_add_format_to_doctypes': ['*'],
    'can_restrict_doctypes': ['*'],
    }


## CFG_BIBDOCFILE_FILESYSTEM_BIBDOC_GROUP_LIMIT -- the fulltext
## documents are stored under "/opt/invenio/var/data/files/gX/Y"
## directories where X is 0,1,... and Y stands for bibdoc ID.  Thusly
## documents Y are grouped into directories X and this variable
## indicates the maximum number of documents Y stored in each
## directory X.  This limit is imposed solely for filesystem
## performance reasons in order not to have too many subdirectories in
## a given directory.
CFG_BIBDOCFILE_FILESYSTEM_BIBDOC_GROUP_LIMIT = 5000

## CFG_BIBDOCFILE_ADDITIONAL_KNOWN_FILE_EXTENSIONS -- a comma-separated
## list of document extensions not listed in Python standard mimetype
## library that should be recognized by Invenio.
CFG_BIBDOCFILE_ADDITIONAL_KNOWN_FILE_EXTENSIONS = hpg,link,lis,llb,mat,mpp,msg,docx,docm,xlsx,xlsm,xlsb,pptx,pptm,ppsx,ppsm

## CFG_BIBDOCFILE_DESIRED_CONVERSIONS -- a dictionary having as keys
## a format and as values the corresponding list of desired converted
## formats.
CFG_BIBDOCFILE_DESIRED_CONVERSIONS = {
    'pdf' : ('pdf;pdfa', ),
    'ps.gz' : ('pdf;pdfa', ),
    'djvu' : ('pdf', ),
    'sxw': ('doc', 'odt', 'pdf;pdfa', ),
    'docx' : ('doc', 'odt', 'pdf;pdfa', ),
    'doc' : ('odt', 'pdf;pdfa', 'docx'),
    'rtf' : ('pdf;pdfa', 'odt', ),
    'odt' : ('pdf;pdfa', 'doc', ),
    'pptx' : ('ppt', 'odp', 'pdf;pdfa', ),
    'ppt' : ('odp', 'pdf;pdfa', 'pptx'),
    'sxi': ('odp', 'pdf;pdfa', ),
    'odp' : ('pdf;pdfa', 'ppt', ),
    'xlsx' : ('xls', 'ods', 'csv'),
    'xls' : ('ods', 'csv'),
    'ods' : ('xls', 'xlsx', 'csv'),
    'sxc': ('xls', 'xlsx', 'csv'),
    'tiff' : ('pdf;pdfa', ),
    'tif' : ('pdf;pdfa', ),}

## CFG_BIBDOCFILE_USE_XSENDFILE -- if your web server supports
## XSendfile header, you may want to enable this feature in order for
## to Invenio tell the web server to stream files for download (after
## proper authorization checks) by web server's means.  This helps to
## liberate Invenio worker processes from being busy with sending big
## files to clients.  The web server will take care of that.  Note:
## this feature is still somewhat experimental.  Note: when enabled
## (set to 1), then you have to also regenerate Apache vhost conf
## snippets (inveniocfg --update-config-py --create-apache-conf).
CFG_BIBDOCFILE_USE_XSENDFILE = 0

## CFG_BIBDOCFILE_MD5_CHECK_PROBABILITY -- a number between 0 and
## 1 that indicates probability with which MD5 checksum will be
## verified when streaming bibdocfile-managed files.  (0.1 will cause
## the check to be performed once for every 10 downloads)
CFG_BIBDOCFILE_MD5_CHECK_PROBABILITY = 0.1

## CFG_BIBDOCFILE_BEST_FORMATS_TO_EXTRACT_TEXT_FROM -- a comma-separated
## list of document extensions in decrescent order of preference
## to suggest what is considered the best format to extract text from.
CFG_BIBDOCFILE_BEST_FORMATS_TO_EXTRACT_TEXT_FROM = ('txt', 'html', 'xml', 'odt', 'doc', 'docx', 'djvu', 'pdf', 'ps', 'ps.gz')

## CFG_BIBDOCFILE_ENABLE_BIBDOCFSINFO_CACHE -- whether to use the
## database table bibdocfsinfo as reference for filesystem
## information. The default is 0. Switch this to 1
## after you have run bibdocfile --fix-bibdocfsinfo-cache
## or on an empty system.
CFG_BIBDOCFILE_ENABLE_BIBDOCFSINFO_CACHE = 0

## CFG_OPENOFFICE_SERVER_HOST -- the host where an OpenOffice Server is
## listening to. If localhost an OpenOffice server will be started
## automatically if it is not already running.
## Note: if you set this to an empty value this will disable the usage of
## OpenOffice for converting documents.
## If you set this to something different than localhost you'll have to take
## care to have an OpenOffice server running on the corresponding host and
## to install the same OpenOffice release both on the client and on the server
## side.
## In order to launch an OpenOffice server on a remote machine, just start
## the usual 'soffice' executable in this way:
## $> soffice -headless -nologo -nodefault -norestore -nofirststartwizard \
## .. -accept=socket,host=HOST,port=PORT;urp;StarOffice.ComponentContext
CFG_OPENOFFICE_SERVER_HOST = localhost

## CFG_OPENOFFICE_SERVER_PORT -- the port where an OpenOffice Server is
## listening to.
CFG_OPENOFFICE_SERVER_PORT = 2002

## CFG_OPENOFFICE_USER -- the user that will be used to launch the OpenOffice
## client. It is recommended to set this to a user who don't own files, like
## e.g. 'nobody'. You should also authorize your Apache server user to be
## able to become this user, e.g. by adding to your /etc/sudoers the following
## line:
## "apache  ALL=(nobody) NOPASSWD: ALL"
## provided that apache is the username corresponding to the Apache user.
## On some machine this might be apache2 or www-data.
CFG_OPENOFFICE_USER = nobody

#################################
## Part 6: BibIndex parameters ##
#################################

## This section contains some configuration parameters for BibIndex
## module.  Please note that BibIndex is mostly configured on run-time
## via its BibIndex Admin web interface.  The parameters below are the
## ones that you do not probably want to modify very often during the
## runtime.

## CFG_BIBINDEX_FULLTEXT_INDEX_LOCAL_FILES_ONLY -- when fulltext indexing, do
## you want to index locally stored files only, or also external URLs?
## Use "0" to say "no" and "1" to say "yes".
CFG_BIBINDEX_FULLTEXT_INDEX_LOCAL_FILES_ONLY = 1

## CFG_BIBINDEX_REMOVE_STOPWORDS -- when indexing, do we want to remove
## stopwords?  Use "0" to say "no" and "1" to say "yes".
CFG_BIBINDEX_REMOVE_STOPWORDS = 0

## CFG_BIBINDEX_CHARS_ALPHANUMERIC_SEPARATORS -- characters considered as
## alphanumeric separators of word-blocks inside words.  You probably
## don't want to change this.
CFG_BIBINDEX_CHARS_ALPHANUMERIC_SEPARATORS = \!\"\#\$\%\&\'\(\)\*\+\,\-\.\/\:\;\<\=\>\?\@\[\\\]\^\_\`\{\|\}\~

## CFG_BIBINDEX_CHARS_PUNCTUATION -- characters considered as punctuation
## between word-blocks inside words.  You probably don't want to
## change this.
CFG_BIBINDEX_CHARS_PUNCTUATION = \.\,\:\;\?\!\"

## CFG_BIBINDEX_REMOVE_HTML_MARKUP -- should we attempt to remove HTML markup
## before indexing?  Use 1 if you have HTML markup inside metadata
## (e.g. in abstracts), use 0 otherwise.
CFG_BIBINDEX_REMOVE_HTML_MARKUP = 0

## CFG_BIBINDEX_REMOVE_LATEX_MARKUP -- should we attempt to remove LATEX markup
## before indexing?  Use 1 if you have LATEX markup inside metadata
## (e.g. in abstracts), use 0 otherwise.
CFG_BIBINDEX_REMOVE_LATEX_MARKUP = 0

## CFG_BIBINDEX_MIN_WORD_LENGTH -- minimum word length allowed to be added to
## index.  The terms smaller then this amount will be discarded.
## Useful to keep the database clean, however you can safely leave
## this value on 0 for up to 1,000,000 documents.
CFG_BIBINDEX_MIN_WORD_LENGTH = 0

## CFG_BIBINDEX_URLOPENER_USERNAME and CFG_BIBINDEX_URLOPENER_PASSWORD --
## access credentials to access restricted URLs, interesting only if
## you are fulltext-indexing files located on a remote server that is
## only available via username/password.  But it's probably better to
## handle this case via IP or some convention; the current scheme is
## mostly there for demo only.
CFG_BIBINDEX_URLOPENER_USERNAME = mysuperuser
CFG_BIBINDEX_URLOPENER_PASSWORD = mysuperpass

## CFG_INTBITSET_ENABLE_SANITY_CHECKS --
## Enable sanity checks for integers passed to the intbitset data
## structures. It is good to enable this during debugging
## and to disable this value for speed improvements.
CFG_INTBITSET_ENABLE_SANITY_CHECKS = False

## CFG_BIBINDEX_PERFORM_OCR_ON_DOCNAMES -- regular expression that matches
## docnames for which OCR is desired (set this to .* in order to enable
## OCR in general, set this to empty in order to disable it.)
CFG_BIBINDEX_PERFORM_OCR_ON_DOCNAMES = scan-.*

## CFG_BIBINDEX_SPLASH_PAGES -- key-value mapping where the key corresponds
## to a regular expression that matches the URLs of the splash pages of
## a given service and the value is a regular expression of the set of URLs
## referenced via <a> tags in the HTML content of the splash pages that are
## referring to documents that need to be indexed.
## NOTE: for backward compatibility reasons you can set this to a simple
## regular expression that will directly be used as the unique key of the
## map, with corresponding value set to ".*" (in order to match any URL)
CFG_BIBINDEX_SPLASH_PAGES = {
    "http://documents\.cern\.ch/setlink\?.*": ".*",
    "http://ilcagenda\.linearcollider\.org/subContributionDisplay\.py\?.*|http://ilcagenda\.linearcollider\.org/contributionDisplay\.py\?.*": "http://ilcagenda\.linearcollider\.org/getFile\.py/access\?.*|http://ilcagenda\.linearcollider\.org/materialDisplay\.py\?.*",
    }

## CFG_BIBINDEX_AUTHOR_WORD_INDEX_EXCLUDE_FIRST_NAMES -- do we want
## the author word index to exclude first names to keep only last
## names?  If set to True, then for the author `Bernard, Denis', only
## `Bernard' will be indexed in the word index, not `Denis'.  Note
## that if you change this variable, you have to re-index the author
## index via `bibindex -w author -R'.
CFG_BIBINDEX_AUTHOR_WORD_INDEX_EXCLUDE_FIRST_NAMES = False

## CFG_BIBINDEX_SYNONYM_KBRS -- defines which knowledge bases are to
## be used for which index in order to provide index-time synonym
## lookup, and what massaging function should be used upon search
## pattern before performing the KB lookup.  (Can be one of `exact',
## 'leading_to_comma', `leading_to_number'.)
CFG_BIBINDEX_SYNONYM_KBRS = {
    'global': ['INDEX-SYNONYM-TITLE', 'exact'],
    'title': ['INDEX-SYNONYM-TITLE', 'exact'],
    }

#######################################
## Part 7: Access control parameters ##
#######################################

## This section contains some configuration parameters for the access
## control system.  Please note that WebAccess is mostly configured on
## run-time via its WebAccess Admin web interface.  The parameters
## below are the ones that you do not probably want to modify very
## often during the runtime.  (If you do want to modify them during
## runtime, for example te deny access temporarily because of backups,
## you can edit access_control_config.py directly, no need to get back
## here and no need to redo the make process.)

## CFG_ACCESS_CONTROL_LEVEL_SITE -- defines how open this site is.
## Use 0 for normal operation of the site, 1 for read-only site (all
## write operations temporarily closed), 2 for site fully closed,
## 3 for also disabling any database connection.
## Useful for site maintenance.
CFG_ACCESS_CONTROL_LEVEL_SITE = 0

## CFG_ACCESS_CONTROL_LEVEL_GUESTS -- guest users access policy.  Use
## 0 to allow guest users, 1 not to allow them (all users must login).
CFG_ACCESS_CONTROL_LEVEL_GUESTS = 0

## CFG_ACCESS_CONTROL_LEVEL_ACCOUNTS -- account registration and
## activation policy.  When 0, users can register and accounts are
## automatically activated.  When 1, users can register but admin must
## activate the accounts.  When 2, users cannot register nor update
## their email address, only admin can register accounts.  When 3,
## users cannot register nor update email address nor password, only
## admin can register accounts.  When 4, the same as 3 applies, nor
## user cannot change his login method.  When 5, then the same as 4
## applies, plus info about how to get an account is hidden from the
## login page.
CFG_ACCESS_CONTROL_LEVEL_ACCOUNTS = 0

## CFG_ACCESS_CONTROL_LIMIT_REGISTRATION_TO_DOMAIN -- limit account
## registration to certain email addresses?  If wanted, give domain
## name below, e.g. "cern.ch".  If not wanted, leave it empty.
CFG_ACCESS_CONTROL_LIMIT_REGISTRATION_TO_DOMAIN =

## CFG_ACCESS_CONTROL_NOTIFY_ADMIN_ABOUT_NEW_ACCOUNTS -- send a
## notification email to the administrator when a new account is
## created?  Use 0 for no, 1 for yes.
CFG_ACCESS_CONTROL_NOTIFY_ADMIN_ABOUT_NEW_ACCOUNTS = 0

## CFG_ACCESS_CONTROL_NOTIFY_USER_ABOUT_NEW_ACCOUNT -- send a
## notification email to the user when a new account is created in order to
## to verify the validity of the provided email address?  Use
## 0 for no, 1 for yes.
CFG_ACCESS_CONTROL_NOTIFY_USER_ABOUT_NEW_ACCOUNT = 1

## CFG_ACCESS_CONTROL_NOTIFY_USER_ABOUT_ACTIVATION -- send a
## notification email to the user when a new account is activated?
## Use 0 for no, 1 for yes.
CFG_ACCESS_CONTROL_NOTIFY_USER_ABOUT_ACTIVATION = 0

## CFG_ACCESS_CONTROL_NOTIFY_USER_ABOUT_DELETION -- send a
## notification email to the user when a new account is deleted or
## account demand rejected?  Use 0 for no, 1 for yes.
CFG_ACCESS_CONTROL_NOTIFY_USER_ABOUT_DELETION = 0

## CFG_APACHE_PASSWORD_FILE -- the file where Apache user credentials
## are stored.  Must be an absolute pathname.  If the value does not
## start by a slash, it is considered to be the filename of a file
## located under prefix/var/tmp directory.  This is useful for the
## demo site testing purposes.  For the production site, if you plan
## to restrict access to some collections based on the Apache user
## authentication mechanism, you should put here an absolute path to
## your Apache password file.
CFG_APACHE_PASSWORD_FILE = demo-site-apache-user-passwords

## CFG_APACHE_GROUP_FILE -- the file where Apache user groups are
## defined.  See the documentation of the preceding config variable.
CFG_APACHE_GROUP_FILE = demo-site-apache-user-groups

###################################
## Part 8: WebSession parameters ##
###################################

## This section contains some configuration parameters for tweaking
## session handling.

## CFG_WEBSESSION_EXPIRY_LIMIT_DEFAULT -- number of days after which a session
## and the corresponding cookie is considered expired.
CFG_WEBSESSION_EXPIRY_LIMIT_DEFAULT = 2

## CFG_WEBSESSION_EXPIRY_LIMIT_REMEMBER -- number of days after which a session
## and the corresponding cookie is considered expired, when the user has
## requested to permanently stay logged in.
CFG_WEBSESSION_EXPIRY_LIMIT_REMEMBER = 365

## CFG_WEBSESSION_RESET_PASSWORD_EXPIRE_IN_DAYS -- when user requested
## a password reset, for how many days is the URL valid?
CFG_WEBSESSION_RESET_PASSWORD_EXPIRE_IN_DAYS = 3

## CFG_WEBSESSION_ADDRESS_ACTIVATION_EXPIRE_IN_DAYS -- when an account
## activation email was sent, for how many days is the URL valid?
CFG_WEBSESSION_ADDRESS_ACTIVATION_EXPIRE_IN_DAYS = 3

## CFG_WEBSESSION_NOT_CONFIRMED_EMAIL_ADDRESS_EXPIRE_IN_DAYS -- when
## user won't confirm his email address and not complete
## registeration, after how many days will it expire?
CFG_WEBSESSION_NOT_CONFIRMED_EMAIL_ADDRESS_EXPIRE_IN_DAYS = 10

## CFG_WEBSESSION_DIFFERENTIATE_BETWEEN_GUESTS -- when set to 1, the session
## system allocates the same uid=0 to all guests users regardless of where they
## come from. 0 allocate a unique uid to each guest.
CFG_WEBSESSION_DIFFERENTIATE_BETWEEN_GUESTS = 0

## CFG_WEBSESSION_IPADDR_CHECK_SKIP_BITS -- to prevent session cookie
## stealing, Invenio checks that the IP address of a connection is the
## same as that of the connection which created the initial session.
## This variable let you decide how many bits should be skipped during
## this check.  Set this to 0 in order to enable full IP address
## checking.  Set this to 32 in order to disable IP address checking.
## Intermediate values (say 8) let you have some degree of security so
## that you can trust your local network only while helping to solve
## issues related to outside clients that configured their browser to
## use a web proxy for HTTP connection but not for HTTPS, thus
## potentially having two different IP addresses. In general, if use
## HTTPS in order to serve authenticated content, you can safely set
## CFG_WEBSESSION_IPADDR_CHECK_SKIP_BITS to 32.
CFG_WEBSESSION_IPADDR_CHECK_SKIP_BITS = 0

################################
## Part 9: BibRank parameters ##
################################

## This section contains some configuration parameters for the ranking
## system.

## CFG_BIBRANK_SHOW_READING_STATS -- do we want to show reading
## similarity stats?  ('People who viewed this page also viewed')
CFG_BIBRANK_SHOW_READING_STATS = 1

## CFG_BIBRANK_SHOW_DOWNLOAD_STATS -- do we want to show the download
## similarity stats?  ('People who downloaded this document also
## downloaded')
CFG_BIBRANK_SHOW_DOWNLOAD_STATS = 1

## CFG_BIBRANK_SHOW_DOWNLOAD_GRAPHS -- do we want to show download
## history graph? (0=no | 1=classic/gnuplot | 2=flot)
CFG_BIBRANK_SHOW_DOWNLOAD_GRAPHS = 1

## CFG_BIBRANK_SHOW_DOWNLOAD_GRAPHS_CLIENT_IP_DISTRIBUTION -- do we
## want to show a graph representing the distribution of client IPs
## downloading given document? (0=no | 1=classic/gnuplot | 2=flot)
CFG_BIBRANK_SHOW_DOWNLOAD_GRAPHS_CLIENT_IP_DISTRIBUTION = 0

## CFG_BIBRANK_SHOW_CITATION_LINKS -- do we want to show the 'Cited
## by' links?  (useful only when you have citations in the metadata)
CFG_BIBRANK_SHOW_CITATION_LINKS = 1

## CFG_BIBRANK_SHOW_CITATION_STATS -- de we want to show citation
## stats?  ('Cited by M recors', 'Co-cited with N records')
CFG_BIBRANK_SHOW_CITATION_STATS = 1

## CFG_BIBRANK_SHOW_CITATION_GRAPHS -- do we want to show citation
## history graph?  (0=no | 1=classic/gnuplot | 2=flot)
CFG_BIBRANK_SHOW_CITATION_GRAPHS = 1

## CFG_BIBRANK_SELFCITES_USE_BIBAUTHORID -- use authorids for computing
## self-citations
## falls back to hashing the author string
CFG_BIBRANK_SELFCITES_USE_BIBAUTHORID = 0

## CFG_BIBRANK_SELFCITES_PRECOMPUTE -- use precomputed self-citations
## when displaying itesummary. Precomputing citations allows use to
## speed up things
CFG_BIBRANK_SELFCITES_PRECOMPUTE = 0


####################################
## Part 10: WebComment parameters ##
####################################

## This section contains some configuration parameters for the
## commenting and reviewing facilities.

## CFG_WEBCOMMENT_ALLOW_COMMENTS -- do we want to allow users write
## public comments on records?
CFG_WEBCOMMENT_ALLOW_COMMENTS = 1

## CFG_WEBCOMMENT_ALLOW_REVIEWS -- do we want to allow users write
## public reviews of records?
CFG_WEBCOMMENT_ALLOW_REVIEWS = 1

## CFG_WEBCOMMENT_ALLOW_SHORT_REVIEWS -- do we want to allow short
## reviews, that is just the attribution of stars without submitting
## detailed review text?
CFG_WEBCOMMENT_ALLOW_SHORT_REVIEWS = 0

## CFG_WEBCOMMENT_NB_REPORTS_BEFORE_SEND_EMAIL_TO_ADMIN -- if users
## report a comment to be abusive, how many they have to be before the
## site admin is alerted?
CFG_WEBCOMMENT_NB_REPORTS_BEFORE_SEND_EMAIL_TO_ADMIN = 5

## CFG_WEBCOMMENT_NB_COMMENTS_IN_DETAILED_VIEW -- how many comments do
## we display in the detailed record page upon welcome?
CFG_WEBCOMMENT_NB_COMMENTS_IN_DETAILED_VIEW = 1

## CFG_WEBCOMMENT_NB_REVIEWS_IN_DETAILED_VIEW -- how many reviews do
## we display in the detailed record page upon welcome?
CFG_WEBCOMMENT_NB_REVIEWS_IN_DETAILED_VIEW = 1

## CFG_WEBCOMMENT_ADMIN_NOTIFICATION_LEVEL -- do we notify the site
## admin after every comment?
CFG_WEBCOMMENT_ADMIN_NOTIFICATION_LEVEL = 1

## CFG_WEBCOMMENT_TIMELIMIT_PROCESSING_COMMENTS_IN_SECONDS -- how many
## elapsed seconds do we consider enough when checking for possible
## multiple comment submissions by a user?
CFG_WEBCOMMENT_TIMELIMIT_PROCESSING_COMMENTS_IN_SECONDS = 20

## CFG_WEBCOMMENT_TIMELIMIT_PROCESSING_REVIEWS_IN_SECONDS -- how many
## elapsed seconds do we consider enough when checking for possible
## multiple review submissions by a user?
CFG_WEBCOMMENT_TIMELIMIT_PROCESSING_REVIEWS_IN_SECONDS = 20

## CFG_WEBCOMMENT_USE_RICH_EDITOR -- enable the WYSIWYG
## Javascript-based editor when user edits comments?
CFG_WEBCOMMENT_USE_RICH_TEXT_EDITOR = False

## CFG_WEBCOMMENT_ALERT_ENGINE_EMAIL -- the email address from which the
## alert emails will appear to be sent:
CFG_WEBCOMMENT_ALERT_ENGINE_EMAIL = info@invenio-software.org

## CFG_WEBCOMMENT_DEFAULT_MODERATOR -- if no rules are
## specified to indicate who is the comment moderator of
## a collection, this person will be used as default
CFG_WEBCOMMENT_DEFAULT_MODERATOR = info@invenio-software.org

## CFG_WEBCOMMENT_USE_MATHJAX_IN_COMMENTS -- do we want to allow the use
## of MathJax plugin to render latex input in comments?
CFG_WEBCOMMENT_USE_MATHJAX_IN_COMMENTS = 1

## CFG_WEBCOMMENT_AUTHOR_DELETE_COMMENT_OPTION -- allow comment author to
## delete its own comment?
CFG_WEBCOMMENT_AUTHOR_DELETE_COMMENT_OPTION = 1

# CFG_WEBCOMMENT_EMAIL_REPLIES_TO -- which field of the record define
# email addresses that should be notified of newly submitted comments,
# and for which collection. Use collection names as keys, and list of
# tags as values
CFG_WEBCOMMENT_EMAIL_REPLIES_TO = {
    'Articles': ['506__d', '506__m'],
    }

# CFG_WEBCOMMENT_RESTRICTION_DATAFIELD -- which field of the record
# define the restriction (must be linked to WebAccess
# 'viewrestrcomment') to apply to newly submitted comments, and for
# which collection. Use collection names as keys, and one tag as value
CFG_WEBCOMMENT_RESTRICTION_DATAFIELD = {
    'Articles': '5061_a',
    'Pictures': '5061_a',
    'Theses': '5061_a',
    }

# CFG_WEBCOMMENT_ROUND_DATAFIELD -- which field of the record define
# the current round of comment for which collection. Use collection
# name as key, and one tag as value
CFG_WEBCOMMENT_ROUND_DATAFIELD = {
    'Articles': '562__c',
    'Pictures': '562__c',
    }

# CFG_WEBCOMMENT_MAX_ATTACHMENT_SIZE -- max file size per attached
# file, in bytes.  Choose 0 if you don't want to limit the size
CFG_WEBCOMMENT_MAX_ATTACHMENT_SIZE = 5242880

# CFG_WEBCOMMENT_MAX_ATTACHED_FILES -- maxium number of files that can
# be attached per comment.  Choose 0 if you don't want to limit the
# number of files.  File uploads can be restricted with action
# "attachcommentfile".
CFG_WEBCOMMENT_MAX_ATTACHED_FILES = 5

# CFG_WEBCOMMENT_MAX_COMMENT_THREAD_DEPTH -- how many levels of
# indentation discussions can be.  This can be used to ensure that
# discussions will not go into deep levels of nesting if users don't
# understand the difference between "reply to comment" and "add
# comment". When the depth is reached, any "reply to comment" is
# conceptually converted to a "reply to thread" (i.e. reply to this
# parent's comment). Use -1 for no limit, 0 for unthreaded (flat)
# discussions.
CFG_WEBCOMMENT_MAX_COMMENT_THREAD_DEPTH = 1

##################################
## Part 11: BibSched parameters ##
##################################

## This section contains some configuration parameters for the
## bibliographic task scheduler.

## CFG_BIBSCHED_REFRESHTIME -- how often do we want to refresh
## bibsched monitor? (in seconds)
CFG_BIBSCHED_REFRESHTIME = 5

## CFG_BIBSCHED_LOG_PAGER -- what pager to use to view bibsched task
## logs?
CFG_BIBSCHED_LOG_PAGER = /usr/bin/less

## CFG_BIBSCHED_EDITOR -- what editor to use to edit the marcxml
## code of the locked records
CFG_BIBSCHED_EDITOR = /usr/bin/vim

## CFG_BIBSCHED_GC_TASKS_OLDER_THAN -- after how many days to perform the
## gargbage collector of BibSched queue (i.e. removing/moving task to archive).
CFG_BIBSCHED_GC_TASKS_OLDER_THAN = 30

## CFG_BIBSCHED_GC_TASKS_TO_REMOVE -- list of BibTask that can be safely
## removed from the BibSched queue once they are DONE.
CFG_BIBSCHED_GC_TASKS_TO_REMOVE = bibindex,bibreformat,webcoll,bibrank,inveniogc

## CFG_BIBSCHED_GC_TASKS_TO_ARCHIVE -- list of BibTasks that should be safely
## archived out of the BibSched queue once they are DONE.
CFG_BIBSCHED_GC_TASKS_TO_ARCHIVE = bibupload,oairepositoryupdater

## CFG_BIBSCHED_MAX_NUMBER_CONCURRENT_TASKS -- maximum number of BibTasks
## that can run concurrently.
## NOTE: concurrent tasks are still considered as an experimental
## feature. Please keep this value set to 1 on production environments.
CFG_BIBSCHED_MAX_NUMBER_CONCURRENT_TASKS = 1

## CFG_BIBSCHED_PROCESS_USER -- bibsched and bibtask processes must
## usually run under the same identity as the Apache web server
## process in order to share proper file read/write privileges.  If
## you want to force some other bibsched/bibtask user, e.g. because
## you are using a local `invenio' user that belongs to your
## `www-data' Apache user group and so shares writing rights with your
## Apache web server process in this way, then please set its username
## identity here.  Otherwise we shall check whether your
## bibsched/bibtask processes are run under the same identity as your
## Apache web server process (in which case you can leave the default
## empty value here).
CFG_BIBSCHED_PROCESS_USER =

## CFG_BIBSCHED_NODE_TASKS -- specific nodes may be configured to
## run only specific tasks; if you want this, then this variable is a
## dictionary of the form {'hostname1': ['task1', 'task2']}.  The
## default is that any node can run any task.
CFG_BIBSCHED_NODE_TASKS = {}

## CFG_BIBSCHED_MAX_ARCHIVED_ROWS_DISPLAY -- number of tasks displayed
##
CFG_BIBSCHED_MAX_ARCHIVED_ROWS_DISPLAY = 500

###################################
## Part 12: WebBasket parameters ##
###################################

## CFG_WEBBASKET_MAX_NUMBER_OF_DISPLAYED_BASKETS -- a safety limit for
## a maximum number of displayed baskets
CFG_WEBBASKET_MAX_NUMBER_OF_DISPLAYED_BASKETS = 20

## CFG_WEBBASKET_USE_RICH_TEXT_EDITOR -- enable the WYSIWYG
## Javascript-based editor when user edits comments in WebBasket?
CFG_WEBBASKET_USE_RICH_TEXT_EDITOR = False

##################################
## Part 13: WebAlert parameters ##
##################################

## This section contains some configuration parameters for the
## automatic email notification alert system.

## CFG_WEBALERT_ALERT_ENGINE_EMAIL -- the email address from which the
## alert emails will appear to be sent:
CFG_WEBALERT_ALERT_ENGINE_EMAIL = info@invenio-software.org

## CFG_WEBALERT_MAX_NUM_OF_RECORDS_IN_ALERT_EMAIL -- how many records
## at most do we send in an outgoing alert email?
CFG_WEBALERT_MAX_NUM_OF_RECORDS_IN_ALERT_EMAIL = 20

## CFG_WEBALERT_MAX_NUM_OF_CHARS_PER_LINE_IN_ALERT_EMAIL -- number of
## chars per line in an outgoing alert email?
CFG_WEBALERT_MAX_NUM_OF_CHARS_PER_LINE_IN_ALERT_EMAIL = 72

## CFG_WEBALERT_SEND_EMAIL_NUMBER_OF_TRIES -- when sending alert
## emails fails, how many times we retry?
CFG_WEBALERT_SEND_EMAIL_NUMBER_OF_TRIES = 3

## CFG_WEBALERT_SEND_EMAIL_SLEEPTIME_BETWEEN_TRIES -- when sending
## alert emails fails, what is the sleeptime between tries? (in
## seconds)
CFG_WEBALERT_SEND_EMAIL_SLEEPTIME_BETWEEN_TRIES = 300

####################################
## Part 14: WebMessage parameters ##
####################################

## CFG_WEBMESSAGE_MAX_SIZE_OF_MESSAGE -- how large web messages do we
## allow?
CFG_WEBMESSAGE_MAX_SIZE_OF_MESSAGE = 20000

## CFG_WEBMESSAGE_MAX_NB_OF_MESSAGES -- how many messages for a
## regular user do we allow in its inbox?
CFG_WEBMESSAGE_MAX_NB_OF_MESSAGES = 30

## CFG_WEBMESSAGE_DAYS_BEFORE_DELETE_ORPHANS -- how many days before
## we delete orphaned messages?
CFG_WEBMESSAGE_DAYS_BEFORE_DELETE_ORPHANS = 60

##################################
## Part 15: MiscUtil parameters ##
##################################

## CFG_MISCUTIL_SQL_USE_SQLALCHEMY -- whether to use SQLAlchemy.pool
## in the DB engine of Invenio.  It is okay to enable this flag
## even if you have not installed SQLAlchemy.  Note that Invenio will
## loose some perfomance if this option is enabled.
CFG_MISCUTIL_SQL_USE_SQLALCHEMY = False

## CFG_MISCUTIL_SQL_RUN_SQL_MANY_LIMIT -- how many queries can we run
## inside run_sql_many() in one SQL statement?  The limit value
## depends on MySQL's max_allowed_packet configuration.
CFG_MISCUTIL_SQL_RUN_SQL_MANY_LIMIT = 10000

## CFG_MISCUTIL_SMTP_HOST -- which server to use as outgoing mail server to
## send outgoing emails generated by the system, for example concerning
## submissions or email notification alerts.
CFG_MISCUTIL_SMTP_HOST = localhost

## CFG_MISCUTIL_SMTP_PORT -- which port to use on the outgoing mail server
## defined in the previous step.
CFG_MISCUTIL_SMTP_PORT = 25

## CFG_MISCUTIL_SMTP_USER -- which username to use on the outgoing mail server
## defined in CFG_MISCUTIL_SMTP_HOST. If either CFG_MISCUTIL_SMTP_USER or
## CFG_MISCUTIL_SMTP_PASS are empty Invenio won't attempt authentication.
CFG_MISCUTIL_SMTP_USER =

## CFG_MISCUTIL_SMTP_PASS -- which password to use on the outgoing mail
## server defined in CFG_MISCUTIL_SMTP_HOST. If either CFG_MISCUTIL_SMTP_USER
## or CFG_MISCUTIL_SMTP_PASS are empty Invenio won't attempt authentication.
CFG_MISCUTIL_SMTP_PASS =

## CFG_MISCUTIL_SMTP_TLS -- whether to use a TLS (secure) connection when
## talking to the SMTP server defined in CFG_MISCUTIL_SMTP_HOST.
CFG_MISCUTIL_SMTP_TLS = False

## CFG_MISCUTILS_DEFAULT_PROCESS_TIMEOUT -- the default number of seconds after
## which a process launched trough shellutils.run_process_with_timeout will
## be killed. This is useful to catch runaway processes.
CFG_MISCUTIL_DEFAULT_PROCESS_TIMEOUT = 300

## CFG_MATHJAX_HOSTING -- if you plan to use MathJax to display TeX
## formulas on HTML web pages, you can specify whether you wish to use
## 'local' hosting or 'cdn' hosting of MathJax libraries.  (If set to
## 'local', you have to run 'make install-mathjax-plugin' as described
## in the INSTALL guide.)  If set to 'local', users will use your site
## to download MathJax sources.  If set to 'cdn', users will use
## centralized MathJax CDN servers instead.  Please note that using
## CDN is suitable only for small institutions or for MathJax
## sponsors; see the MathJax website for more details.  (Also, please
## note that if you plan to use MathJax on your site, you have to
## adapt CFG_WEBSEARCH_USE_MATHJAX_FOR_FORMATS and
## CFG_WEBCOMMENT_USE_MATHJAX_IN_COMMENTS configuration variables
## elsewhere in this file.)
CFG_MATHJAX_HOSTING = local

#################################
## Part 16: BibEdit parameters ##
#################################

## CFG_BIBEDIT_TIMEOUT -- when a user edits a record, this record is
## locked to prevent other users to edit it at the same time.
## How many seconds of inactivity before the locked record again will be free
## for other people to edit?
CFG_BIBEDIT_TIMEOUT = 3600

## CFG_BIBEDIT_LOCKLEVEL -- when a user tries to edit a record which there
## is a pending bibupload task for in the queue, this shouldn't be permitted.
## The lock level determines how thouroughly the queue should be investigated
## to determine if this is the case.
## Level 0 - always permits editing, doesn't look at the queue
##           (unsafe, use only if you know what you are doing)
## Level 1 - permits editing if there are no queued bibedit tasks for this record
##           (safe with respect to bibedit, but not for other bibupload maintenance jobs)
## Level 2 - permits editing if there are no queued bibupload tasks of any sort
##           (safe, but may lock more than necessary if many cataloguers around)
## Level 3 - permits editing if no queued bibupload task concerns given record
##           (safe, most precise locking, but slow,
##            checks for 001/EXTERNAL_SYSNO_TAG/EXTERNAL_OAIID_TAG)
## The recommended level is 3 (default) or 2 (if you use maintenance jobs often).
CFG_BIBEDIT_LOCKLEVEL = 3

## CFG_BIBEDIT_PROTECTED_FIELDS -- a comma-separated list of fields that BibEdit
## will not allow to be added, edited or deleted. Wildcards are not supported,
## but conceptually a wildcard is added at the end of every field specification.
## Examples:
## 500A   - protect all MARC fields with tag 500 and first indicator A
## 5      - protect all MARC fields in the 500-series.
## 909C_a - protect subfield a in tag 909 with first indicator C and empty
##          second indicator
## Note that 001 is protected by default, but if protection of other
## identifiers or automated fields is a requirement, they should be added to
## this list.
CFG_BIBEDIT_PROTECTED_FIELDS =

## CFG_BIBEDIT_QUEUE_CHECK_METHOD -- how do we want to check for
## possible queue locking situations to prevent cataloguers from
## editing a record that may be waiting in the queue?  Use 'bibrecord'
## for exact checking (always works, but may be slow), use 'regexp'
## for regular expression based checking (very fast, but may be
## inaccurate).  When unsure, use 'bibrecord'.
CFG_BIBEDIT_QUEUE_CHECK_METHOD = bibrecord

## CFG_BIBEDIT_EXTEND_RECORD_WITH_COLLECTION_TEMPLATE -- a dictionary
## containing which collections will be extended with a given template
## while being displayed in BibEdit UI.
CFG_BIBEDIT_EXTEND_RECORD_WITH_COLLECTION_TEMPLATE = { 'Poetry' : 'poem'}

## CFG_BIBEDIT_KB_SUBJECTS - Name of the KB used in the field 65017a
## to automatically convert codes into extended version. e.g
## a - Astrophysics
CFG_BIBEDIT_KB_SUBJECTS = Subjects

## CFG_BIBEDIT_KB_INSTITUTIONS - Name of the KB used for institution
## autocomplete. To be applied in fields defined in
## CFG_BIBEDIT_AUTOCOMPLETE_INSTITUTIONS_FIELDS
CFG_BIBEDIT_KB_INSTITUTIONS = InstitutionsCollection

## CFG_BIBEDIT_AUTOCOMPLETE_INSTITUTIONS_FIELDS - list of fields to
## be autocompleted with the KB CFG_BIBEDIT_KB_INSTITUTIONS
CFG_BIBEDIT_AUTOCOMPLETE_INSTITUTIONS_FIELDS = 100__u,700__u,701__u,502__c

## CFG_BIBEDITMULTI_LIMIT_INSTANT_PROCESSING -- maximum number of records
## that can be modified instantly using the multi-record editor. Above
## this limit, modifications will only be executed in limited hours.
CFG_BIBEDITMULTI_LIMIT_INSTANT_PROCESSING = 2000

## CFG_BIBEDITMULTI_LIMIT_DELAYED_PROCESSING -- maximum number of records
## that can be send for modification without having a superadmin role.
## If the number of records is between CFG_BIBEDITMULTI_LIMIT_INSTANT_PROCESSING
## and this number, the modifications will take place only in limited hours.
CFG_BIBEDITMULTI_LIMIT_DELAYED_PROCESSING = 20000

## CFG_BIBEDITMULTI_LIMIT_DELAYED_PROCESSING_TIME -- Allowed time to
## execute modifications on records, when the number exceeds
## CFG_BIBEDITMULTI_LIMIT_INSTANT_PROCESSING.
CFG_BIBEDITMULTI_LIMIT_DELAYED_PROCESSING_TIME = 22:00-05:00

###################################
## Part 17: BibUpload parameters ##
###################################

## CFG_BIBUPLOAD_REFERENCE_TAG -- where do we store references?
CFG_BIBUPLOAD_REFERENCE_TAG = 999

## CFG_BIBUPLOAD_EXTERNAL_SYSNO_TAG -- where do we store external
## system numbers?  Useful for matching when our records come from an
## external digital library system.
CFG_BIBUPLOAD_EXTERNAL_SYSNO_TAG = 970__a

## CFG_BIBUPLOAD_EXTERNAL_OAIID_TAG -- where do we store OAI ID tags
## of harvested records?  Useful for matching when we harvest stuff
## via OAI that we do not want to reexport via Invenio OAI; so records
## may have only the source OAI ID stored in this tag (kind of like
## external system number too).
CFG_BIBUPLOAD_EXTERNAL_OAIID_TAG = 035__a

## CFG_BIBUPLOAD_EXTERNAL_OAIID_PROVENANCE_TAG -- where do we store OAI SRC
## tags of harvested records?  Useful for matching when we harvest stuff
## via OAI that we do not want to reexport via Invenio OAI; so records
## may have only the source OAI SRC stored in this tag (kind of like
## external system number too). Note that the field should be the same of
## CFG_BIBUPLOAD_EXTERNAL_OAIID_TAG.
CFG_BIBUPLOAD_EXTERNAL_OAIID_PROVENANCE_TAG = 035__9

## CFG_BIBUPLOAD_STRONG_TAGS -- a comma-separated list of tags that
## are strong enough to resist the replace mode.  Useful for tags that
## might be created from an external non-metadata-like source,
## e.g. the information about the number of copies left.
CFG_BIBUPLOAD_STRONG_TAGS = 964

## CFG_BIBUPLOAD_CONTROLLED_PROVENANCE_TAGS -- a comma-separated list
## of tags that contain provenance information that should be checked
## in the bibupload correct mode via matching provenance codes.  (Only
## field instances of the same provenance information would be acted
## upon.)  Please specify the whole tag info up to subfield codes.
CFG_BIBUPLOAD_CONTROLLED_PROVENANCE_TAGS = 6531_9

## CFG_BIBUPLOAD_FFT_ALLOWED_LOCAL_PATHS -- a comma-separated list of system
## paths from which it is allowed to take fulltextes that will be uploaded via
## FFT (CFG_TMPDIR is included by default).
CFG_BIBUPLOAD_FFT_ALLOWED_LOCAL_PATHS = /tmp,/home

## CFG_BIBUPLOAD_FFT_ALLOWED_EXTERNAL_URLS -- a dictionary containing
## external URLs that can be accessed by Invenio and specific HTTP
## headers that will be used for each URL.  The keys of the dictionary
## are regular expressions matching a set of URLs, the values are
## dictionaries of headers as consumed by urllib2.Request. If a
## regular expression matching all URLs is created at the end of the
## list, it means that Invenio will download all URLs. Otherwise
## Invenio will just download authorized URLs.  Note: by default, a
## User-Agent built after the current Invenio version, site name, and
## site URL will be used.  The values of the header dictionary can
## also contain a call to a python function, in the form of a
## disctionary with two entries: the name of the function to be called
## as a value for the 'fnc' key, and the arguments to this function,
## as a value for the 'args' key (in the form of a dictionary).
## CFG_BIBUPLOAD_FFT_ALLOWED_EXTERNAL_URLS = [
##     ('http://myurl.com/.*', {'User-Agent': 'Me'}),
##     ('http://yoururl.com/.*', {'User-Agent': 'You', 'Accept': 'text/plain'}),
##     ('http://thisurl.com/.*', {'Cookie': {'fnc':'read_cookie', 'args':{'cookiefile':'/tmp/cookies.txt'}}})
##     ('http://.*', {'User-Agent': 'Invenio'}),
##     ]
CFG_BIBUPLOAD_FFT_ALLOWED_EXTERNAL_URLS = [
    ('http(s)?://.*', {}),
    ]

## CFG_BIBUPLOAD_SERIALIZE_RECORD_STRUCTURE -- do we want to serialize
## internal representation of records (Pythonic record structure) into
## the database?  This can improve internal processing speed of some
## operations at the price of somewhat bigger disk space usage.
## If you change this value after some records have already been added
## to your installation, you may want to run:
##     $ /opt/invenio/bin/inveniocfg --reset-recstruct-cache
## in order to either erase the cache thus freeing database space,
## or to fill the cache for all records that have not been cached yet.
CFG_BIBUPLOAD_SERIALIZE_RECORD_STRUCTURE = 1

## CFG_BIBUPLOAD_DELETE_FORMATS -- which formats do we want bibupload
## to delete when a record is ingested?  Enter comma-separated list of
## formats.  For example, 'hb,hd' will delete pre-formatted HTML brief
## and defailed formats from cache, so that search engine will
## generate them on-the-fly.  Useful to always present latest data of
## records upon record display, until the periodical bibreformat job
## runs next and updates the cache.
CFG_BIBUPLOAD_DELETE_FORMATS = hb

## CFG_BATCHUPLOADER_FILENAME_MATCHING_POLICY -- a comma-separated list
## indicating which fields match the file names of the documents to be
## uploaded.
## The matching will be done in the same order as the list provided.
CFG_BATCHUPLOADER_FILENAME_MATCHING_POLICY = reportnumber,recid

## CFG_BATCHUPLOADER_DAEMON_DIR -- Directory where the batchuploader daemon
## will look for the subfolders metadata and document by default.
## If path is relative, CFG_PREFIX will be joined as a prefix
CFG_BATCHUPLOADER_DAEMON_DIR = var/batchupload

## CFG_BATCHUPLOADER_WEB_ROBOT_AGENTS -- Regular expression to specify the
## agents permitted when calling batch uploader web interface
## cds.cern.ch/batchuploader/robotupload
## if using a curl, eg: curl xxx -A invenio
CFG_BATCHUPLOADER_WEB_ROBOT_AGENTS = invenio_webupload|Invenio-.*

## CFG_BATCHUPLOADER_WEB_ROBOT_RIGHTS -- Access list specifying for each
## IP address, which collections are allowed using batch uploader robot
## interface.
CFG_BATCHUPLOADER_WEB_ROBOT_RIGHTS = {
    '127.0.0.1': ['*'], # useful for testing
    '127.0.1.1': ['*'], # useful for testing
    '10.0.0.1': ['BOOK', 'REPORT'], # Example 1
    '10.0.0.2': ['POETRY', 'PREPRINT'], # Example 2
    }

####################################
## Part 18: BibCatalog parameters ##
####################################

## CFG_BIBCATALOG_SYSTEM -- set desired catalog system. For example, RT.
CFG_BIBCATALOG_SYSTEM =

## RT CONFIGURATION
## CFG_BIBCATALOG_SYSTEM_RT_CLI -- path to the RT CLI client
CFG_BIBCATALOG_SYSTEM_RT_CLI = /usr/bin/rt

## CFG_BIBCATALOG_SYSTEM_RT_URL -- Base URL of the remote RT system
CFG_BIBCATALOG_SYSTEM_RT_URL = http://localhost/rt3

## CFG_BIBCATALOG_SYSTEM_RT_DEFAULT_USER -- Set the username for a default RT account
## on remote system, with limited privileges, in order to only create and modify own tickets.
CFG_BIBCATALOG_SYSTEM_RT_DEFAULT_USER =

## CFG_BIBCATALOG_SYSTEM_RT_DEFAULT_PWD -- Set the password for the default RT account
## on remote system.
CFG_BIBCATALOG_SYSTEM_RT_DEFAULT_PWD =

####################################
## Part 19: BibFormat parameters  ##
####################################

## CFG_BIBFORMAT_HIDDEN_TAGS -- comma-separated list of MARC tags that
## are not shown to users not having cataloging authorizations.
CFG_BIBFORMAT_HIDDEN_TAGS = 595

## CFG_BIBFORMAT_HIDDEN_FILE_FORMATS -- comma-separated list of file formats
## that are not shown explicitly to user not having cataloging authorizations.
## e.g. pdf;pdfa,xml
CFG_BIBFORMAT_HIDDEN_FILE_FORMATS =

## CFG_BIBFORMAT_ADDTHIS_ID -- if you want to use the AddThis service from
## <http://www.addthis.com/>, set this value to the pubid parameter as
## provided by the service (e.g. ra-4ff80aae118f4dad), and add a call to
## <BFE_ADDTHIS /> formatting element in your formats, for example
## Default_HTML_detailed.bft.
CFG_BIBFORMAT_ADDTHIS_ID =

## CFG_BIBFORMAT_DISABLE_I18N_FOR_CACHED_FORMATS -- For each output
## format BibReformat currently creates a cache for only one language
## (CFG_SITE_LANG) per record. This means that visitors having set a
## different language than CFG_SITE_LANG will be served an on-the-fly
## output using the language of their choice. You can disable this
## behaviour by specifying below for which output format you would
## like to force the cache to be used whatever language is
## requested. If your format templates do not provide
## internationalization, you can optimize your site by setting for
## eg. hb,hd to always serve the precached output (if it exists) in
## the CFG_SITE_LANG
CFG_BIBFORMAT_DISABLE_I18N_FOR_CACHED_FORMATS =

####################################
## Part 20: BibMatch parameters  ##
####################################

## CFG_BIBMATCH_LOCAL_SLEEPTIME -- Determines the amount of seconds to sleep
## between search queries on LOCAL system.
CFG_BIBMATCH_LOCAL_SLEEPTIME = 0.0

## CFG_BIBMATCH_REMOTE_SLEEPTIME -- Determines the amount of seconds to sleep
## between search queries on REMOTE systems.
CFG_BIBMATCH_REMOTE_SLEEPTIME = 2.0

## CFG_BIBMATCH_FUZZY_WORDLIMITS -- Determines the amount of words to extract
## from a certain fields value during fuzzy matching mode. Add/change field
## and appropriate number to the dictionary to configure this.
CFG_BIBMATCH_FUZZY_WORDLIMITS = {
                                '100__a': 2,
                                '245__a': 4
                                }

## CFG_BIBMATCH_FUZZY_EMPTY_RESULT_LIMIT -- Determines the amount of empty results
## to accept during fuzzy matching mode.
CFG_BIBMATCH_FUZZY_EMPTY_RESULT_LIMIT = 1

## CFG_BIBMATCH_QUERY_TEMPLATES -- Here you can set the various predefined querystrings
## used to standardize common matching queries. By default the following templates
## are given:
## title             - standard title search. Taken from 245__a (default)
## title-author      - title and author search (i.e. this is a title AND author a)
##                     Taken from 245__a and 100__a
## reportnumber      - reportnumber search (i.e. reportnumber:REP-NO-123).
CFG_BIBMATCH_QUERY_TEMPLATES = {
                                'title' : '[title]',
                                'title-author' : '[title] [author]',
                                'reportnumber' : 'reportnumber:[reportnumber]'
                                }

## CFG_BIBMATCH_MATCH_VALIDATION_RULESETS -- Here you can define the various rulesets for
## validating search results done by BibMatch. Each ruleset contains a certain pattern mapped
## to a tuple defining a "matching-strategy".
##
## The rule-definitions must come in two parts:
##
##    * The first part is a string containing a regular expression
##      that is matched against the textmarc representation of each record.
##      If a match is found, the final rule-set is updated with
##      the given "sub rule-set", where identical tag rules are replaced.
##
##    * The second item is a list of key->value mappings (dict) that indicates specific
##      strategy parameters with corresponding validation rules.
##
##      This strategy consists of five items:
##
##      * MARC TAGS:
##        These MARC tags represents the fields taken from original record and any records from search
##        results. When several MARC tags are specified with a given match-strategy, all the fields
##        associated with these tags are matched together (i.e. with key "100__a,700__a", all 100__a
##        and 700__a fields are matched together. Which is useful when first-author can vary for
##        certain records on different systems).
##
##      * COMPARISON THRESHOLD:
##        a value between 0.0 and 1.0 specifying the threshold for string matches
##        to determine if it is a match or not (using normalized string-distance).
##        Normally 0.8 (80% match) is considered to be a close match.
##
##      * COMPARISON MODE:
##        the parse mode decides how the record datafields are compared:
##         - 'strict' : all (sub-)fields are compared, and all must match. Order is significant.
##         - 'normal' : all (sub-)fields are compared, and all must match. Order is ignored.
##         - 'lazy'   : all (sub-)fields are compared with each other and at least one must match
##         - 'ignored': the tag is ignored in the match. Used to disable previously defined rules.
##
##      * MATCHING MODE:
##        the comparison mode decides how the fieldvalues are matched:
##         - 'title' : uses a method specialized for comparing titles, e.g. looking for subtitles
##         - 'author' : uses a special authorname comparison. Will take initials into account.
##         - 'identifier' : special matching for identifiers, stripping away punctuation
##         - 'date': matches dates by extracting and comparing the year
##         - 'normal': normal string comparison.
##        Note: Fields are considered matching when all its subfields or values match.
##
##      * RESULT MODE:
##        the result mode decides how the results from the comparisons are handled further:
##         - 'normal' : a failed match will cause the validation to immediately exit as a failure.
##                      a successful match will cause the validation to continue on other rules (if any)
##         - 'final'  : a failed match will cause the validation to immediately exit as a failure.
##                      a successful match will cause validation to immediately exit as a success.
##         - 'joker'  : a failed match will cause the validation to continue on other rules (if any).
##                      a successful match will cause validation to immediately exit as a success.
##
## You can add your own rulesets in the dictionary below. The 'default' ruleset is always applied,
## and should therefore NOT be removed, but can be changed. The tag-rules can also be overwritten
## by other rulesets.
##
## WARNING: Beware that the validation quality is only as good as given rules, so matching results
## are never guaranteed to be accurate, as it is very content-specific.
CFG_BIBMATCH_MATCH_VALIDATION_RULESETS = [('default', [{ 'tags' : '245__%,242__%',
                                                         'threshold' : 0.8,
                                                         'compare_mode' : 'lazy',
                                                         'match_mode' : 'title',
                                                         'result_mode' : 'normal' },
                                                       { 'tags' : '037__a,088__a',
                                                         'threshold' : 1.0,
                                                         'compare_mode' : 'lazy',
                                                         'match_mode' : 'identifier',
                                                         'result_mode' : 'final' },
                                                       { 'tags' : '100__a,700__a',
                                                         'threshold' : 0.8,
                                                         'compare_mode' : 'normal',
                                                         'match_mode' : 'author',
                                                         'result_mode' : 'normal' },
                                                       { 'tags' : '773__a',
                                                         'threshold' : 1.0,
                                                         'compare_mode' : 'lazy',
                                                         'match_mode' : 'title',
                                                         'result_mode' : 'normal' }]),
                       ('980__ \$\$a(THESIS|Thesis)', [{ 'tags' : '100__a',
                                                         'threshold' : 0.8,
                                                         'compare_mode' : 'strict',
                                                         'match_mode' : 'author',
                                                         'result_mode' : 'normal' },
                                                       { 'tags' : '700__a,701__a',
                                                         'threshold' : 1.0,
                                                         'compare_mode' : 'lazy',
                                                         'match_mode' : 'author',
                                                         'result_mode' : 'normal' },
                                                       { 'tags' : '100__a,700__a',
                                                         'threshold' : 0.8,
                                                         'compare_mode' : 'ignored',
                                                         'match_mode' : 'author',
                                                         'result_mode' : 'normal' }]),
                                            ('260__', [{ 'tags' : '260__c',
                                                         'threshold' : 0.8,
                                                         'compare_mode' : 'lazy',
                                                         'match_mode' : 'date',
                                                         'result_mode' : 'normal' }]),
                                            ('0247_', [{ 'tags' : '0247_a',
                                                         'threshold' : 1.0,
                                                         'compare_mode' : 'lazy',
                                                         'match_mode' : 'identifier',
                                                         'result_mode' : 'final' }]),
                                            ('020__', [{ 'tags' : '020__a',
                                                         'threshold' : 1.0,
                                                         'compare_mode' : 'lazy',
                                                         'match_mode' : 'identifier',
                                                         'result_mode' : 'joker' }])
                                         ]

## CFG_BIBMATCH_FUZZY_MATCH_VALIDATION_LIMIT -- Determines the minimum percentage of the
## amount of rules to be positively matched when comparing two records. Should the number
## of matches be lower than required matches but equal to or above this limit,
## the match will be considered fuzzy.
CFG_BIBMATCH_FUZZY_MATCH_VALIDATION_LIMIT = 0.65

## CFG_BIBMATCH_SEARCH_RESULT_MATCH_LIMIT -- Determines the maximum amount of search results
## a single search can return before acting as a non-match.
CFG_BIBMATCH_SEARCH_RESULT_MATCH_LIMIT = 15

######################################
## Part 21: BibAuthorID parameters  ##
######################################

# CFG_BIBAUTHORID_MAX_PROCESSES is the max number of processes
# that may be spawned by the disambiguation algorithm
CFG_BIBAUTHORID_MAX_PROCESSES = 12

# CFG_BIBAUTHORID_PERSONID_SQL_MAX_THREADS is the max number of threads
# to parallelize sql queries during personID tables updates
CFG_BIBAUTHORID_PERSONID_SQL_MAX_THREADS = 12

# CFG_BIBAUTHORID_EXTERNAL_CLAIMED_RECORDS_KEY defines the user info
# keys for externally claimed records in an remote-login scenario--e.g. from arXiv.org
# e.g. "external_arxivids" for arXiv SSO
CFG_BIBAUTHORID_EXTERNAL_CLAIMED_RECORDS_KEY =

# CFG_BIBAUTHORID_AID_ENABLED
# Globally enable AuthorID Interfaces.
#     If False: No guest, user or operator will have access to the system.
CFG_BIBAUTHORID_ENABLED = True

# CFG_BIBAUTHORID_AID_ON_AUTHORPAGES
# Enable AuthorID information on the author pages.
CFG_BIBAUTHORID_ON_AUTHORPAGES = True

# CFG_BIBAUTHORID_AUTHOR_TICKET_ADMIN_EMAIL defines the eMail address
# all ticket requests concerning authors will be sent to.
CFG_BIBAUTHORID_AUTHOR_TICKET_ADMIN_EMAIL = info@invenio-software.org

#CFG_BIBAUTHORID_UI_SKIP_ARXIV_STUB_PAGE defines if the optional arXive stub page is skipped
CFG_BIBAUTHORID_UI_SKIP_ARXIV_STUB_PAGE = False

#########################################
## Part 22: BibCirculation parameters  ##
#########################################

## CFG_BIBCIRCULATION_ITEM_STATUS_OPTIONAL -- comma-separated list of statuses
# Example: missing, order delayed, not published
# You can allways add a new status here, but you may want to run some script
# to update the database if you remove some statuses.
CFG_BIBCIRCULATION_ITEM_STATUS_OPTIONAL =

## Here you can edit the text of the statuses that have specific roles.
# You should run a script to update the database if you change them after having
# used the module for some time.

## Item statuses
# The book is on loan
CFG_BIBCIRCULATION_ITEM_STATUS_ON_LOAN = on loan
# Available for loan
CFG_BIBCIRCULATION_ITEM_STATUS_ON_SHELF = on shelf
# The book is being processed by the library (cataloguing, etc.)
CFG_BIBCIRCULATION_ITEM_STATUS_IN_PROCESS = in process
# The book has been ordered (bought)
CFG_BIBCIRCULATION_ITEM_STATUS_ON_ORDER = on order
# The order of the book has been cancelled
CFG_BIBCIRCULATION_ITEM_STATUS_CANCELLED = cancelled
# The order of the book has not arrived yet
CFG_BIBCIRCULATION_ITEM_STATUS_NOT_ARRIVED = not arrived
# The order of the book has not arrived yet and has been claimed
CFG_BIBCIRCULATION_ITEM_STATUS_CLAIMED = claimed

## Loan statuses
# This status should not be confussed with CFG_BIBCIRCULATION_ITEM_STATUS_ON_LOAN.
# If the item status is CFG_BIBCIRCULATION_ITEM_STATUS_ON_LOAN, then there is
# a loan with status CFG_BIBCIRCULATION_LOAN_STATUS_ON_LOAN or
# CFG_BIBCIRCULATION_LOAN_STATUS_EXPIRED.
# For each copy, there can only be one active loan ('on loan' or 'expired') at
# the time, since can be many 'returned' loans for the same copy.
CFG_BIBCIRCULATION_LOAN_STATUS_ON_LOAN = on loan
# The due date has come and the item has not been returned
CFG_BIBCIRCULATION_LOAN_STATUS_EXPIRED = expired
# The item has been returned.
CFG_BIBCIRCULATION_LOAN_STATUS_RETURNED = returned

## Request statuses
# There is at least one copy available, and this is the oldest request.

CFG_BIBCIRCULATION_REQUEST_STATUS_PENDING = pending
# There are no copies available, or there is another request with more priority.
CFG_BIBCIRCULATION_REQUEST_STATUS_WAITING = waiting
# The request has become a loan
CFG_BIBCIRCULATION_REQUEST_STATUS_DONE = done
# The request has been cancelled
CFG_BIBCIRCULATION_REQUEST_STATUS_CANCELLED = cancelled

# ILL request statuses
CFG_BIBCIRCULATION_ILL_STATUS_NEW = new
CFG_BIBCIRCULATION_ILL_STATUS_REQUESTED = requested
CFG_BIBCIRCULATION_ILL_STATUS_ON_LOAN = on loan
CFG_BIBCIRCULATION_ILL_STATUS_RETURNED = returned
CFG_BIBCIRCULATION_ILL_STATUS_CANCELLED = cancelled
CFG_BIBCIRCULATION_ILL_STATUS_RECEIVED = received

# Acquisition statuses
CFG_BIBCIRCULATION_ACQ_STATUS_NEW = new
CFG_BIBCIRCULATION_ACQ_STATUS_ON_ORDER = on order
CFG_BIBCIRCULATION_ACQ_STATUS_PARTIAL_RECEIPT = partial receipt
CFG_BIBCIRCULATION_ACQ_STATUS_RECEIVED = received
CFG_BIBCIRCULATION_ACQ_STATUS_CANCELLED = cancelled

## Library types
# Normal library where you have your books. I can also be a depot.
CFG_BIBCIRCULATION_LIBRARY_TYPE_INTERNAL = internal
# external libraries for ILL.
CFG_BIBCIRCULATION_LIBRARY_TYPE_EXTERNAL = external
# The main library is also an internal library.
# Since you may have several depots or small sites you can tag one of them as
# the main site.
CFG_BIBCIRCULATION_LIBRARY_TYPE_MAIN = main
# It is also an internal library. The copies in this type of library will NOT
# be displayed to borrowers. Use this for depots.
CFG_BIBCIRCULATION_LIBRARY_TYPE_HIDDEN = hidden

## Amazon access key. You will need your own key.
# Example: 1T6P5M3ZDMW9AWJ212R2
CFG_BIBCIRCULATION_AMAZON_ACCESS_KEY =

######################################
## Part 22: BibClassify parameters  ##
######################################

# CFG_BIBCLASSIFY_WEB_MAXKW -- maximum number of keywords to display
# in the Keywords tab web page.
CFG_BIBCLASSIFY_WEB_MAXKW = 100

########################################
## Part 23: Plotextractor parameters  ##
########################################

## CFG_PLOTEXTRACTOR_SOURCE_BASE_URL -- for acquiring source tarballs for plot
## extraction, where should we look?  If nothing is set, we'll just go
## to arXiv, but this can be a filesystem location, too
CFG_PLOTEXTRACTOR_SOURCE_BASE_URL = http://arxiv.org/

## CFG_PLOTEXTRACTOR_SOURCE_TARBALL_FOLDER -- for acquiring source tarballs for plot
## extraction, subfolder where the tarballs sit
CFG_PLOTEXTRACTOR_SOURCE_TARBALL_FOLDER = e-print/

## CFG_PLOTEXTRACTOR_SOURCE_PDF_FOLDER -- for acquiring source tarballs for plot
## extraction, subfolder where the pdf sit
CFG_PLOTEXTRACTOR_SOURCE_PDF_FOLDER = pdf/

## CFG_PLOTEXTRACTOR_DOWNLOAD_TIMEOUT -- a float representing the number of seconds
## to wait between each download of pdf and/or tarball from source URL.
CFG_PLOTEXTRACTOR_DOWNLOAD_TIMEOUT = 2.0

## CFG_PLOTEXTRACTOR_CONTEXT_LIMIT -- when extracting context of plots from
## TeX sources, this is the limitation of characters in each direction to extract
## context from. Default 750.
CFG_PLOTEXTRACTOR_CONTEXT_EXTRACT_LIMIT = 750

## CFG_PLOTEXTRACTOR_DISALLOWED_TEX -- when extracting context of plots from TeX
## sources, this is the list of TeX tags that will trigger 'end of context'.
CFG_PLOTEXTRACTOR_DISALLOWED_TEX = begin,end,section,includegraphics,caption,acknowledgements

## CFG_PLOTEXTRACTOR_CONTEXT_WORD_LIMIT -- when extracting context of plots from
## TeX sources, this is the limitation of words in each direction. Default 75.
CFG_PLOTEXTRACTOR_CONTEXT_WORD_LIMIT = 75

## CFG_PLOTEXTRACTOR_CONTEXT_SENTENCE_LIMIT -- when extracting context of plots from
## TeX sources, this is the limitation of sentences in each direction. Default 2.
CFG_PLOTEXTRACTOR_CONTEXT_SENTENCE_LIMIT = 2


######################################
## Part 24: WebStat parameters      ##
######################################

# CFG_WEBSTAT_BIBCIRCULATION_START_YEAR defines the start date of the BibCirculation
# statistics. Value should have the format 'yyyy'. If empty, take all existing data.
CFG_WEBSTAT_BIBCIRCULATION_START_YEAR =


######################################
## Part 25: Web API Key parameters      ##
######################################

# CFG_WEB_API_KEY_ALLOWED_URL defines the web apps that are going to use the web
# API key. It has three values, the name of the web app, the time of life for the
# secure url and if a time stamp is needed.
#CFG_WEB_API_KEY_ALLOWED_URL = [('search/\?', 3600, True),
#                               ('rss', 0, False)]
CFG_WEB_API_KEY_ALLOWED_URL = []

##########################################
## Part 26: WebAuthorProfile parameters ##
##########################################

#CFG_WEBAUTHORPROFILE_CACHE_EXPIRED_DELAY_LIVE consider a cached element expired after days
#when loading an authorpage, thus recomputing the content live
CFG_WEBAUTHORPROFILE_CACHE_EXPIRED_DELAY_LIVE = 7

#CFG_WEBAUTHORPROFILE_CACHE_EXPIRED_DELAY_BIBSCHED consider a cache element expired after days,
#thus recompute it, bibsched daemon
CFG_WEBAUTHORPROFILE_CACHE_EXPIRED_DELAY_BIBSCHED = 5

#CFG_WEBAUTHORPROFILE_MAX_COLLAB_LIST: limit collaboration list.
#Set to 0 to disable limit.
CFG_WEBAUTHORPROFILE_MAX_COLLAB_LIST = 100

#CFG_WEBAUTHORPROFILE_MAX_KEYWORD_LIST: limit keywords list
#Set to 0 to disable limit.
CFG_WEBAUTHORPROFILE_MAX_KEYWORD_LIST = 100

#CFG_WEBAUTHORPROFILE_MAX_AFF_LIST: limit affiliations list
#Set to 0 to disable limit.
CFG_WEBAUTHORPROFILE_MAX_AFF_LIST = 100

#CFG_WEBAUTHORPROFILE_MAX_COAUTHOR_LIST: limit coauthors list
#Set to 0 to disable limit.
CFG_WEBAUTHORPROFILE_MAX_COAUTHOR_LIST = 100

#CFG_WEBAUTHORPROFILE_MAX_HEP_CHOICES: limit HepRecords choices
#Set to 0 to disable limit.
CFG_WEBAUTHORPROFILE_MAX_HEP_CHOICES = 10

#CFG_WEBAUTHORPROFILE_USE_BIBAUTHORID: use bibauthorid or exactauthor
CFG_WEBAUTHORPROFILE_USE_BIBAUTHORID = False



####################################
## Part 27: BibSort parameters    ##
####################################

## CFG_BIBSORT_BUCKETS -- the number of buckets bibsort should use.
## If 0, then no buckets will be used (bibsort will be inactive).
## If different from 0, bibsort will be used for sorting the records.
## The number of buckets should be set with regards to the size
## of the repository; having a larger number of buckets will increase
## the sorting performance for the top results but will decrease
## the performance for sorting the middle results.
## We recommend to to use 1 in case you have less than about
## 1,000,000 records.
## When modifying this variable, re-run rebalancing for all the bibsort
## methods, for having the database in synch.
CFG_BIBSORT_BUCKETS = 1

########################################
## Part 28: JsTestDriver parameters   ##
########################################

## CFG_JSTESTDRIVER_PORT -- server port where JS tests will be run.
CFG_JSTESTDRIVER_PORT = 9876

############################
## Part 29: RefExtract    ##
############################

## Refextract can automatically submit tickets (after extracting refereces)
## to CFG_REFEXTRACT_TICKET_QUEUE if it is set
CFG_REFEXTRACT_TICKET_QUEUE = None

## Override refextract kbs locations
CFG_REFEXTRACT_KBS_OVERRIDE = {}

<<<<<<< HEAD
##################################
## Part 27: CrossRef parameters ##
##################################

## CFG_CROSSREF_USERNAME -- the username used when sending request
## to the Crossref site.
CFG_CROSSREF_USERNAME =

## CFG_CROSSREF_PASSWORD -- the password used when sending request
## to the Crossref site.
CFG_CROSSREF_PASSWORD =
=======
####################################
## Part 30: WebLinkback parameters    ##
####################################

## CFG_WEBLINKBACK_TRACKBACK_ENABLED -- whether to enable trackback support
## 1 to enable, 0 to disable it
CFG_WEBLINKBACK_TRACKBACK_ENABLED = 0
>>>>>>> 13803258

##########################
##  THAT's ALL, FOLKS!  ##
##########################<|MERGE_RESOLUTION|>--- conflicted
+++ resolved
@@ -2143,7 +2143,6 @@
 ## Override refextract kbs locations
 CFG_REFEXTRACT_KBS_OVERRIDE = {}
 
-<<<<<<< HEAD
 ##################################
 ## Part 27: CrossRef parameters ##
 ##################################
@@ -2155,7 +2154,7 @@
 ## CFG_CROSSREF_PASSWORD -- the password used when sending request
 ## to the Crossref site.
 CFG_CROSSREF_PASSWORD =
-=======
+
 ####################################
 ## Part 30: WebLinkback parameters    ##
 ####################################
@@ -2163,7 +2162,6 @@
 ## CFG_WEBLINKBACK_TRACKBACK_ENABLED -- whether to enable trackback support
 ## 1 to enable, 0 to disable it
 CFG_WEBLINKBACK_TRACKBACK_ENABLED = 0
->>>>>>> 13803258
 
 ##########################
 ##  THAT's ALL, FOLKS!  ##
