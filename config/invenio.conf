--- conflicted
+++ resolved
@@ -1241,7 +1241,6 @@
 ## are not shown to users not having cataloging authorizations.
 CFG_BIBFORMAT_HIDDEN_TAGS = 595
 
-<<<<<<< HEAD
 ## CFG_BIBFORMAT_ADDTHIS_ID -- if you want to use the AddThis service from
 ## <http://www.addthis.com/>, set this value to the pubid parameter as
 ## provided by the service (e.g. ra-4ff80aae118f4dad).
@@ -1342,9 +1341,9 @@
 # CFG_BIBAUTHORID_AUTHOR_TICKET_ADMIN_EMAIL defines the eMail address
 # all ticket requests concerning authors will be sent to.
 CFG_BIBAUTHORID_AUTHOR_TICKET_ADMIN_EMAIL = info@invenio-software.org
-=======
+
 #########################################
-## Part 20: BibCirculation parameters  ##
+## Part 22: BibCirculation parameters  ##
 #########################################
 
 ## CFG_BIBCIRCULATION_ITEM_STATUS_OPTIONAL -- comma-separated list of statuses
@@ -1428,7 +1427,6 @@
 ## Amazon access key. You will need your own key.
 # Example: 1T6P5M3ZDMW9AWJ212R2
 CFG_BIBCIRCULATION_AMAZON_ACCESS_KEY =
->>>>>>> b762f601
 
 ##########################
 ##  THAT's ALL, FOLKS!  ##
