--- conflicted
+++ resolved
@@ -1,7 +1,7 @@
 # -*- coding: utf-8 -*-
 ##
 ## This file is part of Invenio.
-## Copyright (C) 2010, 2011 CERN.
+## Copyright (C) 2010, 2011, 2013 CERN.
 ##
 ## Invenio is free software; you can redistribute it and/or
 ## modify it under the terms of the GNU General Public License as
@@ -24,7 +24,6 @@
 __revision__ = "$Id$"
 
 from invenio.config import CFG_SITE_RECORD
-<<<<<<< HEAD
 from invenio.importutils import lazy_import
 from invenio.testutils import InvenioTestCase, make_test_suite, run_test_suite
 
@@ -32,14 +31,6 @@
 match_records = lazy_import('invenio.bibmatch_engine:match_records')
 
 
-=======
-from invenio.testutils import make_test_suite, run_test_suite
-from invenio.bibrecord import create_records, record_has_field
-from invenio.bibmatch_engine import match_records, transform_input_to_marcxml, \
-                                    Querystring
-from invenio.testutils import InvenioTestCase
-
->>>>>>> 4a2c28f7
 class BibMatchTest(InvenioTestCase):
     """Test functions to check the functionality of bibmatch."""
 
