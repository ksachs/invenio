--- conflicted
+++ resolved
@@ -1,7 +1,7 @@
 # -*- coding: utf-8 -*-
 ##
 ## This file is part of Invenio.
-## Copyright (C) 2012 CERN.
+## Copyright (C) 2012, 2013 CERN.
 ##
 ## Invenio is free software; you can redistribute it and/or
 ## modify it under the terms of the GNU General Public License as
@@ -20,20 +20,11 @@
 
 """Unit tests for bibcatalog_system_rt library."""
 
-<<<<<<< HEAD
 from invenio.importutils import lazy_import
 from invenio.testutils import make_test_suite, run_test_suite, InvenioTestCase
 bibcatalog_system_rt = lazy_import('invenio.bibcatalog_system_rt')
-=======
-from invenio.testutils import InvenioTestCase
-from invenio.testutils import make_test_suite, run_test_suite
->>>>>>> 4a2c28f7
 
 
-<<<<<<< HEAD
-=======
-
->>>>>>> 4a2c28f7
 class BibCatalogSystemRTTest(InvenioTestCase):
     """Testing of BibCatalog."""
 
