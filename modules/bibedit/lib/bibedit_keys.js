--- conflicted
+++ resolved
@@ -1,6 +1,6 @@
 /*
  * This file is part of Invenio.
- * Copyright (C) 2009, 2010, 2011 CERN.
+ * Copyright (C) 2009, 2010, 2011, 2012 CERN.
  *
  * Invenio is free software; you can redistribute it and/or
  * modify it under the terms of the GNU General Public License as
@@ -28,7 +28,6 @@
 
 var gReady = true;
 
-<<<<<<< HEAD
 
 /** a functor allowing skipping the usage of hotkeys plugin in the case of inputs */
 function disableInInput(fn){
@@ -39,19 +38,6 @@
 	}
     }
 }
-=======
-function initInputHotkeys(input_element) {
-    /* Binding of shortcuts for input elements */
-
-    // Lauch autosuggest
-    $(input_element).bind('keydown', 'ctrl+shift+a', function (event)  { onAutosuggest(event); } );
-    // Save content and jump to next content field.
-    $(input_element).bind('keydown', 'tab', onKeyTab);
-    // Save content and jump to previous content field.
-    $(input_element).bind('keydown', 'shift+tab', onKeyTab);
-}
-
->>>>>>> 89f7509c
 function initHotkeys(){
   /*
    * Initialize non-input hotkeys.
@@ -65,7 +51,6 @@
    * initInputHotkeys)
    */
   // New record.
-<<<<<<< HEAD
   $(document).bind('keydown', 'Shift+n',
     disableInInput(function(event){
       $('#imgNewRecord').trigger('click');
@@ -75,14 +60,6 @@
   // Clone record.
   $(document).bind('keydown', 'Shift+l',
     disableInInput(function(event){
-=======
-  $(document).bind('keydown', 'shift+n', function(event){
-      $('#imgNewRecord').trigger('click');
-      event.preventDefault();
-  });
-  // Clone record.
-  $(document).bind('keydown', 'shift+l', function(event){
->>>>>>> 89f7509c
       var imgCloneRecord = $('#imgCloneRecord');
       if (!imgCloneRecord.hasClass('bibEditImgFaded')){
 	imgCloneRecord.trigger('click');
@@ -90,22 +67,14 @@
       }
   }));
   // Focus on record selection field.
-<<<<<<< HEAD
   $(document).bind('keydown', 'g',
     disableInInput(function(event){
-=======
-  $(document).bind('keydown','g', function(event){
->>>>>>> 89f7509c
       $('#txtSearchPattern').focus();
       event.preventDefault();
     }));
   // Previous record.
-<<<<<<< HEAD
   $(document).bind('keydown', 'Ctrl+right',
     disableInInput(function(event){
-=======
-  $(document).bind('keydown', 'ctrl+right', function(event){
->>>>>>> 89f7509c
       var btnNext = $('#btnNext');
       if (!btnNext.attr('disabled')){
 	btnNext.trigger('click');
@@ -114,12 +83,8 @@
   }));
 
   // Next record.
-<<<<<<< HEAD
   $(document).bind('keydown', 'Ctrl+left',
     disableInInput(function(event){
-=======
-  $(document).bind('keydown', 'ctrl+left', function(event){
->>>>>>> 89f7509c
       var btnPrev = $('#btnPrev');
       if (!btnPrev.attr('disabled')){
 	btnPrev.trigger('click');
@@ -128,12 +93,8 @@
     }));
 
   // Submit record.
-<<<<<<< HEAD
   $(document).bind('keydown', 'Shift+s',
     disableInInput(function(event){
-=======
-  $(document).bind('keydown','shift+s', function(event){
->>>>>>> 89f7509c
       var btnSubmit = $('#btnSubmit');
       if (!btnSubmit.attr('disabled')){
 	btnSubmit.trigger('click');
@@ -141,18 +102,13 @@
       }
     }));
   // Cancel editing.
-<<<<<<< HEAD
   $(document).bind('keydown', 'shift+c',
     disableInInput(function(event){
-=======
-  $(document).bind('keydown','shift+c', function(event){
->>>>>>> 89f7509c
       var btnCancel = $('#btnCancel');
       if (!btnCancel.attr('disabled')){
 	btnCancel.trigger('click');
 	event.preventDefault();
       }
-<<<<<<< HEAD
     }));
 
   // Delete record.
@@ -168,11 +124,6 @@
   // Toggle MARC/human tags.
   $(document).bind('keydown', 'Shift+t',
     disableInInput(function(event){
-=======
-  });
-  // Toggle MARC/human tags.
-  $(document).bind('keydown','shift+t', function(event){
->>>>>>> 89f7509c
       if (gTagFormat == 'MARC'){
 	var btnHumanTags = $('#btnHumanTags');
 	if (!btnHumanTags.attr('disabled')){
@@ -190,12 +141,8 @@
     }));
 
   // Add new field.
-<<<<<<< HEAD
   $(document).bind('keydown', 'a',
     disableInInput(function(event){
-=======
-  $(document).bind('keydown', 'a', function(event){
->>>>>>> 89f7509c
       var btnAddField = $('#btnAddField');
       if (!btnAddField.attr('disabled')){
 	btnAddField.trigger('click');
@@ -204,12 +151,8 @@
     }));
 
   // Delete selected field(s).
-<<<<<<< HEAD
   $(document).bind('keydown', 'del',
     disableInInput(function(event){
-=======
-  $(document).bind('keydown', 'del', function(event){
->>>>>>> 89f7509c
       var btnDeleteSelected = $('#btnDeleteSelected');
       if (!btnDeleteSelected.attr('disabled')){
 	onDeleteClick(event);
@@ -217,7 +160,6 @@
       }
   }));
 
-<<<<<<< HEAD
   // Toggle 'selection mode'.
   $(document).bind('keydown', 's', disableInInput(onKeyS));
 
@@ -238,11 +180,6 @@
   $(document).bind('keydown', 'space', disableInInput(onKeySpace));
   // Select focused subfields parent field.
   $(document).bind('keydown', 'shift+space', disableInInput(onKeySpace));
-=======
-  // Edit focused subfield.
-  $(document).bind('keydown', 'return',
-		   onKeyReturn);
->>>>>>> 89f7509c
   // Move selected field/subfield up.
   $(document).bind('keydown', 'ctrl+up', onKeyCtrlUp);
   // Move selected field/subfield down.
@@ -260,7 +197,6 @@
     onTriggerFormControl('Clear', event);
   });
   // Add subfield in form.
-<<<<<<< HEAD
   $(document).bind('keydown', 'ctrl+shift+e', onKeyCtrlShiftE);
   // Remove subfield from form.
   $(document).bind('keydown', 'ctrl+shift+d', onKeyCtrlShiftD);
@@ -293,14 +229,6 @@
     if (!event.isDefaultPrevented())
       event.preventDefault();
   }
-=======
-  $(document).bind('keydown', 'ctrl+e', onKeyCtrlShiftE);
-  // Remove subfield from form.
-  $(document).bind('keydown', 'ctrl+shift+d', onKeyCtrlShiftD);
-  // Binding the undo/redo operations
-  $(document).bind('keydown', 'ctrl+shift+z', onUndo);
-  $(document).bind('keydown', 'ctrl+shift+y', onRedo);
->>>>>>> 89f7509c
 }
 
 function onKeyReturn(event){
