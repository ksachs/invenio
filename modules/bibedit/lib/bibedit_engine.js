--- conflicted
+++ resolved
@@ -357,13 +357,8 @@
     // User's session has timed out.
     gRecID = null;
     gRecIDLoading = null;
-<<<<<<< HEAD
-    window.location = recID ? gSITE_URL + '/record/' + recID + '/edit/' :
-	gSITE_URL + '/record/edit/';
-=======
-    window.location = recID ? gSITE_URL + '/'+ gSITE_RECORD +'/' + recID + '/edit/'
-      : gSITE_URL + '/'+ gSITE_RECORD +'/edit/';
->>>>>>> f13d432c
+    window.location = recID ? gSITE_URL + '/'+ gSITE_RECORD +'/' + recID + '/edit/' :
+        gSITE_URL + '/'+ gSITE_RECORD +'/edit/';
     return;
   }
   else if ($.inArray(resCode, [101, 102, 103, 104, 105, 106, 107, 108, 109]) !=
