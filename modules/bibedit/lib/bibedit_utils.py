## This file is part of Invenio.
## Copyright (C) 2008, 2009, 2010, 2011 CERN.
##
## Invenio is free software; you can redistribute it and/or
## modify it under the terms of the GNU General Public License as
## published by the Free Software Foundation; either version 2 of the
## License, or (at your option) any later version.
##
## Invenio is distributed in the hope that it will be useful, but
## WITHOUT ANY WARRANTY; without even the implied warranty of
## MERCHANTABILITY or FITNESS FOR A PARTICULAR PURPOSE.  See the GNU
## General Public License for more details.
##
## You should have received a copy of the GNU General Public License
## along with Invenio; if not, write to the Free Software Foundation, Inc.,
## 59 Temple Place, Suite 330, Boston, MA 02111-1307, USA.

# pylint: disable=C0103
"""BibEdit Utilities.

This module contains support functions (i.e., those that are not called directly
by the web interface), that might be imported by other modules or that is called
by both the web and CLI interfaces.

"""

__revision__ = "$Id$"

import cPickle
import difflib
import fnmatch
import marshal
import os
import re
import time
import zlib
from datetime import datetime

from invenio.bibedit_config import CFG_BIBEDIT_FILENAME, \
    CFG_BIBEDIT_RECORD_TEMPLATES_PATH, CFG_BIBEDIT_TO_MERGE_SUFFIX, \
    CFG_BIBEDIT_FIELD_TEMPLATES_PATH, CFG_BIBEDIT_LOG, CFG_BIBEDIT_LOGFILE
from invenio.bibedit_dblayer import get_record_last_modification_date, \
    delete_hp_change
from invenio.bibrecord import create_record, create_records, \
    record_get_field_value, record_has_field, record_xml_output, \
    record_strip_empty_fields, record_strip_empty_volatile_subfields, \
    record_order_subfields, record_get_field_instances, \
    record_add_field, field_get_subfield_codes, field_add_subfield, \
    field_get_subfield_values

from invenio.bibtask import task_low_level_submission
from invenio.config import CFG_BIBEDIT_LOCKLEVEL, \
    CFG_BIBEDIT_TIMEOUT, CFG_BIBUPLOAD_EXTERNAL_OAIID_TAG as OAIID_TAG, \
    CFG_BIBUPLOAD_EXTERNAL_SYSNO_TAG as SYSNO_TAG, CFG_TMPSHAREDDIR, \
    CFG_BIBEDIT_QUEUE_CHECK_METHOD, \
    CFG_BIBEDIT_EXTEND_RECORD_WITH_COLLECTION_TEMPLATE
from invenio.dateutils import convert_datetext_to_dategui
from invenio.bibedit_dblayer import get_bibupload_task_opts, \
    get_marcxml_of_record_revision, get_record_revisions, \
    get_info_of_record_revision
from invenio.search_engine import print_record, record_exists, get_colID, \
     guess_primary_collection_of_a_record, get_record, \
     get_all_collections_of_a_record
from invenio.search_engine_utils import get_fieldvalues
from invenio.webuser import get_user_info
from invenio.dbquery import run_sql
from invenio.websearchadminlib import get_detailed_page_tabs
from invenio.access_control_engine import acc_authorize_action

# Precompile regexp:
re_file_option = re.compile(r'^%s' % CFG_TMPSHAREDDIR)
re_xmlfilename_suffix = re.compile('_(\d+)_\d+\.xml$')
re_revid_split = re.compile('^(\d+)\.(\d{14})$')
re_revdate_split = re.compile('^(\d\d\d\d)(\d\d)(\d\d)(\d\d)(\d\d)(\d\d)')
re_taskid = re.compile('ID="(\d+)"')
re_tmpl_name = re.compile('<!-- BibEdit-Template-Name: (.*) -->')
re_tmpl_description = re.compile('<!-- BibEdit-Template-Description: (.*) -->')
re_ftmpl_name = re.compile('<!-- BibEdit-Field-Template-Name: (.*) -->')
re_ftmpl_description = re.compile('<!-- BibEdit-Field-Template-Description: (.*) -->')


# Authorization

def user_can_edit_record_collection(req, recid):
    """ Check if user has authorization to modify a collection
    the recid belongs to
    """
    record_collections = get_all_collections_of_a_record(recid)
    if not record_collections:
        # Check if user has access to all collections
        auth_code, auth_message = acc_authorize_action(req, 'runbibedit',
                                                       collection='')
        if auth_code == 0:
            return True
    else:
        for collection in record_collections:
            auth_code, auth_message = acc_authorize_action(req, 'runbibedit',
                                                           collection=collection)
            if auth_code == 0:
                return True
    return False

# Helper functions

def assert_undo_redo_lists_correctness(undo_list, redo_list):
    for undoItem in undo_list:
        assert undoItem != None;
        assert undoItem != 0
    for redoItem in redo_list:
        assert redoItem != None;
        assert redoItem != 0

def record_find_matching_fields(key, rec, tag="", ind1=" ", ind2=" ", \
                                exact_match=False):
    """
    This utility function will look for any fieldvalues containing or equal
    to, if exact match is wanted, given keyword string. The found fields will be
    returned as a list of field instances per tag. The fields to search can be
    narrowed down to tag/indicator level.

    @param key: keyword to search for
    @type key: string

    @param rec: a record structure as returned by bibrecord.create_record()
    @type rec: dict

    @param tag: a 3 characters long string
    @type tag: string

    @param ind1: a 1 character long string
    @type ind1: string

    @param ind2: a 1 character long string
    @type ind2: string

    @return: a list of found fields in a tuple per tag: (tag, field_instances) where
        field_instances is a list of (Subfields, ind1, ind2, value, field_position_global)
        and subfields is list of (code, value)
    @rtype: list
    """
    if not tag:
        all_field_instances = rec.items()
    else:
        all_field_instances = [(tag, record_get_field_instances(rec, tag, ind1, ind2))]
    matching_field_instances = []
    for current_tag, field_instances in all_field_instances:
        found_fields = []
        for field_instance in field_instances:
            # Get values to match: controlfield_value + subfield values
            values_to_match = [field_instance[3]] + \
                              [val for code, val in field_instance[0]]
            if exact_match and key in values_to_match:
                found_fields.append(field_instance)
            else:
                for value in values_to_match:
                    if value.find(key) > -1:
                        found_fields.append(field_instance)
                        break
        if len(found_fields) > 0:
            matching_field_instances.append((current_tag, found_fields))
    return matching_field_instances

# Operations on the BibEdit cache file
def cache_exists(recid, uid):
    """Check if the BibEdit cache file exists."""
    return os.path.isfile('%s.tmp' % _get_file_path(recid, uid))

def get_cache_mtime(recid, uid):
    """Get the last modified time of the BibEdit cache file. Check that the
    cache exists before calling this function.

    """
    try:
        return int(os.path.getmtime('%s.tmp' % _get_file_path(recid, uid)))
    except OSError:
        pass

def cache_expired(recid, uid):
    """Has it been longer than the number of seconds given by
    CFG_BIBEDIT_TIMEOUT since last cache update? Check that the
    cache exists before calling this function.

    """
    return get_cache_mtime(recid, uid) < int(time.time()) - CFG_BIBEDIT_TIMEOUT

def create_cache_file(recid, uid, record='', cache_dirty=False, pending_changes=[], disabled_hp_changes = {}, undo_list = [], redo_list=[]):
    """Create a BibEdit cache file, and return revision and record. This will
    overwrite any existing cache the user has for this record.
    datetime.

    """
    if not record:
        record = get_bibrecord(recid)
        # Order subfields alphabetically after loading the record
        record_order_subfields(record)
        if not record:
            return

    file_path = '%s.tmp' % _get_file_path(recid, uid)
    record_revision = get_record_last_modification_date(recid)
    if record_revision == None:
        record_revision = datetime.now().timetuple()

    cache_file = open(file_path, 'w')
    assert_undo_redo_lists_correctness(undo_list, redo_list);
    cPickle.dump([cache_dirty, record_revision, record, pending_changes, disabled_hp_changes, undo_list, redo_list], cache_file)
    cache_file.close()
    return record_revision, record

def touch_cache_file(recid, uid):
    """Touch a BibEdit cache file. This should be used to indicate that the
    user has again accessed the record, so that locking will work correctly.

    """
    if cache_exists(recid, uid):
        os.system('touch %s.tmp' % _get_file_path(recid, uid))

def get_bibrecord(recid):
    """Return record in BibRecord wrapping."""
    if record_exists(recid):
        return create_record(print_record(recid, 'xm'))[0]

def get_cache_file_contents(recid, uid):
    """Return the contents of a BibEdit cache file."""
    cache_file = _get_cache_file(recid, uid, 'r')
    if cache_file:
        cache_dirty, record_revision, record, pending_changes, disabled_hp_changes, undo_list, redo_list = cPickle.load(cache_file)
        cache_file.close()
#        assert_undo_redo_lists_correctness(undo_list, redo_list);

        return cache_dirty, record_revision, record, pending_changes, disabled_hp_changes, undo_list, redo_list

def update_cache_file_contents(recid, uid, record_revision, record, pending_changes, disabled_hp_changes, undo_list, redo_list):
    """Save updates to the record in BibEdit cache. Return file modificaton
    time.

    """
    assert_undo_redo_lists_correctness(undo_list, redo_list)
    cache_file = _get_cache_file(recid, uid, 'w')
    if cache_file:
        assert_undo_redo_lists_correctness(undo_list, redo_list)
        cPickle.dump([True, record_revision, record, pending_changes, disabled_hp_changes, undo_list, redo_list], cache_file)
        cache_file.close()
        return get_cache_mtime(recid, uid)

def delete_cache_file(recid, uid):
    """Delete a BibEdit cache file."""
    os.remove('%s.tmp' % _get_file_path(recid, uid))


def delete_disabled_changes(used_changes):
    for change_id in used_changes:
        delete_hp_change(change_id)

def save_xml_record(recid, uid, xml_record='', to_upload=True, to_merge=False):
    """Write XML record to file. Default behaviour is to read the record from
    a BibEdit cache file, filter out the unchanged volatile subfields,
    write it back to an XML file and then pass this file to BibUpload.

    @param xml_record: give XML as string in stead of reading cache file
    @param to_upload: pass the XML file to BibUpload
    @param to_merge: prepare an XML file for BibMerge to use

    """
    if not xml_record:
        # Read record from cache file.
        cache = get_cache_file_contents(recid, uid)
        if cache:
            record = cache[2]
            used_changes = cache[4]
#            record_strip_empty_fields(record) # now performed for every record after removing unfilled volatile fields
            xml_record = record_xml_output(record)
            delete_cache_file(recid, uid)
            delete_disabled_changes(used_changes)
    else:
        record = create_record(xml_record)[0]

    # clean the record from unfilled volatile fields
    record_strip_empty_volatile_subfields(record)
    record_strip_empty_fields(record)

    # order subfields alphabetically before saving the record
    record_order_subfields(record)

    xml_to_write = record_xml_output(record)

    # Write XML file.
    if not to_merge:
        file_path = '%s.xml' % _get_file_path(recid, uid)
    else:
        file_path = '%s_%s.xml' % (_get_file_path(recid, uid),
                                   CFG_BIBEDIT_TO_MERGE_SUFFIX)
    xml_file = open(file_path, 'w')
    xml_file.write(xml_to_write)
    xml_file.close()

    user_name = get_user_info(uid)[1]
    if to_upload:
        # Pass XML file to BibUpload.
        task_low_level_submission('bibupload', 'bibedit', '-P', '5', '-r',
                                  file_path, '-u', user_name)
    return True


# Security: Locking and integrity
def latest_record_revision(recid, revision_time):
    """Check if timetuple REVISION_TIME matches latest modification date."""
    latest = get_record_last_modification_date(recid)
    # this can be none if the record is new
    return (latest == None) or (revision_time == latest)

def record_locked_by_other_user(recid, uid):
    """Return true if any other user than UID has active caches for record
    RECID.

    """
    active_uids = _uids_with_active_caches(recid)
    try:
        active_uids.remove(uid)
    except ValueError:
        pass
    return bool(active_uids)

def record_locked_by_queue(recid):
    """Check if record should be locked for editing because of the current state
    of the BibUpload queue. The level of checking is based on
    CFG_BIBEDIT_LOCKLEVEL.

    """
    # Check for *any* scheduled bibupload tasks.
    if CFG_BIBEDIT_LOCKLEVEL == 2:
        return _get_bibupload_task_ids()

    filenames = _get_bibupload_filenames()
    # Check for match between name of XML-files and record.
    # Assumes that filename ends with _<recid>.xml.
    if CFG_BIBEDIT_LOCKLEVEL == 1:
        recids = []
        for filename in filenames:
            filename_suffix = re_xmlfilename_suffix.search(filename)
            if filename_suffix:
                recids.append(int(filename_suffix.group(1)))
        return recid in recids

    # Check for match between content of files and record.
    if CFG_BIBEDIT_LOCKLEVEL == 3:
        while True:
            lock = _record_in_files_p(recid, filenames)
            # Check if any new files were added while we were searching
            if not lock:
                filenames_updated = _get_bibupload_filenames()
                for filename in filenames_updated:
                    if not filename in filenames:
                        break
                else:
                    return lock
            else:
                return lock

# History/revisions

def revision_to_timestamp(td):
    """
    Converts the revision date to the timestamp
    """
    return "%04i%02i%02i%02i%02i%02i" % (td.tm_year, td.tm_mon, td.tm_mday, \
                                         td.tm_hour, td.tm_min, td.tm_sec)

def timestamp_to_revision(timestamp):
    """
    Converts the timestamp to a correct revision date
    """
    year = int(timestamp[0:4])
    month = int(timestamp[4:6])
    day = int(timestamp[6:8])
    hour = int(timestamp[8:10])
    minute = int(timestamp[10:12])
    second = int(timestamp[12:14])
    return datetime(year, month, day, hour, minute, second).timetuple()

def get_record_revision_timestamps(recid):
    """return list of timestamps describing teh revisions of a given record"""
    rev_ids = get_record_revision_ids(recid)
    result = []
    for rev_id in rev_ids:
        result.append(rev_id.split(".")[1])
    return result

def get_record_revision_ids(recid):
    """Return list of all record revision IDs.
    Return revision IDs in chronologically decreasing order (latest first).
    """
    res = []
    tmp_res =  get_record_revisions(recid)
    for row in tmp_res:
        res.append('%s.%s' % (row[0], row[1]))
    return res

def get_marcxml_of_revision(recid, revid):
    """Return MARCXML string of revision.
    Return empty string if revision does not exist. REVID should be a string.
    """
    res = ''
    tmp_res = get_marcxml_of_record_revision(recid, revid)
    if tmp_res:
        for row in tmp_res:
            res += zlib.decompress(row[0]) + '\n'
    return res;

def get_marcxml_of_revision_id(revid):
    """Return MARCXML string of revision.
    Return empty string if revision does not exist. REVID should be a string.
    """
    recid, job_date = split_revid(revid, 'datetext')
    return get_marcxml_of_revision(recid, job_date);

def get_info_of_revision_id(revid):
    """Return info string regarding revision.
    Return empty string if revision does not exist. REVID should be a string.
    """
    recid, job_date = split_revid(revid, 'datetext')
    res = ''
    tmp_res = get_info_of_record_revision(recid, job_date)
    if tmp_res:
        task_id = str(tmp_res[0][0])
        author = tmp_res[0][1]
        if not author:
            author = 'N/A'
        res += '%s%s%s' % (revid.ljust(22), task_id.ljust(15), author.ljust(15))
        job_details = tmp_res[0][2].split()
        upload_mode = job_details[0] + job_details[1][:-1]
        upload_file = job_details[2] + job_details[3][:-1]
        res += '%s %s' % (upload_mode, upload_file)
    return res

def revision_format_valid_p(revid):
    """Test validity of revision ID format (=RECID.REVDATE)."""
    if re_revid_split.match(revid):
        return True
    return False

def record_revision_exists(recid, revid):
    results = get_record_revisions(recid)
    for res in results:
        if res[1] == revid:
            return True
    return False

def split_revid(revid, dateformat=''):
    """Split revid and return tuple (recid, revdate).
    Optional dateformat can be datetext or dategui.

    """
    recid, revdate = re_revid_split.search(revid).groups()
    if dateformat:
        datetext = '%s-%s-%s %s:%s:%s' % re_revdate_split.search(
            revdate).groups()
        if dateformat == 'datetext':
            revdate = datetext
        elif dateformat == 'dategui':
            revdate = convert_datetext_to_dategui(datetext, secs=True)
    return recid, revdate


def get_xml_comparison(header1, header2, xml1, xml2):
    """Return diff of two MARCXML records."""
    return ''.join(difflib.unified_diff(xml1.splitlines(1),
        xml2.splitlines(1), header1, header2))

#Templates
def get_templates(templatesDir, tmpl_name, tmpl_description, extractContent = False):
    """Return list of templates [filename, name, description, content*]
       the extractContent variable indicated if the parsed content should
       be included"""
    template_fnames = fnmatch.filter(os.listdir(
            templatesDir), '*.xml')

    templates = []
    for fname in template_fnames:
        filepath = '%s%s%s' % (templatesDir, os.sep, fname)
        template_file = open(filepath,'r')
        template = template_file.read()
        template_file.close()
        fname_stripped = os.path.splitext(fname)[0]
        mo_name = tmpl_name.search(template)
        mo_description = tmpl_description.search(template)
        date_modified = time.ctime(os.path.getmtime(filepath))
        if mo_name:
            name = mo_name.group(1)
        else:
            name = fname_stripped
        if mo_description:
            description = mo_description.group(1)
        else:
            description = ''
        if (extractContent):
            parsedTemplate = create_record(template)[0]
            if parsedTemplate != None:
                # If the template was correct
                templates.append([fname_stripped, name, description, parsedTemplate])
            else:
                raise "Problem when parsing the template %s" % (fname, )
        else:
            templates.append([fname_stripped, name, description, date_modified])

    return templates

# Field templates

def get_field_templates():
    """Returns list of field templates [filename, name, description, content]"""
    return get_templates(CFG_BIBEDIT_FIELD_TEMPLATES_PATH, re_ftmpl_name, re_ftmpl_description, True)

# Record templates
def get_record_templates():
    """Return list of record template [filename, name, description]  ."""
    return get_templates(CFG_BIBEDIT_RECORD_TEMPLATES_PATH, re_tmpl_name, re_tmpl_description, False)


def get_record_template(name):
    """Return an XML record template."""
    filepath = '%s%s%s.xml' % (CFG_BIBEDIT_RECORD_TEMPLATES_PATH, os.sep, name)
    if os.path.isfile(filepath):
        template_file = open(filepath, 'r')
        template = template_file.read()
        template_file.close()
        return template


# Private functions
def _get_cache_file(recid, uid, mode):
    """Return a BibEdit cache file object."""
    if cache_exists(recid, uid):
        return open('%s.tmp' % _get_file_path(recid, uid), mode)

def _get_file_path(recid, uid, filename=''):
    """Return the file path to a BibEdit file (excluding suffix).
    If filename is specified this replaces the config default.

    """
    if not filename:
        return '%s%s%s_%s_%s' % (CFG_TMPSHAREDDIR, os.sep, CFG_BIBEDIT_FILENAME,
                                 recid, uid)
    else:
        return '%s%s%s_%s_%s' % (CFG_TMPSHAREDDIR, os.sep, filename, recid, uid)

def _uids_with_active_caches(recid):
    """Return list of uids with active caches for record RECID. Active caches
    are caches that have been modified a number of seconds ago that is less than
    the one given by CFG_BIBEDIT_TIMEOUT.

    """
    re_tmpfilename = re.compile('%s_%s_(\d+)\.tmp' % (CFG_BIBEDIT_FILENAME,
                                                      recid))
    tmpfiles = fnmatch.filter(os.listdir(CFG_TMPSHAREDDIR), '%s*.tmp' %
                              CFG_BIBEDIT_FILENAME)
    expire_time = int(time.time()) - CFG_BIBEDIT_TIMEOUT
    active_uids = []
    for tmpfile in tmpfiles:
        mo = re_tmpfilename.match(tmpfile)
        if mo and int(os.path.getmtime('%s%s%s' % (
                    CFG_TMPSHAREDDIR, os.sep, tmpfile))) > expire_time:
            active_uids.append(int(mo.group(1)))
    return active_uids

def _get_bibupload_task_ids():
    """Return list of all BibUpload task IDs.
    Ignore tasks submitted by user bibreformat.

    """
    res = run_sql('''SELECT id FROM schTASK WHERE proc LIKE "bibupload%" AND user <> "bibreformat" AND status IN ("WAITING", "SCHEDULED", "RUNNING", "CONTINUING", "ABOUT TO STOP", "ABOUT TO SLEEP", "SLEEPING")''')
    return [row[0] for row in res]

def _get_bibupload_filenames():
    """Return paths to all files scheduled for upload."""
    task_ids = _get_bibupload_task_ids()
    filenames = []
    tasks_opts = get_bibupload_task_opts(task_ids)
    for task_opts in tasks_opts:
        if task_opts:
            record_options = marshal.loads(task_opts[0][0])
            for option in record_options[1:]:
                if re_file_option.search(option):
                    filenames.append(option)
    return filenames

def _record_in_files_p(recid, filenames):
    """Search XML files for given record."""
    # Get id tags of record in question
    rec_oaiid = rec_sysno = -1
    rec_oaiid_tag = get_fieldvalues(recid, OAIID_TAG)
    if rec_oaiid_tag:
        rec_oaiid = rec_oaiid_tag[0]
    rec_sysno_tag = get_fieldvalues(recid, SYSNO_TAG)
    if rec_sysno_tag:
        rec_sysno = rec_sysno_tag[0]

    # For each record in each file, compare ids and abort if match is found
    for filename in filenames:
        try:
            if CFG_BIBEDIT_QUEUE_CHECK_METHOD == 'regexp':
                # check via regexp: this is fast, but may not be precise
                re_match_001 = re.compile('<controlfield tag="001">%s</controlfield>' % (recid))
                re_match_oaiid = re.compile('<datafield tag="%s" ind1=" " ind2=" ">(\s*<subfield code="a">\s*|\s*<subfield code="9">\s*.*\s*</subfield>\s*<subfield code="a">\s*)%s' % (OAIID_TAG[0:3],rec_oaiid))
                re_match_sysno = re.compile('<datafield tag="%s" ind1=" " ind2=" ">(\s*<subfield code="a">\s*|\s*<subfield code="9">\s*.*\s*</subfield>\s*<subfield code="a">\s*)%s' % (SYSNO_TAG[0:3],rec_sysno))
                file_content = open(filename).read()
                if re_match_001.search(file_content):
                    return True
                if rec_oaiid_tag:
                    if re_match_oaiid.search(file_content):
                        return True
                if rec_sysno_tag:
                    if re_match_sysno.search(file_content):
                        return True
            else:
                # by default, check via bibrecord: this is accurate, but may be slow
                file_ = open(filename)
                records = create_records(file_.read(), 0, 0)
                for i in range(0, len(records)):
                    record, all_good = records[i][:2]
                    if record and all_good:
                        if _record_has_id_p(record, recid, rec_oaiid, rec_sysno):
                            return True
                file_.close()
        except IOError:
            continue
    return False

def _record_has_id_p(record, recid, rec_oaiid, rec_sysno):
    """Check if record matches any of the given IDs."""
    if record_has_field(record, '001'):
        if (record_get_field_value(record, '001', '%', '%')
            == str(recid)):
            return True
    if record_has_field(record, OAIID_TAG[0:3]):
        if (record_get_field_value(
                record, OAIID_TAG[0:3], OAIID_TAG[3],
                OAIID_TAG[4], OAIID_TAG[5]) == rec_oaiid):
            return True
    if record_has_field(record, SYSNO_TAG[0:3]):
        if (record_get_field_value(
                record, SYSNO_TAG[0:3], SYSNO_TAG[3],
                SYSNO_TAG[4], SYSNO_TAG[5]) == rec_sysno):
            return True
    return False


def can_record_have_physical_copies(recid):
    """Determine if the record can have physical copies
    (addable through the bibCirculation module).
    The information is derieved using the tabs displayed for a given record.
    Only records already saved within the collection may have the physical copies
    @return: True or False
    """
    if get_record(recid) == None:
        return False

    col_id = get_colID(guess_primary_collection_of_a_record(recid))
    collections = get_detailed_page_tabs(col_id, recid)

    if (not collections.has_key("holdings")) or \
        (not collections["holdings"].has_key("visible")):
        return False

    return collections["holdings"]["visible"] == True

<<<<<<< HEAD
def bibedit_log(message):
    """If logging is enabled, writes a log information into the bibedit log file"""
    if CFG_BIBEDIT_LOG:
        # more verbose logging requested
        f = open(CFG_BIBEDIT_LOGFILE, "a")
        f.write("{\"datetime\": '%s', \n \"data\" : %s}, \n\n" % (str(datetime.now()), message))
        f.close()
=======
def extend_record_with_template(recid):
    """ Determine if the record has to be extended with the content
    of a template as defined in CFG_BIBEDIT_EXTEND_RECORD_WITH_COLLECTION_TEMPLATE
    @return: template name to be applied to record or False if no template
    has to be applied
    """
    rec_collection = guess_primary_collection_of_a_record(recid)
    if rec_collection in CFG_BIBEDIT_EXTEND_RECORD_WITH_COLLECTION_TEMPLATE:
        return CFG_BIBEDIT_EXTEND_RECORD_WITH_COLLECTION_TEMPLATE[rec_collection]
    return False

def merge_record_with_template(rec, template_name):
    """ Extend the record rec with the contents of the template and return it"""
    template = get_record_template(template_name)
    template_bibrec = create_record(template)[0]

    for field_tag in template_bibrec:
        if not record_has_field(rec, field_tag):
            for field_instance in template_bibrec[field_tag]:
                record_add_field(rec, field_tag, field_instance[1],
                                 field_instance[2], subfields=field_instance[0])
        else:
            for template_field_instance in template_bibrec[field_tag]:
                subfield_codes_template = field_get_subfield_codes(template_field_instance)
                for field_instance in rec[field_tag]:
                    subfield_codes = field_get_subfield_codes(field_instance)
                    for code in subfield_codes_template:
                        if code not in subfield_codes:
                            field_add_subfield(field_instance, code,
                                               field_get_subfield_values(template_field_instance,
                                               code)[0])
    return rec
>>>>>>> 821db804
<|MERGE_RESOLUTION|>--- conflicted
+++ resolved
@@ -664,7 +664,7 @@
 
     return collections["holdings"]["visible"] == True
 
-<<<<<<< HEAD
+
 def bibedit_log(message):
     """If logging is enabled, writes a log information into the bibedit log file"""
     if CFG_BIBEDIT_LOG:
@@ -672,7 +672,7 @@
         f = open(CFG_BIBEDIT_LOGFILE, "a")
         f.write("{\"datetime\": '%s', \n \"data\" : %s}, \n\n" % (str(datetime.now()), message))
         f.close()
-=======
+
 def extend_record_with_template(recid):
     """ Determine if the record has to be extended with the content
     of a template as defined in CFG_BIBEDIT_EXTEND_RECORD_WITH_COLLECTION_TEMPLATE
@@ -704,5 +704,4 @@
                             field_add_subfield(field_instance, code,
                                                field_get_subfield_values(template_field_instance,
                                                code)[0])
-    return rec
->>>>>>> 821db804
+    return rec