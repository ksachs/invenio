--- conflicted
+++ resolved
@@ -407,6 +407,8 @@
        Returns zero in case there is no table for this index.
        Example: field='author', output=4."""
     out = 0
+    if field == '':
+        field = 'anyfield' # empty string field means 'anyfield'
     res = run_sql("""SELECT w.id FROM idxINDEX AS w, idxINDEX_field AS wf, field AS f
                       WHERE f.code=%s AND wf.id_field=f.id AND w.id=wf.id_idxINDEX
                       LIMIT 1""", (field,))
@@ -444,14 +446,7 @@
         opfts.append(['+', p, f, 'w'])
         return opfts
 
-    ## check arguments: if matching type phrase/string/regexp, do we have field defined?
-    if (m=='p' or m=='r' or m=='e') and not f:
-        m = 'a'
-        if of.startswith("h"):
-            print_warning(req, "This matching type cannot be used within <em>any field</em>.  I will perform a word search instead." )
-            print_warning(req, "If you want to phrase/substring/regexp search in a specific field, e.g. inside title, then please choose <em>within title</em> search option.")
-
-    ## is desired matching type set?
+    ## check arguments: is desired matching type set?
     if m:
         ## A - matching type is known; good!
         if m == 'e':
@@ -526,7 +521,7 @@
                     if fi in get_fieldcodes() or '00' <= fi[:2] <= '99':
                         pass
                     else:
-                        # it is not, so joint it back:
+                        # it is not, so join it back:
                         fi, pi = f, fi + ":" + pi
                 else:
                     fi, pi = f, pi
@@ -536,42 +531,22 @@
                 # wash 'pi' argument:
                 if re_quotes.match(pi):
                     # B3a - quotes are found => do ACC search (phrase search)
-                    if fi:
-                        if pi[0] == '"' and pi[-1] == '"':
-                            pi = string.replace(pi, '"', '') # remove quote signs
-                            opfts.append([oi, pi, fi, 'a'])
-                        elif pi[0] == "'" and pi[-1] == "'":
-                            pi = string.replace(pi, "'", "") # remove quote signs
-                            opfts.append([oi, "%" + pi + "%", fi, 'a'])
-                        else: # unbalanced quotes, so do WRD query:
-                            opfts.append([oi, pi, fi, 'w'])
-                    else:
-                        # fi is not defined, look at where we are doing exact or subphrase search (single/double quotes):
-                        if pi[0] == '"' and pi[-1] == '"':
-                            opfts.append([oi, pi[1:-1], "anyfield", 'a'])
-                            if of.startswith("h"):
-                                print_warning(req, "Searching for an exact match inside any field may be slow.  You may want to search for words instead, or choose to search within specific field.")
-                        else:
-                            # nope, subphrase in global index is not possible => change back to WRD search
-                            pi = strip_accents(pi) # strip accents for 'w' mode, FIXME: delete when not needed
-                            for pii in get_words_from_pattern(pi):
-                                # since there may be '-' and other chars that we do not index in WRD
-                                opfts.append([oi, pii, fi, 'w'])
-                            if of.startswith("h"):
-                                print_warning(req, "The partial phrase search does not work in any field.  I'll do a boolean AND searching instead.")
-                                print_warning(req, "If you want to do a partial phrase search in a specific field, e.g. inside title, then please choose 'within title' search option.", "Tip")
-                                print_warning(req, "If you want to do exact phrase matching, then please use double quotes.", "Tip")
+                    if pi[0] == '"' and pi[-1] == '"':
+                        pi = string.replace(pi, '"', '') # remove quote signs
+                        opfts.append([oi, pi, fi, 'a'])
+                    elif pi[0] == "'" and pi[-1] == "'":
+                        pi = string.replace(pi, "'", "") # remove quote signs
+                        opfts.append([oi, "%" + pi + "%", fi, 'a'])
+                    else: # unbalanced quotes, so fall back to WRD query:
+                        opfts.append([oi, pi, fi, 'w'])
                 elif fi and str(fi[0]).isdigit() and str(fi[0]).isdigit():
                     # B3b - fi exists and starts by two digits => do ACC search
                     opfts.append([oi, pi, fi, 'a'])
-                elif fi and not get_index_id_from_field(fi):
-                    # B3c - fi exists but there is no words table for fi => try ACC search
-                    opfts.append([oi, pi, fi, 'a'])
-                elif fi and pi.startswith('/') and pi.endswith('/'):
-                    # B3d - fi exists and slashes found => try regexp search
+                elif pi.startswith('/') and pi.endswith('/'):
+                    # B3c - pi has slashes around => do regexp search
                     opfts.append([oi, pi[1:-1], fi, 'r'])
                 else:
-                    # B3e - general case => do WRD search
+                    # B3d - general case => do WRD search
                     pi = strip_accents(pi) # strip accents for 'w' mode, FIXME: delete when not needed
                     for pii in get_words_from_pattern(pi):
                         opfts.append([oi, pii, fi, 'w'])
@@ -1592,7 +1567,7 @@
     ## display results now:
     out = websearch_templates.tmpl_browse_pattern(
             f=f,
-            fn=get_field_i18nname(get_field_name(f), ln),
+            fn=get_field_i18nname(get_field_name(f) or f, ln),
             ln=ln,
             browsed_phrases_in_colls=browsed_phrases_in_colls,
             colls=colls,
@@ -1852,14 +1827,13 @@
     set = HitSet()
     if not p: # sanity checking
         return set
-    if m == 'a':
+    if m == 'a' or m == 'r':
+        # we are doing either phrase search or regexp search
         index_id = get_index_id_from_field(f)
         if index_id != 0:
-            set = search_unit_in_idxphrases(p, f)
+            set = search_unit_in_idxphrases(p, f, m)
         else:
             set = search_unit_in_bibxxx(p, f, m)
-    elif m == 'r':
-        set = search_unit_in_bibxxx(p, f, m)
     elif p.startswith("cited:"):
         # we are doing search by the citation count
         set = search_unit_by_times_cited(p[6:])
@@ -1927,36 +1901,49 @@
     # okay, return result set:
     return set
 
-def search_unit_in_idxphrases(phrase, f):
-    """Searches for 'word' inside idxPHRASEXXR table for field 'f' and returns hitset of recIDs."""
-    from invenio.bibindex_engine import get_phrases_from_phrase
+def search_unit_in_idxphrases(p, f, type):
+    """Searches for phrase 'p' inside idxPHRASE*F table for field 'f' and returns hitset of recIDs found.
+    The search type is defined by 'type' (e.g. equals to 'r' for a regexp search)."""
     set = HitSet() # will hold output result set
     set_used = 0 # not-yet-used flag, to be able to circumvent set operations
-    # deduce into which bibwordsX table we will search:
-    stemming_language = get_index_stemming_language(get_index_id_from_field("anyfield"))
+    # deduce in which idxPHRASE table we will search:
     idxphraseX = "idxPHRASE%02dF" % get_index_id_from_field("anyfield")
     if f:
         index_id = get_index_id_from_field(f)
         if index_id:
             idxphraseX = "idxPHRASE%02dF" % index_id
-            stemming_language = get_index_stemming_language(index_id)
-        else:
-            return HitSet() # word index f does not exist
-
-        phrases = get_phrases_from_phrase(phrase, stemming_language)
-        if len(phrases) > 0:
-            phrase = phrases[0]
-
-        res = run_sql("SELECT term,hitlist FROM %s WHERE term LIKE %%s" % idxphraseX,
-                        (phrase,))
+        else:
+            return HitSet() # phrase index f does not exist
+
+    # detect query type (exact phrase, partial phrase, regexp):
+    if type == 'r':
+        query_addons = "REGEXP %s"
+        query_params = (p,)
+    else:
+        p = string.replace(p, '*', '%') # we now use '*' as the truncation character
+        ps = string.split(p, "->", 1) # check for span query:
+        if len(ps) == 2:
+            query_addons = "BETWEEN %s AND %s"
+            query_params = (ps[0], ps[1])
+        else:
+            if string.find(p, '%') > -1:
+                query_addons = "LIKE %s"
+                query_params = (ps[0],)
+            else:
+                query_addons = "= %s"
+                query_params = (ps[0],)
+
+    # perform search:
+    res = run_sql("SELECT term,hitlist FROM %s WHERE term %s" % (idxphraseX, query_addons),
+                  query_params)
     # fill the result set:
     for word, hitlist in res:
-        hitset_bibwrd = HitSet(hitlist)
+        hitset_bibphrase = HitSet(hitlist)
         # add the results:
         if set_used:
-            set.union_update(hitset_bibwrd)
-        else:
-            set = hitset_bibwrd
+            set.union_update(hitset_bibphrase)
+        else:
+            set = hitset_bibphrase
             set_used = 1
     # okay, return result set:
     return set
@@ -2212,7 +2199,8 @@
     if t == 'w':
         nearest_terms = get_nearest_terms_in_bibwords(p, f, n, n)
         if not nearest_terms:
-            return "%s %s." % (_("No words index available for"), cgi.escape(get_field_i18nname(get_field_name(f), ln)))
+            return _("No word index is available for %s.") % \
+                   ('<em>' + cgi.escape(get_field_i18nname(get_field_name(f) or f, ln)) + '</em>')
     else:
         nearest_terms = []
         if index_id:
@@ -2220,7 +2208,8 @@
         if not nearest_terms:
             nearest_terms = get_nearest_terms_in_bibxxx(p, f, n, n)
         if not nearest_terms:
-            return "%s %s." % (_("No phrase index available for"), cgi.escape(get_field_i18nname(get_field_name(f), ln)))
+            return _("No phrase index is available for %s.") % \
+                   ('<em>' + cgi.escape(get_field_i18nname(get_field_name(f) or f, ln)) + '</em>')
 
     terminfo = []
     for term in nearest_terms:
@@ -2257,7 +2246,7 @@
         if f:
             intro = _("Search term %(x_term)s inside index %(x_index)s did not match any record. Nearest terms in any collection are:") % \
                      {'x_term': "<em>" + cgi.escape(p.startswith("%") and p.endswith("%") and p[1:-1] or p) + "</em>",
-                      'x_index': "<em>" + cgi.escape(get_field_i18nname(get_field_name(f), ln)) + "</em>"}
+                      'x_index': "<em>" + cgi.escape(get_field_i18nname(get_field_name(f) or f, ln)) + "</em>"}
         else:
             intro = _("Search term %s did not match any record. Nearest terms in any collection are:") % \
                      ("<em>" + cgi.escape(p.startswith("%") and p.endswith("%") and p[1:-1] or p) + "</em>")
@@ -3930,9 +3919,6 @@
             else:
                 browse_pattern(req, colls_to_search, p, f, rg, ln)
         except:
-<<<<<<< HEAD
-            req.write(create_error_box(req, verbose=verbose, ln=ln))
-=======
             register_exception(req=req, alert_admin=True)
             if of.startswith("h"):
                 req.write(create_error_box(req, verbose=verbose, ln=ln))
@@ -3940,7 +3926,6 @@
                 # Print empty, but valid XML
                 print_records_prologue(req, of)
                 print_records_epilogue(req, of)
->>>>>>> e28cd2bc
             return page_end(req, of, ln)
 
     elif rm and p.startswith("recid:"):
