--- conflicted
+++ resolved
@@ -1873,13 +1873,9 @@
     can_see_hidden = False
     if req:
         user_info = collect_user_info(req)
-<<<<<<< HEAD
         can_see_hidden = user_info.get('precached_canseehiddenmarctags', False)
-=======
-        can_see_hidden = (acc_authorize_action(user_info, 'runbibedit')[0] == 0)
     if not req and ap == 9: # special request, coming from webcoll
         can_see_hidden = True
->>>>>>> b2e256b9
     if can_see_hidden:
         myhiddens = []
 
@@ -1925,13 +1921,8 @@
                     if verbose >= 9 and of.startswith("h"):
                         write_warning("Pattern %s hitlist omitted since \
                                             it queries in a hidden tag %s" %
-<<<<<<< HEAD
-                                      (repr(bsu_p), repr(myhiddens)), req=req)
+                                      (cgi.escape(repr(bsu_p)), repr(myhiddens)), req=req)
                     display_nearest_terms_box = False #..and stop spying, too.
-=======
-                                      (cgi.escape(repr(bsu_p)), repr(myhiddens)))
-                    display_nearest_terms_box=False #..and stop spying, too.
->>>>>>> b2e256b9
         if verbose >= 9 and of.startswith("h"):
             write_warning("Search stage 1: pattern %s gave hitlist %s" % (cgi.escape(bsu_p), basic_search_unit_hitset), req=req)
         if len(basic_search_unit_hitset) > 0 or \
@@ -2048,15 +2039,9 @@
         p = spires_syntax_converter.convert_query(p)
 
     # sanity check: do not call parenthesised parser for search terms
-<<<<<<< HEAD
-    # like U(1):
-    if not re_pattern_parens.search(p):
-        return search_pattern(req, p, f, m, ap, of, verbose, ln, display_nearest_terms_box=display_nearest_terms_box, wl=wl)
-=======
     # like U(1) but still call it for searches like ('U(1)' | 'U(2)'):
     if not re_pattern_parens.search(re_pattern_parens_quotes.sub('_', p)):
-        return search_pattern(req, p, f, m, ap, of, verbose, ln, display_nearest_terms_box=display_nearest_terms_box)
->>>>>>> b2e256b9
+        return search_pattern(req, p, f, m, ap, of, verbose, ln, display_nearest_terms_box=display_nearest_terms_box, wl=wl)
 
     # Try searching with parentheses
     try:
