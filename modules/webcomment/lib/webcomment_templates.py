# -*- coding: utf-8 -*-
## Comments and reviews for records.

<<<<<<< HEAD
## This file is part of Invenio.
## Copyright (C) 2002, 2003, 2004, 2005, 2006, 2007, 2008, 2009, 2010 CERN.
=======
## This file is part of CDS Invenio.
## Copyright (C) 2002, 2003, 2004, 2005, 2006, 2007, 2008, 2013 CERN.
>>>>>>> 04116f32
##
## Invenio is free software; you can redistribute it and/or
## modify it under the terms of the GNU General Public License as
## published by the Free Software Foundation; either version 2 of the
## License, or (at your option) any later version.
##
## Invenio is distributed in the hope that it will be useful, but
## WITHOUT ANY WARRANTY; without even the implied warranty of
## MERCHANTABILITY or FITNESS FOR A PARTICULAR PURPOSE.  See the GNU
## General Public License for more details.
##
## You should have received a copy of the GNU General Public License
## along with Invenio; if not, write to the Free Software Foundation, Inc.,
## 59 Temple Place, Suite 330, Boston, MA 02111-1307, USA.

"""HTML Templates for commenting features """

__revision__ = "$Id$"

import cgi

<<<<<<< HEAD
# Invenio imports
from invenio.urlutils import create_html_link
from invenio.webuser import get_user_info, collect_user_info, isGuestUser
=======
# CDS Invenio imports
from invenio.webuser import get_user_info
>>>>>>> 04116f32
from invenio.dateutils import convert_datetext_to_dategui
from invenio.webmessage_mailutils import email_quoted_txt2html
from invenio.webcomment_config import \
     CFG_WEBCOMMENT_MAX_ATTACHED_FILES, \
     CFG_WEBCOMMENT_MAX_ATTACHMENT_SIZE
from invenio.config import CFG_SITE_URL, \
                           CFG_SITE_SECURE_URL, \
                           CFG_SITE_LANG, \
                           CFG_SITE_NAME, \
                           CFG_SITE_NAME_INTL,\
                           CFG_SITE_SUPPORT_EMAIL,\
                           CFG_WEBCOMMENT_ALLOW_REVIEWS, \
                           CFG_WEBCOMMENT_ALLOW_COMMENTS, \
                           CFG_WEBCOMMENT_USE_RICH_TEXT_EDITOR, \
                           CFG_WEBCOMMENT_NB_REPORTS_BEFORE_SEND_EMAIL_TO_ADMIN, \
                           CFG_WEBCOMMENT_AUTHOR_DELETE_COMMENT_OPTION
from invenio.htmlutils import get_html_text_editor
from invenio.messages import gettext_set_language
from invenio.bibformat import format_record
from invenio.access_control_engine import acc_authorize_action
from invenio.websearch_templates import get_fieldvalues

class Template:
    """templating class, refer to webcomment.py for examples of call"""

    def tmpl_get_first_comments_without_ranking(self, recID, ln, comments, nb_comments_total, warnings):
        """
        @param recID: record id
        @param ln: language
        @param comments: tuple as returned from webcomment.py/query_retrieve_comments_or_remarks
        @param nb_comments_total: total number of comments for this record
        @param warnings: list of warning tuples (warning_msg, arg1, arg2, ...)
        @return: html of comments
        """

        # load the right message language
        _ = gettext_set_language(ln)

        # naming data fields of comments
        c_nickname = 0
        c_user_id = 1
        c_date_creation = 2
        c_body = 3
        c_id = 4

        warnings = self.tmpl_warnings(warnings, ln)

        # comments
        comment_rows = ''
        last_comment_round_name = None
        comment_round_names = [comment[0] for comment in comments]
        if comment_round_names:
            last_comment_round_name = comment_round_names[-1]

        for comment_round_name, comments_list in comments:
            comment_rows += '<div id="cmtRound%s" class="cmtRound">' % (comment_round_name)
            comment_rows += _('%(x_nb)i comments for round "%(x_name)s"') % {'x_nb': len(comments_list), 'x_name': comment_round_name}  + "<br/>"
            for comment in comments_list:
                if comment[c_nickname]:
                    nickname = comment[c_nickname]
                    display = nickname
                else:
                    (uid, nickname, display) = get_user_info(comment[c_user_id])
                messaging_link = self.create_messaging_link(nickname, display, ln)
                comment_rows += """
                        <tr>
                            <td>"""
                report_link = '%s/record/%s/comments/report?ln=%s&amp;comid=%s' % (CFG_SITE_URL, recID, ln, comment[c_id])
                reply_link = '%s/record/%s/comments/add?ln=%s&amp;comid=%s&amp;action=REPLY' % (CFG_SITE_URL, recID, ln, comment[c_id])
                comment_rows += self.tmpl_get_comment_without_ranking(req=None, ln=ln, nickname=messaging_link, comment_uid=comment[c_user_id],
                                                                      date_creation=comment[c_date_creation],
                                                                      body=comment[c_body], status='', nb_reports=0,
                                                                      report_link=report_link, reply_link=reply_link, recID=recID)
                comment_rows += """
                                <br />
                                <br />
                            </td>
                        </tr>"""
            # Close comment round
            comment_rows += '</div>'

            # write button
            write_button_label = _("Write a comment")
            write_button_link = '%s/record/%s/comments/add' % (CFG_SITE_URL, recID)
            write_button_form = '<input type="hidden" name="ln" value="%s"/>' % ln
            write_button_form = self.createhiddenform(action=write_button_link, method="get", text=write_button_form, button=write_button_label)

            # output
            if nb_comments_total > 0:
                out = warnings
                comments_label = len(comments) > 1 and _("Showing the latest %i comments:") % len(comments) \
                                 or ""
                out += """
<table>
  <tr>
    <td class="blocknote">%(comment_title)s</td>
  </tr>
</table>
%(comments_label)s<br />
<table border="0" cellspacing="5" cellpadding="5" width="100%%">
  %(comment_rows)s
</table>
%(view_all_comments_link)s
<br />
<br />
%(write_button_form)s<br />""" % \
            {'comment_title': _("Discuss this document"),
             'comments_label': comments_label,
             'nb_comments_total' : nb_comments_total,
             'recID': recID,
             'comment_rows': comment_rows,
             'tab': '&nbsp;'*4,
             'siteurl': CFG_SITE_URL,
             's': nb_comments_total>1 and 's' or "",
             'view_all_comments_link': nb_comments_total>0 and '''<a href="%s/record/%s/comments/display">View all %s comments</a>''' \
                                                                  % (CFG_SITE_URL, recID, nb_comments_total) or "",
             'write_button_form': write_button_form,
             'nb_comments': len(comments)
            }
            else:
                out = """
<!--  comments title table -->
<table>
  <tr>
    <td class="blocknote">%(discuss_label)s:</td>
  </tr>
</table>
%(detailed_info)s
<br />
%(form)s
<br />""" % {'form': write_button_form,
             'discuss_label': _("Discuss this document"),
             'detailed_info': _("Start a discussion about any aspect of this document.")
             }

        return out

    def tmpl_record_not_found(self, status='missing', recID="", ln=CFG_SITE_LANG):
        """
        Displays a page when bad or missing record ID was given.
        @param status:  'missing'   : no recID was given
                        'inexistant': recID doesn't have an entry in the database
                        'nan'       : recID is not a number
                        'invalid'   : recID is an error code, i.e. in the interval [-99,-1]
        @param return: body of the page
        """
        _ = gettext_set_language(ln)
        if status == 'inexistant':
            body = _("Sorry, the record %s does not seem to exist.") % (recID,)
        elif status in ('nan', 'invalid'):
            body = _("Sorry, %s is not a valid ID value.") % (recID,)
        else:
            body = _("Sorry, no record ID was provided.")

        body += "<br /><br />"
        link = "<a href=\"%s?ln=%s\">%s</a>." % (CFG_SITE_URL, ln, CFG_SITE_NAME_INTL.get(ln, CFG_SITE_NAME))
        body += _("You may want to start browsing from %s") % link
        return body

    def tmpl_get_first_comments_with_ranking(self, recID, ln, comments=None, nb_comments_total=None, avg_score=None, warnings=[]):
        """
        @param recID: record id
        @param ln: language
        @param comments: tuple as returned from webcomment.py/query_retrieve_comments_or_remarks
        @param nb_comments_total: total number of comments for this record
        @param avg_score: average score of all reviews
        @param warnings: list of warning tuples (warning_msg, arg1, arg2, ...)
        @return: html of comments
        """
        # load the right message language
        _ = gettext_set_language(ln)

        # naming data fields of comments
        c_nickname = 0
        c_user_id = 1
        c_date_creation = 2
        c_body = 3
        c_nb_votes_yes = 4
        c_nb_votes_total = 5
        c_star_score = 6
        c_title = 7
        c_id = 8

        warnings = self.tmpl_warnings(warnings, ln)

        #stars
        if avg_score > 0:
            avg_score_img = 'stars-' + str(avg_score).split('.')[0] + '-' + str(avg_score).split('.')[1] + '.png'
        else:
            avg_score_img = "stars-0-0.png"

        # voting links
        useful_dict =   {   'siteurl'        : CFG_SITE_URL,
                            'recID'         : recID,
                            'ln'            : ln,
                            'yes_img'       : 'smchk_gr.gif', #'yes.gif',
                            'no_img'        : 'iconcross.gif' #'no.gif'
                        }
        link = '<a href="%(siteurl)s/record/%(recID)s/reviews/vote?ln=%(ln)s&amp;comid=%%(comid)s' % useful_dict
        useful_yes = link + '&amp;com_value=1">' + _("Yes") + '</a>'
        useful_no = link + '&amp;com_value=-1">' + _("No") + '</a>'

        #comment row
        comment_rows = ' '
        last_comment_round_name = None
        comment_round_names = [comment[0] for comment in comments]
        if comment_round_names:
            last_comment_round_name = comment_round_names[-1]

        for comment_round_name, comments_list in comments:
            comment_rows += '<div id="cmtRound%s" class="cmtRound">' % (comment_round_name)
            comment_rows += _('%(x_nb)i comments for round "%(x_name)s"') % {'x_nb': len(comments_list), 'x_name': comment_round_name} + "<br/>"
            for comment in comments_list:
                if comment[c_nickname]:
                    nickname = comment[c_nickname]
                    display = nickname
                else:
                    (uid, nickname, display) = get_user_info(comment[c_user_id])
                messaging_link = self.create_messaging_link(nickname, display, ln)

                comment_rows += '''
                        <tr>
                            <td>'''
                report_link = '%s/record/%s/reviews/report?ln=%s&amp;comid=%s' % (CFG_SITE_URL, recID, ln, comment[c_id])
                comment_rows += self.tmpl_get_comment_with_ranking(None, ln=ln, nickname=messaging_link,
                                                                   comment_uid=comment[c_user_id],
                                                                   date_creation=comment[c_date_creation],
                                                                   body=comment[c_body],
                                                                   status='', nb_reports=0,
                                                                   nb_votes_total=comment[c_nb_votes_total],
                                                                   nb_votes_yes=comment[c_nb_votes_yes],
                                                                   star_score=comment[c_star_score],
                                                                   title=comment[c_title], report_link=report_link, recID=recID)
                comment_rows += '''
                              %s %s / %s<br />''' % (_("Was this review helpful?"), useful_yes % {'comid':comment[c_id]}, useful_no % {'comid':comment[c_id]})
                comment_rows +=  '''
                              <br />
                            </td>
                          </tr>'''
            # Close comment round
            comment_rows += '</div>'

        # write button
        write_button_link = '''%s/record/%s/reviews/add''' % (CFG_SITE_URL, recID)
        write_button_form = ' <input type="hidden" name="ln" value="%s"/>' % ln
        write_button_form = self.createhiddenform(action=write_button_link, method="get", text=write_button_form, button=_("Write a review"))

        if nb_comments_total > 0:
            avg_score_img = str(avg_score_img)
            avg_score = str(avg_score)
            nb_comments_total = str(nb_comments_total)
            score = '<b>'
            score += _("Average review score: %(x_nb_score)s based on %(x_nb_reviews)s reviews") % \
                {'x_nb_score': '</b><img src="' + CFG_SITE_URL + '/img/' + avg_score_img + '" alt="' + avg_score + '" />',
                 'x_nb_reviews': nb_comments_total}
            useful_label = _("Readers found the following %s reviews to be most helpful.")
            useful_label %= len(comments) > 1 and len(comments) or ""
            view_all_comments_link ='<a href="%s/record/%s/reviews/display?ln=%s&amp;do=hh">' % (CFG_SITE_URL, recID, ln)
            view_all_comments_link += _("View all %s reviews") % nb_comments_total
            view_all_comments_link += '</a><br />'

            out = warnings + """
                <!--  review title table -->
                <table>
                  <tr>
                    <td class="blocknote">%(comment_title)s:</td>
                  </tr>
                </table>
                %(score_label)s<br />
                %(useful_label)s
                <!-- review table -->
                <table style="border: 0px; border-collapse: separate; border-spacing: 5px; padding: 5px; width: 100%%">
                    %(comment_rows)s
                </table>
                %(view_all_comments_link)s
                %(write_button_form)s<br />
            """ % \
            {   'comment_title'         : _("Rate this document"),
                'score_label'           : score,
                'useful_label'          : useful_label,
                'recID'                 : recID,
                'view_all_comments'     : _("View all %s reviews") % (nb_comments_total,),
                'write_comment'         : _("Write a review"),
                'comment_rows'          : comment_rows,
                'tab'                   : '&nbsp;'*4,
                'siteurl'                : CFG_SITE_URL,
                'view_all_comments_link': nb_comments_total>0 and view_all_comments_link or "",
                'write_button_form'     : write_button_form
            }
        else:
            out = '''
                 <!--  review title table -->
                <table>
                  <tr>
                    <td class="blocknote">%s:</td>
                  </tr>
                </table>
                %s<br />
                %s
                <br />''' % (_("Rate this document"),
                           _("Be the first to review this document."),
                           write_button_form)
        return out

    def tmpl_get_comment_without_ranking(self, req, ln, nickname, comment_uid, date_creation, body, status, nb_reports, reply_link=None, report_link=None, undelete_link=None, delete_links=None, unreport_link=None, recID=-1, com_id='', attached_files=None):
        """
        private function
        @param req: request object to fetch user info
        @param ln: language
        @param nickname: nickname
        @param date_creation: date comment was written
        @param body: comment body
        @param status: status of the comment:
            da: deleted by author
            dm: deleted by moderator
            ok: active
        @param nb_reports: number of reports the comment has
        @param reply_link: if want reply and report, give the http links
        @param report_link: if want reply and report, give the http links
        @param undelete_link: http link to delete the message
        @param delete_links: http links to delete the message
        @param unreport_link: http link to unreport the comment
        @param recID: recID where the comment is posted
        @param com_id: ID of the comment displayed
        @param attached_files: list of attached files
        @return: html table of comment
        """
        from invenio.search_engine import guess_primary_collection_of_a_record
        # load the right message language
        _ = gettext_set_language(ln)
        date_creation = convert_datetext_to_dategui(date_creation, ln=ln)
        if attached_files is None:
            attached_files = []
        out = ''
        final_body = email_quoted_txt2html(body)
        title = _('%(x_name)s wrote on %(x_date)s:') % {'x_name': nickname,
                                                        'x_date': '<i>' + date_creation + '</i>'}
        title += '<a name=%s></a>' % com_id
        links = ''
        moderator_links = ''
        if reply_link:
            links += '<a href="' + reply_link +'">' + _("Reply") +'</a>'
            if report_link and status != 'ap':
                links += ' | '
        if report_link and status != 'ap':
            links += '<a href="' + report_link +'">' + _("Report abuse") + '</a>'
        # Check if user is a comment moderator
        record_primary_collection = guess_primary_collection_of_a_record(recID)
        user_info = collect_user_info(req)
        (auth_code, auth_msg) = acc_authorize_action(user_info, 'moderatecomments', collection=record_primary_collection)
        if status in ['dm', 'da'] and req:
            if not auth_code:
                if status == 'dm':
                    final_body = '<div style="color:#a3a3a3;font-style:italic;">(Comment deleted by the moderator) - not visible for users<br /><br />' +\
                                 final_body + '</div>'
                else:
                    final_body = '<div style="color:#a3a3a3;font-style:italic;">(Comment deleted by the author) - not visible for users<br /><br />' +\
                                 final_body + '</div>'

                links = ''
                moderator_links += '<a style="color:#8B0000;" href="' + undelete_link + '">' + _("Undelete comment") + '</a>'
            else:
                if status == 'dm':
                    final_body = '<div style="color:#a3a3a3;font-style:italic;">Comment deleted by the moderator</div>'
                else:
                    final_body = '<div style="color:#a3a3a3;font-style:italic;">Comment deleted by the author</div>'
                links = ''
        else:
            if not auth_code:
                moderator_links += '<a style="color:#8B0000;" href="' + delete_links['mod'] +'">' + _("Delete comment") + '</a>'
            elif (user_info['uid'] == comment_uid) and CFG_WEBCOMMENT_AUTHOR_DELETE_COMMENT_OPTION:
                moderator_links += '<a style="color:#8B0000;" href="' + delete_links['auth'] +'">' + _("Delete comment") + '</a>'

        if nb_reports >= CFG_WEBCOMMENT_NB_REPORTS_BEFORE_SEND_EMAIL_TO_ADMIN:
            if not auth_code:
                final_body = '<div style="color:#a3a3a3;font-style:italic;">(Comment reported. Pending approval) - not visible for users<br /><br />' + final_body + '</div>'
                links = ''
                moderator_links += ' | '
                moderator_links += '<a style="color:#8B0000;" href="' + unreport_link +'">' + _("Unreport comment") + '</a>'
            else:
                final_body = '<div style="color:#a3a3a3;font-style:italic;">This comment is pending approval due to user reports</div>'
                links = ''
        if links and moderator_links:
            links = links + ' || ' + moderator_links
        elif not links:
            links = moderator_links

        attached_files_html = ''
        if attached_files:
            attached_files_html = '<div class="cmtfilesblock"><b>%s:</b><br/>' % (len(attached_files) == 1 and  _("Attached file") or _("Attached files"))
            for (filename, filepath, fileurl) in attached_files:
                attached_files_html += create_html_link(urlbase=fileurl, urlargd={},
                                                        link_label=cgi.escape(filename)) + '<br />'
            attached_files_html += '</div>'

        out += """
<div style="margin-bottom:20px;background:#F9F9F9;border:1px solid #DDD">%(title)s<br />
    <blockquote>
%(body)s
    </blockquote>
<br />
%(attached_files_html)s
<div style="float:right">%(links)s</div>
</div>""" % \
                {'title'         : '<div style="background-color:#EEE;padding:2px;"><img src="%s/img/user-icon-1-24x24.gif" alt="" />&nbsp;%s</div>' % (CFG_SITE_URL, title),
                 'body'          : final_body,
                 'links'         : links,
                 'attached_files_html': attached_files_html}
        return out

    def tmpl_get_comment_with_ranking(self, req, ln, nickname, comment_uid, date_creation, body, status, nb_reports, nb_votes_total, nb_votes_yes, star_score, title, report_link=None, delete_links=None, undelete_link=None, unreport_link=None, recID=-1):
        """
        private function
        @param req: request object to fetch user info
        @param ln: language
        @param nickname: nickname
        @param date_creation: date comment was written
        @param body: comment body
        @param status: status of the comment
        @param nb_reports: number of reports the comment has
        @param nb_votes_total: total number of votes for this review
        @param nb_votes_yes: number of positive votes for this record
        @param star_score: star score for this record
        @param title: title of review
        @param report_link: if want reply and report, give the http links
        @param undelete_link: http link to delete the message
        @param delete_link: http link to delete the message
        @param unreport_link: http link to unreport the comment
        @param recID: recID where the comment is posted
        @return: html table of review
        """
        from invenio.search_engine import guess_primary_collection_of_a_record
        # load the right message language
        _ = gettext_set_language(ln)

        if star_score > 0:
            star_score_img = 'stars-' + str(star_score) + '-0.png'
        else:
            star_score_img = 'stars-0-0.png'

        out = ""

        date_creation = convert_datetext_to_dategui(date_creation, ln=ln)
        reviewed_label = _("Reviewed by %(x_nickname)s on %(x_date)s") % {'x_nickname': nickname, 'x_date':date_creation}
        useful_label = _("%(x_nb_people)i out of %(x_nb_total)i people found this review useful") % {'x_nb_people': nb_votes_yes,
                                                                                                     'x_nb_total': nb_votes_total}
        links = ''
        _body = ''
        if body != '':
            _body = '''
      <blockquote>
%s
      </blockquote>''' % email_quoted_txt2html(body, linebreak_html='')

        # Check if user is a comment moderator
        record_primary_collection = guess_primary_collection_of_a_record(recID)
        user_info = collect_user_info(req)
        (auth_code, auth_msg) = acc_authorize_action(user_info, 'moderatecomments', collection=record_primary_collection)
        if status in ['dm', 'da'] and req:
            if not auth_code:
                if status == 'dm':
                    _body = '<div style="color:#a3a3a3;font-style:italic;">(Review deleted by moderator) - not visible for users<br /><br />' +\
                            _body + '</div>'
                else:
                    _body = '<div style="color:#a3a3a3;font-style:italic;">(Review deleted by author) - not visible for users<br /><br />' +\
                            _body + '</div>'
                links = '<a style="color:#8B0000;" href="' + undelete_link + '">' + _("Undelete review") + '</a>'
            else:
                if status == 'dm':
                    _body = '<div style="color:#a3a3a3;font-style:italic;">Review deleted by moderator</div>'
                else:
                    _body = '<div style="color:#a3a3a3;font-style:italic;">Review deleted by author</div>'
                links = ''
        else:
            if not auth_code:
                links += '<a style="color:#8B0000;" href="' + delete_links['mod'] +'">' + _("Delete review") + '</a>'

        if nb_reports >= CFG_WEBCOMMENT_NB_REPORTS_BEFORE_SEND_EMAIL_TO_ADMIN:
            if not auth_code:
                _body = '<div style="color:#a3a3a3;font-style:italic;">(Review reported. Pending approval) - not visible for users<br /><br />' + _body + '</div>'
                links += ' | '
                links += '<a style="color:#8B0000;" href="' + unreport_link +'">' + _("Unreport review") + '</a>'
            else:
                _body = '<div style="color:#a3a3a3;font-style:italic;">This review is pending approval due to user reports.</div>'
                links = ''

        out += '''
<div style="background:#F9F9F9;border:1px solid #DDD">
  <div style="background-color:#EEE;padding:2px;">
    <img src="%(siteurl)s/img/%(star_score_img)s" alt="%(star_score)s" style="margin-right:10px;"/><b>%(title)s</b><br />
      %(reviewed_label)s<br />
      %(useful_label)s
  </div>
  %(body)s
</div>
%(abuse)s''' % {'siteurl'        : CFG_SITE_URL,
               'star_score_img': star_score_img,
               'star_score'    : star_score,
               'title'         : cgi.escape(title),
               'reviewed_label': reviewed_label,
               'useful_label'  : useful_label,
               'body'          : _body,
               'abuse'         : links
               }
        return out

    def tmpl_get_comments(self, req, recID, ln,
                          nb_per_page, page, nb_pages,
                          display_order, display_since,
                          CFG_WEBCOMMENT_ALLOW_REVIEWS,
                          comments, total_nb_comments,
                          avg_score,
                          warnings,
                          border=0, reviews=0,
                          total_nb_reviews=0,
                          nickname='', uid=-1, note='',score=5,
                          can_send_comments=False,
                          can_attach_files=False,
                          user_is_subscribed_to_discussion=False,
                          user_can_unsubscribe_from_discussion=False,
                          display_comment_rounds=None):
        """
        Get table of all comments
        @param recID: record id
        @param ln: language
        @param nb_per_page: number of results per page
        @param page: page number
        @param display_order:   hh = highest helpful score, review only
                                lh = lowest helpful score, review only
                                hs = highest star score, review only
                                ls = lowest star score, review only
                                od = oldest date
                                nd = newest date
        @param display_since:   all= no filtering by date
                                nd = n days ago
                                nw = n weeks ago
                                nm = n months ago
                                ny = n years ago
                                where n is a single digit integer between 0 and 9
        @param CFG_WEBCOMMENT_ALLOW_REVIEWS: is ranking enable, get from config.py/CFG_WEBCOMMENT_ALLOW_REVIEWS
        @param comments: tuple as returned from webcomment.py/query_retrieve_comments_or_remarks
        @param total_nb_comments: total number of comments for this record
        @param avg_score: average score of reviews for this record
        @param warnings: list of warning tuples (warning_msg, color)
        @param border: boolean, active if want to show border around each comment/review
        @param reviews: boolean, enabled for reviews, disabled for comments
        @param can_send_comments: boolean, if user can send comments or not
        @param can_attach_files: boolean, if user can attach file to comment or not
        @param user_is_subscribed_to_discussion: True if user already receives new comments by email
        @param user_can_unsubscribe_from_discussion: True is user is allowed to unsubscribe from discussion
        """
        # load the right message language
        _ = gettext_set_language(ln)
        # naming data fields of comments
        if reviews:
            c_nickname = 0
            c_user_id = 1
            c_date_creation = 2
            c_body = 3
            c_status = 4
            c_nb_reports = 5
            c_nb_votes_yes = 6
            c_nb_votes_total = 7
            c_star_score = 8
            c_title = 9
            c_id = 10
            c_round_name = 11
            c_restriction = 12
            reply_to = 13
            discussion = 'reviews'
            comments_link = '<a href="%s/record/%s/comments/">%s</a> (%i)' % (CFG_SITE_URL, recID, _('Comments'), total_nb_comments)
            reviews_link = '<b>%s (%i)</b>' % (_('Reviews'), total_nb_reviews)
            add_comment_or_review = self.tmpl_add_comment_form_with_ranking(recID, uid, nickname, ln, '', score, note, warnings, show_title_p=True, can_attach_files=can_attach_files)
        else:
            c_nickname = 0
            c_user_id = 1
            c_date_creation = 2
            c_body = 3
            c_status = 4
            c_nb_reports = 5
            c_id = 6
            c_round_name = 7
            c_restriction = 8
            reply_to = 9
            discussion = 'comments'
            comments_link = '<b>%s (%i)</b>' % (_('Comments'), total_nb_comments)
            reviews_link = '<a href="%s/record/%s/reviews/">%s</a> (%i)' % (CFG_SITE_URL, recID, _('Reviews'), total_nb_reviews)
            add_comment_or_review = self.tmpl_add_comment_form(recID, uid, nickname, ln, note, warnings, can_attach_files=can_attach_files, user_is_subscribed_to_discussion=user_is_subscribed_to_discussion)

        # voting links
        useful_dict =   {   'siteurl'        : CFG_SITE_URL,
                            'recID'         : recID,
                            'ln'            : ln,
                            'do'            : display_order,
                            'ds'            : display_since,
                            'nb'            : nb_per_page,
                            'p'             : page,
                            'reviews'       : reviews,
                            'discussion'    : discussion
                        }
        useful_yes = '<a href="%(siteurl)s/record/%(recID)s/%(discussion)s/vote?ln=%(ln)s&amp;comid=%%(comid)s&amp;com_value=1&amp;do=%(do)s&amp;ds=%(ds)s&amp;nb=%(nb)s&amp;p=%(p)s&amp;referer=%(siteurl)s/record/%(recID)s/%(discussion)s/display">' + _("Yes") + '</a>'
        useful_yes %= useful_dict
        useful_no = '<a href="%(siteurl)s/record/%(recID)s/%(discussion)s/vote?ln=%(ln)s&amp;comid=%%(comid)s&amp;com_value=-1&amp;do=%(do)s&amp;ds=%(ds)s&amp;nb=%(nb)s&amp;p=%(p)s&amp;referer=%(siteurl)s/record/%(recID)s/%(discussion)s/display">' + _("No") + '</a>'
        useful_no %= useful_dict
        warnings = self.tmpl_warnings(warnings, ln)

        link_dic =  {   'siteurl'    : CFG_SITE_URL,
                        'module'    : 'comments',
                        'function'  : 'index',
                        'discussion': discussion,
                        'arguments' : 'do=%s&amp;ds=%s&amp;nb=%s' % (display_order, display_since, nb_per_page),
                        'arg_page'  : '&amp;p=%s' % page,
                        'page'      : page,
                        'rec_id'    : recID}

        if not req:
            req = None
        ## comments table
        comments_rows = ''
        last_comment_round_name = None
        comment_round_names = [comment[0] for comment in comments]
        if comment_round_names:
            last_comment_round_name = comment_round_names[-1]

        for comment_round_name, comments_list in comments:
            comment_round_style = "display:none;"
            comment_round_is_open = False

            if comment_round_name in display_comment_rounds:
                comment_round_is_open = True
                comment_round_style = ""
            comments_rows += '<div id="cmtRound%s" class="cmtround">' % (comment_round_name)
            if not comment_round_is_open and \
                   (comment_round_name or len(comment_round_names) > 1):
                new_cmtgrp = list(display_comment_rounds)
                new_cmtgrp.append(comment_round_name)
                comments_rows += '''<img src="/img/right-trans.gif" id="cmtarrowiconright%(grp_id)s" alt="Open group" /><img src="/img/down-trans.gif" id="cmtarrowicondown%(grp_id)s" alt="Close group" style="display:none" />
                <a class="cmtgrpswitch" name="cmtgrpLink%(grp_id)s" onclick="var cmtarrowicondown=document.getElementById('cmtarrowicondown%(grp_id)s');var cmtarrowiconright=document.getElementById('cmtarrowiconright%(grp_id)s');var subgrp=document.getElementById('cmtSubRound%(grp_id)s');if (subgrp.style.display==''){subgrp.style.display='none';cmtarrowiconright.style.display='';cmtarrowicondown.style.display='none';}else{subgrp.style.display='';cmtarrowiconright.style.display='none';cmtarrowicondown.style.display='';};return false;"''' % {'grp_id': comment_round_name}
                comments_rows += 'href=\"%(siteurl)s/record/%(rec_id)s/%(discussion)s/%(function)s?%(arguments)s&amp;%(arg_page)s' % link_dic
                comments_rows += '&amp;' + '&amp;'.join(["cmtgrp=" + grp for grp in new_cmtgrp if grp != 'none']) + \
                                  '#cmtgrpLink%s' % (comment_round_name)  + '\">'
                comments_rows += _('%(x_nb)i comments for round "%(x_name)s"') % {'x_nb': len(comments_list), 'x_name': comment_round_name} + "</a><br/>"
            elif comment_round_name or len(comment_round_names) > 1:
                new_cmtgrp = list(display_comment_rounds)
                new_cmtgrp.remove(comment_round_name)

                comments_rows += '''<img src="/img/right-trans.gif" id="cmtarrowiconright%(grp_id)s" alt="Open group" style="display:none" /><img src="/img/down-trans.gif" id="cmtarrowicondown%(grp_id)s" alt="Close group" />
                <a class="cmtgrpswitch" name="cmtgrpLink%(grp_id)s" onclick="var cmtarrowicondown=document.getElementById('cmtarrowicondown%(grp_id)s');var cmtarrowiconright=document.getElementById('cmtarrowiconright%(grp_id)s');var subgrp=document.getElementById('cmtSubRound%(grp_id)s');if (subgrp.style.display==''){subgrp.style.display='none';cmtarrowiconright.style.display='';cmtarrowicondown.style.display='none';}else{subgrp.style.display='';cmtarrowiconright.style.display='none';cmtarrowicondown.style.display='';};return false;"''' % {'grp_id': comment_round_name}
                comments_rows += 'href=\"%(siteurl)s/record/%(rec_id)s/%(discussion)s/%(function)s?%(arguments)s&amp;%(arg_page)s' % link_dic
                comments_rows += '&amp;' + ('&amp;'.join(["cmtgrp=" + grp for grp in new_cmtgrp if grp != 'none']) or 'cmtgrp=none' ) + \
                                '#cmtgrpLink%s' % (comment_round_name)  + '\">'
                comments_rows += _('%(x_nb)i comments for round "%(x_name)s"') % {'x_nb': len(comments_list), 'x_name': comment_round_name}+ "</a><br/>"
            comments_rows += '<div id="cmtSubRound%s" class="cmtsubround" style="%s">' % (comment_round_name,
                                                                                          comment_round_style)

            thread_history = [0]
            for comment in comments_list:
                if comment[reply_to] not in thread_history:
                    # Going one level down in the thread
                    thread_history.append(comment[reply_to])
                    depth = thread_history.index(comment[reply_to])
                else:
                    depth = thread_history.index(comment[reply_to])
                    thread_history = thread_history[:depth + 1]
                if comment[c_nickname]:
                    _nickname = comment[c_nickname]
                    display = _nickname
                else:
                    (uid, _nickname, display) = get_user_info(comment[c_user_id])
                messaging_link = self.create_messaging_link(_nickname, display, ln)
                from invenio.webcomment import get_attached_files # FIXME
                files = get_attached_files(recID, comment[c_id])
                # do NOT delete the HTML comment below. It is used for parsing... (I plead unguilty!)
                comments_rows += """
    <!-- start comment row -->
    <div style="margin-left:%spx">""" % (depth*20)
                delete_links = {}
                if not reviews:
                    report_link = '%(siteurl)s/record/%(recID)s/comments/report?ln=%(ln)s&amp;comid=%%(comid)s&amp;do=%(do)s&amp;ds=%(ds)s&amp;nb=%(nb)s&amp;p=%(p)s&amp;referer=%(siteurl)s/record/%(recID)s/comments/display' % useful_dict % {'comid':comment[c_id]}
                    reply_link = '%(siteurl)s/record/%(recID)s/comments/add?ln=%(ln)s&amp;action=REPLY&amp;comid=%%(comid)s' % useful_dict % {'comid':comment[c_id]}
                    delete_links['mod'] = "%s/admin/webcomment/webcommentadmin.py/del_single_com_mod?ln=%s&amp;id=%s" % (CFG_SITE_URL, ln, comment[c_id])
                    delete_links['auth'] = "%s/admin/webcomment/webcommentadmin.py/del_single_com_auth?ln=%s&amp;id=%s" % (CFG_SITE_URL, ln, comment[c_id])
                    undelete_link = "%s/admin/webcomment/webcommentadmin.py/undel_com?ln=%s&amp;id=%s" % (CFG_SITE_URL, ln, comment[c_id])
                    unreport_link = "%s/admin/webcomment/webcommentadmin.py/unreport_com?ln=%s&amp;id=%s" % (CFG_SITE_URL, ln, comment[c_id])
                    comments_rows += self.tmpl_get_comment_without_ranking(req, ln, messaging_link, comment[c_user_id], comment[c_date_creation], comment[c_body], comment[c_status], comment[c_nb_reports], reply_link, report_link, undelete_link, delete_links, unreport_link, recID, comment[c_id], files)
                else:
                    report_link = '%(siteurl)s/record/%(recID)s/reviews/report?ln=%(ln)s&amp;comid=%%(comid)s&amp;do=%(do)s&amp;ds=%(ds)s&amp;nb=%(nb)s&amp;p=%(p)s&amp;referer=%(siteurl)s/record/%(recID)s/reviews/display' % useful_dict % {'comid': comment[c_id]}
                    delete_links['mod'] = "%s/admin/webcomment/webcommentadmin.py/del_single_com_mod?ln=%s&amp;id=%s" % (CFG_SITE_URL, ln, comment[c_id])
                    delete_links['auth'] = "%s/admin/webcomment/webcommentadmin.py/del_single_com_auth?ln=%s&amp;id=%s" % (CFG_SITE_URL, ln, comment[c_id])
                    undelete_link = "%s/admin/webcomment/webcommentadmin.py/undel_com?ln=%s&amp;id=%s" % (CFG_SITE_URL, ln, comment[c_id])
                    unreport_link = "%s/admin/webcomment/webcommentadmin.py/unreport_com?ln=%s&amp;id=%s" % (CFG_SITE_URL, ln, comment[c_id])
                    comments_rows += self.tmpl_get_comment_with_ranking(req, ln, messaging_link, comment[c_user_id], comment[c_date_creation], comment[c_body], comment[c_status], comment[c_nb_reports], comment[c_nb_votes_total], comment[c_nb_votes_yes], comment[c_star_score], comment[c_title], report_link, delete_links, undelete_link, unreport_link, recID)
                    helpful_label = _("Was this review helpful?")
                    report_abuse_label = "(" + _("Report abuse") + ")"
                    yes_no_separator = '<td> / </td>'
                    if comment[c_nb_reports] >= CFG_WEBCOMMENT_NB_REPORTS_BEFORE_SEND_EMAIL_TO_ADMIN or comment[c_status] in ['dm', 'da']:
                        report_abuse_label = ""
                        helpful_label = ""
                        useful_yes = ""
                        useful_no = ""
                        yes_no_separator = ""
                    comments_rows += """
        <table>
          <tr>
            <td>%(helpful_label)s %(tab)s</td>
            <td> %(yes)s </td>
            %(yes_no_separator)s
            <td> %(no)s </td>
            <td class="reportabuse">%(tab)s%(tab)s<a href="%(report)s">%(report_abuse_label)s</a></td>
          </tr>
        </table>""" \
                    % {'helpful_label': helpful_label,
                       'yes'          : useful_yes % {'comid':comment[c_id]},
                       'yes_no_separator': yes_no_separator,
                       'no'           : useful_no % {'comid':comment[c_id]},
                       'report'       : report_link % {'comid':comment[c_id]},
                       'report_abuse_label': comment[c_nb_reports] >= CFG_WEBCOMMENT_NB_REPORTS_BEFORE_SEND_EMAIL_TO_ADMIN and '' or report_abuse_label,
                       'tab'       : '&nbsp;'*2}
                # do NOT remove HTML comment below. It is used for parsing...
                comments_rows += """
      </div>
    <!-- end comment row -->"""
            comments_rows += '</div></div>'

        ## page links
        page_links = ''
        # Previous
        if page != 1:
            link_dic['arg_page'] = 'p=%s' % (page - 1)
            page_links += '<a href=\"%(siteurl)s/record/%(rec_id)s/%(discussion)s/%(function)s?%(arguments)s&amp;%(arg_page)s\">&lt;&lt;</a> ' % link_dic
        else:
            page_links += ' %s ' % ('&nbsp;'*(len(_('Previous'))+7))
        # Page Numbers
        for i in range(1, nb_pages+1):
            link_dic['arg_page'] = 'p=%s' % i
            link_dic['page'] = '%s' % i
            if i != page:
                page_links += '''
                <a href=\"%(siteurl)s/record/%(rec_id)s/%(discussion)s/%(function)s?%(arguments)s&amp;%(arg_page)s\">%(page)s</a> ''' % link_dic
            else:
                page_links += ''' <b>%s</b> ''' % i
        # Next
        if page != nb_pages:
            link_dic['arg_page'] = 'p=%s' % (page + 1)
            page_links += '''
                <a href=\"%(siteurl)s/record/%(rec_id)s/%(discussion)s/%(function)s?%(arguments)s&amp;%(arg_page)s\">&gt;&gt;</a> ''' % link_dic
        else:
            page_links += '%s' % ('&nbsp;'*(len(_('Next'))+7))

        ## stuff for ranking if enabled
        if reviews:
            if avg_score > 0:
                avg_score_img = 'stars-' + str(avg_score).split('.')[0] + '-' + str(avg_score).split('.')[1] + '.png'
            else:
                avg_score_img = "stars-0-0.png"
            ranking_average = '<br /><b>'
            ranking_average += _("Average review score: %(x_nb_score)s based on %(x_nb_reviews)s reviews") % \
                {'x_nb_score': '</b><img src="' + CFG_SITE_URL + '/img/' + avg_score_img + '" alt="' + str(avg_score) + '" />',
                 'x_nb_reviews': str(total_nb_reviews)}
            ranking_average += '<br />'
        else:
            ranking_average = ""

        write_button_link = '''%s/record/%s/%s/add''' % (CFG_SITE_URL, recID, discussion)
        write_button_form = '<input type="hidden" name="ln" value="%s"/>'
        write_button_form = self.createhiddenform(action=write_button_link,
                                                  method="get",
                                                  text=write_button_form,
                                                  button = reviews and _('Write a review') or _('Write a comment'))

        if reviews:
            total_label = _("There is a total of %s reviews")
        else:
            total_label = _("There is a total of %s comments")
        total_label %= total_nb_comments

        review_or_comment_first = ''
        if reviews == 0 and total_nb_comments == 0 and can_send_comments:
            review_or_comment_first = _("Start a discussion about any aspect of this document.") + '<br />'
        elif reviews == 1 and total_nb_reviews == 0 and can_send_comments:
            review_or_comment_first = _("Be the first to review this document.") + '<br />'

        # do NOT remove the HTML comments below. Used for parsing
        body = '''
%(comments_and_review_tabs)s
<!-- start comments table -->
<div style="border: %(border)spx solid black; width: 95%%; margin:10px;font-size:small">
  %(comments_rows)s
</div>
<!-- end comments table -->
%(review_or_comment_first)s
<br />''' % \
        {   'record_label': _("Record"),
            'back_label': _("Back to search results"),
            'total_label': total_label,
            'write_button_form' : write_button_form,
            'write_button_form_again' : total_nb_comments>3 and write_button_form or "",
            'comments_rows'             : comments_rows,
            'total_nb_comments'         : total_nb_comments,
            'comments_or_reviews'       : reviews and _('review') or _('comment'),
            'comments_or_reviews_title' : reviews and _('Review') or _('Comment'),
            'siteurl'                    : CFG_SITE_URL,
            'module'                    : "comments",
            'recid'                     : recID,
            'ln'                        : ln,
            'border'                    : border,
            'ranking_avg'               : ranking_average,
            'comments_and_review_tabs'  : CFG_WEBCOMMENT_ALLOW_REVIEWS and \
                                       CFG_WEBCOMMENT_ALLOW_COMMENTS and \
                                       '%s | %s <br />' % \
                                       (comments_link, reviews_link) or '',
            'review_or_comment_first'   : review_or_comment_first
        }

        # form is not currently used. reserved for an eventual purpose
        #form = """
        #        Display             <select name="nb" size="1"> per page
        #                                <option value="all">All</option>
        #                                <option value="10">10</option>
        #                                <option value="25">20</option>
        #                                <option value="50">50</option>
        #                                <option value="100" selected="selected">100</option>
        #                            </select>
        #        comments per page that are    <select name="ds" size="1">
        #                                <option value="all" selected="selected">Any age</option>
        #                                <option value="1d">1 day old</option>
        #                                <option value="3d">3 days old</option>
        #                                <option value="1w">1 week old</option>
        #                                <option value="2w">2 weeks old</option>
        #                                <option value="1m">1 month old</option>
        #                                <option value="3m">3 months old</option>
        #                                <option value="6m">6 months old</option>
        #                                <option value="1y">1 year old</option>
        #                            </select>
        #        and sorted by       <select name="do" size="1">
        #                                <option value="od" selected="selected">Oldest first</option>
        #                                <option value="nd">Newest first</option>
        #                                %s
        #                            </select>
        #    """ % \
        #        (reviews==1 and '''
        #                                <option value=\"hh\">most helpful</option>
        #                                <option value=\"lh\">least helpful</option>
        #                                <option value=\"hs\">highest star ranking</option>
        #                                <option value=\"ls\">lowest star ranking</option>
        #                            </select>''' or '''
        #                            </select>''')
        #
        #form_link = "%(siteurl)s/%(module)s/%(function)s" % link_dic
        #form = self.createhiddenform(action=form_link, method="get", text=form, button='Go', recid=recID, p=1)
        pages = """
<div>
%(v_label)s %(comments_or_reviews)s %(results_nb_lower)s-%(results_nb_higher)s <br />
%(page_links)s
</div>
""" % \
        {'v_label': _("Viewing"),
         'page_links': _("Page:") + page_links ,
         'comments_or_reviews': reviews and _('review') or _('comment'),
         'results_nb_lower': len(comments)>0 and ((page-1) * nb_per_page)+1 or 0,
         'results_nb_higher': page == nb_pages and (((page-1) * nb_per_page) + len(comments)) or (page * nb_per_page)}

        if nb_pages > 1:
            #body = warnings + body + form + pages
            body = warnings + body + pages
        else:
            body = warnings + body

        if reviews == 0:
            if not user_is_subscribed_to_discussion:
                body += '<small>'
                body += '<div class="comment-subscribe">' + '<img src="%s/img/mail-icon-12x8.gif" border="0" alt="" />' % CFG_SITE_URL + \
                        '&nbsp;' + '<b>' + create_html_link(urlbase=CFG_SITE_URL + '/record/' + \
                                                            str(recID) + '/comments/subscribe',
                                                            urlargd={},
                                                            link_label=_('Subscribe')) + \
                        '</b>' + ' to this discussion. You will then receive all new comments by email.' + '</div>'
                body += '</small><br />'
            elif user_can_unsubscribe_from_discussion:
                body += '<small>'
                body += '<div class="comment-subscribe">' + '<img src="%s/img/mail-icon-12x8.gif" border="0" alt="" />' % CFG_SITE_URL + \
                        '&nbsp;' + '<b>' + create_html_link(urlbase=CFG_SITE_URL + '/record/' + \
                                                            str(recID) + '/comments/unsubscribe',
                                                            urlargd={},
                                                            link_label=_('Unsubscribe')) + \
                        '</b>' + ' from this discussion. You will no longer receive emails about new comments.' + '</div>'
                body += '</small><br />'

        if can_send_comments:
            body += add_comment_or_review
        else:
            body += '<br/><em>' + _("You are not authorized to comment or review.") + '</em>'

        return '<div style="margin-left:10px;margin-right:10px;">' + body + '</div>'

    def create_messaging_link(self, to, display_name, ln=CFG_SITE_LANG):
        """prints a link to the messaging system"""
        link = "%s/yourmessages/write?msg_to=%s&amp;ln=%s" % (CFG_SITE_URL, to, ln)
        if to:
            return '<a href="%s" class="maillink">%s</a>' % (link, display_name)
        else:
            return display_name

    def createhiddenform(self, action="", method="get", text="", button="confirm", cnfrm='', **hidden):
        """
        create select with hidden values and submit button
        @param action: name of the action to perform on submit
        @param method: 'get' or 'post'
        @param text: additional text, can also be used to add non hidden input
        @param button: value/caption on the submit button
        @param cnfrm: if given, must check checkbox to confirm
        @param **hidden: dictionary with name=value pairs for hidden input
        @return: html form
        """

        output  = """
<form action="%s" method="%s">""" % (action, method.lower().strip() in ['get', 'post'] and method or 'get')
        output += """
  <table style="width:90%">
    <tr>
      <td style="vertical-align: top">
"""
        output += text + '\n'
        if cnfrm:
            output += """
        <input type="checkbox" name="confirm" value="1" />"""
        for key in hidden.keys():
            if type(hidden[key]) is list:
                for value in hidden[key]:
                    output += """
        <input type="hidden" name="%s" value="%s" />""" % (key, value)
            else:
                output += """
        <input type="hidden" name="%s" value="%s" />""" % (key, hidden[key])
        output += """
      </td>
    </tr>
    <tr>
      <td>"""
        output += """
        <input class="adminbutton" type="submit" value="%s" />""" % (button, )
        output += """
      </td>
    </tr>
  </table>
</form>"""
        return output

    def create_write_comment_hiddenform(self, action="", method="get", text="", button="confirm", cnfrm='', enctype='', **hidden):
        """
        create select with hidden values and submit button
        @param action: name of the action to perform on submit
        @param method: 'get' or 'post'
        @param text: additional text, can also be used to add non hidden input
        @param button: value/caption on the submit button
        @param cnfrm: if given, must check checkbox to confirm
        @param **hidden: dictionary with name=value pairs for hidden input
        @return: html form
        """
        enctype_attr = ''
        if enctype:
            enctype_attr = 'enctype=' + enctype

        output  = """
<form action="%s" method="%s" %s>""" % (action, method.lower().strip() in ['get', 'post'] and method or 'get', enctype_attr)
        if cnfrm:
            output += """
        <input type="checkbox" name="confirm" value="1" />"""
        for key in hidden.keys():
            if type(hidden[key]) is list:
                for value in hidden[key]:
                    output += """
        <input type="hidden" name="%s" value="%s" />""" % (key, value)
            else:
                output += """
        <input type="hidden" name="%s" value="%s" />""" % (key, hidden[key])
        output += text + '\n'
        output += """
</form>"""
        return output

    def tmpl_warnings(self, warnings, ln=CFG_SITE_LANG):
        """
        Prepare the warnings list
        @param warnings: list of warning tuples (warning_msg, arg1, arg2, etc)
        @return: html string of warnings
        """
        red_text_warnings = ['WRN_WEBCOMMENT_FEEDBACK_NOT_RECORDED',
                            'WRN_WEBCOMMENT_ALREADY_VOTED']
        green_text_warnings = ['WRN_WEBCOMMENT_FEEDBACK_RECORDED',
                               'WRN_WEBCOMMENT_SUBSCRIBED',
                               'WRN_WEBCOMMENT_UNSUBSCRIBED']
        from invenio.errorlib import get_msgs_for_code_list
        span_class = 'important'
        out = ""
        if type(warnings) is not list:
            warnings = [warnings]
        if len(warnings) > 0:
            warnings_parsed = get_msgs_for_code_list(warnings, 'warning', ln)
            for (warning_code, warning_text) in warnings_parsed:
                if not warning_code.startswith('WRN'):
                    #display only warnings that begin with WRN to user
                    continue
                if warning_code in red_text_warnings:
                    span_class = 'important'
                elif warning_code in green_text_warnings:
                    span_class = 'exampleleader'
                else:
                    span_class = 'important'
                out += '''
                    <span class="%(span_class)s">%(warning)s</span><br />''' % \
                    {   'span_class'    :   span_class,
                        'warning'       :   warning_text         }
            return out
        else:
            return ""

    def tmpl_add_comment_form(self, recID, uid, nickname, ln, msg,
                              warnings, textual_msg=None, can_attach_files=False,
                              user_is_subscribed_to_discussion=False, reply_to=None):
        """
        Add form for comments
        @param recID: record id
        @param uid: user id
        @param ln: language
        @param msg: comment body contents for when refreshing due to
                    warning, or when replying to a comment
        @param textual_msg: same as 'msg', but contains the textual
                            version in case user cannot display FCKeditor
        @param warnings: list of warning tuples (warning_msg, color)
        @param can_attach_files: if user can upload attach file to record or not
        @param user_is_subscribed_to_discussion: True if user already receives new comments by email
        @param reply_to: the ID of the comment we are replying to. None if not replying
        @return html add comment form
        """
        _ = gettext_set_language(ln)
        link_dic =  {   'siteurl'    : CFG_SITE_URL,
                        'module'    : 'comments',
                        'function'  : 'add',
                        'arguments' : 'ln=%s&amp;action=%s' % (ln, 'SUBMIT'),
                        'recID'     : recID}
        if textual_msg is None:
            textual_msg = msg

        # FIXME a cleaner handling of nicknames is needed.
        if not nickname:
            (uid, nickname, display) = get_user_info(uid)
        if nickname:
            note = _("Note: Your nickname, %s, will be displayed as author of this comment.") % ('<i>' + nickname + '</i>')
        else:
            (uid, nickname, display) = get_user_info(uid)
            link = '<a href="%s/youraccount/edit">' % CFG_SITE_SECURE_URL
            note = _("Note: you have not %(x_url_open)sdefined your nickname%(x_url_close)s. %(x_nickname)s will be displayed as the author of this comment.") % \
                {'x_url_open': link,
                 'x_url_close': '</a>',
                 'x_nickname': ' <br /><i>' + display + '</i>'}

        if not CFG_WEBCOMMENT_USE_RICH_TEXT_EDITOR:
            note +=  '<br />' + '&nbsp;'*10 + cgi.escape('You can use some HTML tags: <a href>, <strong>, <blockquote>, <br />, <p>, <em>, <ul>, <li>, <b>, <i>')
        #from invenio.search_engine import print_record
        #record_details = print_record(recID=recID, format='hb', ln=ln)

        warnings = self.tmpl_warnings(warnings, ln)

        # Prepare file upload settings. We must enable file upload in
        # the fckeditor + a simple file upload interface (independant from editor)
        file_upload_url = None
        simple_attach_file_interface = ''
        if isGuestUser(uid):
            simple_attach_file_interface = "<small><em>%s</em></small><br/>" % _("Once logged in, authorized users can also attach files.")
        if can_attach_files:
            # Note that files can be uploaded only when user is logged in
            #file_upload_url = '%s/record/%i/comments/attachments/put' % \
            #                  (CFG_SITE_URL, recID)
            simple_attach_file_interface = '''
            <div id="uploadcommentattachmentsinterface">
            <small>%(attach_msg)s: <em>(%(nb_files_limit_msg)s. %(file_size_limit_msg)s)</em></small><br />
            <input class="multi max-%(CFG_WEBCOMMENT_MAX_ATTACHED_FILES)s" type="file" name="commentattachment[]"/><br />
            <noscript>
            <input type="file" name="commentattachment[]" /><br />
            </noscript>
            </div>
            ''' % \
            {'CFG_WEBCOMMENT_MAX_ATTACHED_FILES': CFG_WEBCOMMENT_MAX_ATTACHED_FILES,
             'attach_msg': CFG_WEBCOMMENT_MAX_ATTACHED_FILES == 1 and _("Optionally, attach a file to this comment") or \
                           _("Optionally, attach files to this comment"),
             'nb_files_limit_msg': _("Max one file") and CFG_WEBCOMMENT_MAX_ATTACHED_FILES == 1 or \
                              _("Max %i files") % CFG_WEBCOMMENT_MAX_ATTACHED_FILES,
             'file_size_limit_msg': CFG_WEBCOMMENT_MAX_ATTACHMENT_SIZE > 0 and _("Max %(x_nb_bytes)s per file") % {'x_nb_bytes': (CFG_WEBCOMMENT_MAX_ATTACHMENT_SIZE < 1024*1024 and (str(CFG_WEBCOMMENT_MAX_ATTACHMENT_SIZE/1024) + 'KB') or  (str(CFG_WEBCOMMENT_MAX_ATTACHMENT_SIZE/(1024*1024)) + 'MB'))} or ''}

        editor = get_html_text_editor(name='msg',
                                      content=msg,
                                      textual_content=textual_msg,
                                      width='100%',
                                      height='400px',
                                      enabled=CFG_WEBCOMMENT_USE_RICH_TEXT_EDITOR,
                                      file_upload_url=file_upload_url,
                                      toolbar_set = "WebComment")

        subscribe_to_discussion = ''
        if not user_is_subscribed_to_discussion:
            # Offer to subscribe to discussion
            subscribe_to_discussion = '<small><input type="checkbox" name="subscribe" id="subscribe"/><label for="subscribe">%s</label></small>' % _("Send me an email when a new comment is posted")

        form = """<div id="comment-write"><h2>%(add_comment)s</h2>

%(editor)s
<br />
%(simple_attach_file_interface)s
                  <span class="reportabuse">%(note)s</span>
                  <div class="submit-area">
                      %(subscribe_to_discussion)s<br />
                      <input class="adminbutton" type="submit" value="Add comment" />
                      %(reply_to)s
                  </div>
                """ % {'note': note,
                       'record_label': _("Article") + ":",
                       'comment_label': _("Comment") + ":",
                       'add_comment': _('Add comment'),
                       'editor': editor,
                       'subscribe_to_discussion': subscribe_to_discussion,
                       'reply_to': reply_to and '<input type="hidden" name="comid" value="%s"/>' % reply_to or '',
                       'simple_attach_file_interface': simple_attach_file_interface}
        form_link = "%(siteurl)s/record/%(recID)s/comments/%(function)s?%(arguments)s" % link_dic
        form = self.create_write_comment_hiddenform(action=form_link, method="post", text=form, button='Add comment',
                                                    enctype='multipart/form-data')
        form += '</div>'
        return warnings + form

    def tmpl_add_comment_form_with_ranking(self, recID, uid, nickname, ln, msg, score, note,
                                           warnings, textual_msg=None, show_title_p=False,
                                           can_attach_files=False):
        """
        Add form for reviews
        @param recID: record id
        @param uid: user id
        @param ln: language
        @param msg: comment body contents for when refreshing due to warning
        @param textual_msg: the textual version of 'msg' when user cannot display FCKeditor
        @param score: review score
        @param note: review title
        @param warnings: list of warning tuples (warning_msg, color)
        @param show_title_p: if True, prefix the form with "Add Review" as title
        @param can_attach_files: if user can upload attach file to record or not
        @return: html add review form
        """
        _ = gettext_set_language(ln)
        link_dic =  {   'siteurl'    : CFG_SITE_URL,
                        'module'    : 'comments',
                        'function'  : 'add',
                        'arguments' : 'ln=%s&amp;action=%s' % (ln, 'SUBMIT'),
                        'recID'     : recID}
        warnings = self.tmpl_warnings(warnings, ln)

        if textual_msg is None:
            textual_msg = msg

        #from search_engine import print_record
        #record_details = print_record(recID=recID, format='hb', ln=ln)
        if nickname:
            note_label = _("Note: Your nickname, %s, will be displayed as the author of this review.")
            note_label %= ('<i>' + nickname + '</i>')
        else:
            (uid, nickname, display) = get_user_info(uid)
            link = '<a href="%s/youraccount/edit">' % CFG_SITE_SECURE_URL
            note_label = _("Note: you have not %(x_url_open)sdefined your nickname%(x_url_close)s. %(x_nickname)s will be displayed as the author of this comment.") % \
                {'x_url_open': link,
                 'x_url_close': '</a>',
                 'x_nickname': ' <br /><i>' + display + '</i>'}

        selected0 = ''
        selected1 = ''
        selected2 = ''
        selected3 = ''
        selected4 = ''
        selected5 = ''
        if score == 0:
            selected0 = ' selected="selected"'
        elif score == 1:
            selected1 = ' selected="selected"'
        elif score == 2:
            selected2 = ' selected="selected"'
        elif score == 3:
            selected3 = ' selected="selected"'
        elif score == 4:
            selected4 = ' selected="selected"'
        elif score == 5:
            selected5 = ' selected="selected"'

##         file_upload_url = None
##         if can_attach_files:
##             file_upload_url = '%s/record/%i/comments/attachments/put' % \
##                               (CFG_SITE_URL, recID)

        editor = get_html_text_editor(name='msg',
                                      content=msg,
                                      textual_content=msg,
                                      width='90%',
                                      height='400px',
                                      enabled=CFG_WEBCOMMENT_USE_RICH_TEXT_EDITOR,
#                                      file_upload_url=file_upload_url,
                                      toolbar_set = "WebComment")
        form = """%(add_review)s
                <table style="width: 100%%">
                    <tr>
                      <td style="padding-bottom: 10px;">%(rate_label)s:
                        <select name=\"score\" size=\"1\">
                          <option value=\"0\"%(selected0)s>-%(select_label)s-</option>
                          <option value=\"5\"%(selected5)s>***** (best)</option>
                          <option value=\"4\"%(selected4)s>****</option>
                          <option value=\"3\"%(selected3)s>***</option>
                          <option value=\"2\"%(selected2)s>**</option>
                          <option value=\"1\"%(selected1)s>*     (worst)</option>
                        </select>
                      </td>
                    </tr>
                    <tr>
                      <td>%(title_label)s:</td>
                    </tr>
                    <tr>
                      <td style="padding-bottom: 10px;">
                        <input type="text" name="note" maxlength="250" style="width:90%%" value="%(note)s" />
                      </td>
                    </tr>
                    <tr>
                      <td>%(write_label)s:</td>
                    </tr>
                    <tr>
                      <td>
                      %(editor)s
                      </td>
                    </tr>
                    <tr>
                      <td class="reportabuse">%(note_label)s</td></tr>
                </table>
                """ % {'article_label': _('Article'),
<<<<<<< HEAD
                       'rate_label': _("Rate this article"),
                       'select_label': _("Select a score"),
                       'title_label': _("Give a title to your review"),
                       'write_label': _("Write your review"),
                       'note_label': note_label,
                       'note'      : note!='' and note or "",
                       'msg'       : msg!='' and msg or "",
                       #'record'    : record_details
                       'add_review': show_title_p and ('<h2>'+_('Add review')+'</h2>') or '',
                       'selected0': selected0,
                       'selected1': selected1,
                       'selected2': selected2,
                       'selected3': selected3,
                       'selected4': selected4,
                       'selected5': selected5,
                       'editor': editor,
                       }
=======
                               'rate_label': _("Rate this article"),
                               'select_label': _("Select a score"),
                               'title_label': _("Give a title to your review"),
                               'write_label': _("Write your review"),
                               'note_label': note_label,
                               'note'      : note!='' and cgi.escape(note, quote=True) or "",
                               'msg'       : msg!='' and msg or "",
                               #'record'    : record_details
                               'add_review': show_title_p and ('<h2>'+_('Add review')+'</h2>') or '',
                               'selected0': selected0,
                               'selected1': selected1,
                               'selected2': selected2,
                               'selected3': selected3,
                               'selected4': selected4,
                               'selected5': selected5
                               }
>>>>>>> 04116f32
        form_link = "%(siteurl)s/record/%(recID)s/reviews/%(function)s?%(arguments)s" % link_dic
        form = self.createhiddenform(action=form_link, method="post", text=form, button=_('Add Review'))
        return warnings + form

    def tmpl_add_comment_successful(self, recID, ln, reviews, warnings, success):
        """
        @param recID: record id
        @param ln: language
        @return: html page of successfully added comment/review
        """
        _ = gettext_set_language(ln)
        link_dic =  {   'siteurl'    : CFG_SITE_URL,
                        'module'    : 'comments',
                        'function'  : 'display',
                        'arguments' : 'ln=%s&amp;do=od' % ln,
                        'recID'     : recID,
                        'discussion': reviews == 1 and 'reviews' or 'comments'}
        link = "%(siteurl)s/record/%(recID)s/%(discussion)s/%(function)s?%(arguments)s" % link_dic
        if warnings:
            out = self.tmpl_warnings(warnings, ln)  + '<br /><br />'
        else:
            if reviews:
                out = _("Your review was successfully added.") + '<br /><br />'
            else:
                out = _("Your comment was successfully added.") + '<br /><br />'
                link += "#%s" % success
        out += '<a href="%s">' % link
        out += _('Back to record') + '</a>'
        return out

    def tmpl_create_multiple_actions_form(self,
                                          form_name="",
                                          form_action="",
                                          method="get",
                                          action_display={},
                                          action_field_name="",
                                          button_label="",
                                          button_name="",
                                          content="",
                                          **hidden):
        """ Creates an HTML form with a multiple choice of actions and a button to select it.
        @param form_action: link to the receiver of the formular
        @param form_name: name of the HTML formular
        @param method: either 'GET' or 'POST'
        @param action_display: dictionary of actions.
                                    action is HTML name (name of action)
                                    display is the string provided in the popup
        @param action_field_name: html name of action field
        @param button_label: what's written on the button
        @param button_name: html name of the button
        @param content: what's inside te formular
        @param **hidden: dictionary of name/value pairs of hidden fields.
        """
        output  = """
<form action="%s" method="%s">""" % (form_action, method)
        output += """
  <table>
    <tr>
      <td style="vertical-align: top" colspan="2">
"""
        output += content + '\n'
        for key in hidden.keys():
            if type(hidden[key]) is list:
                for value in hidden[key]:
                    output += """
        <input type="hidden" name="%s" value="%s" />""" % (key, value)
            else:
                output += """
        <input type="hidden" name="%s" value="%s" />""" % (key, hidden[key])
        output += """
      </td>
    </tr>
    <tr>
    <td style="text-align:right;">"""
        if type(action_display) is dict and len(action_display.keys()):
            output += """
        <select name="%s">""" % action_field_name
            for (key, value) in action_display.items():
                output += """
          <option value="%s">%s</option>""" % (key, value)
            output += """
        </select>"""
        output += """
      </td>
      <td style="text-align:left;">
        <input class="adminbutton" type="submit" value="%s" name="%s"/>""" % (button_label, button_name)
        output += """
      </td>
    </tr>
  </table>
</form>"""
        return output

    def tmpl_admin_index(self, ln):
        """
        Index page
        """
        # load the right message language
        _ = gettext_set_language(ln)

        out = '<ol>'
        if CFG_WEBCOMMENT_ALLOW_COMMENTS or CFG_WEBCOMMENT_ALLOW_REVIEWS:
            if CFG_WEBCOMMENT_ALLOW_COMMENTS:
                out += '<h3>Comments status</h3>'
                out += '<li><a href="%(siteurl)s/admin/webcomment/webcommentadmin.py/hot?ln=%(ln)s&amp;comments=1">%(hot_cmt_label)s</a></li>' % \
                    {'siteurl': CFG_SITE_URL, 'ln': ln, 'hot_cmt_label': _("View most commented records")}
                out += '<li><a href="%(siteurl)s/admin/webcomment/webcommentadmin.py/latest?ln=%(ln)s&amp;comments=1">%(latest_cmt_label)s</a></li>' % \
                    {'siteurl': CFG_SITE_URL, 'ln': ln, 'latest_cmt_label': _("View latest commented records")}
                out += '<li><a href="%(siteurl)s/admin/webcomment/webcommentadmin.py/comments?ln=%(ln)s&amp;reviews=0">%(reported_cmt_label)s</a></li>' % \
                    {'siteurl': CFG_SITE_URL, 'ln': ln, 'reported_cmt_label': _("View all comments reported as abuse")}
            if CFG_WEBCOMMENT_ALLOW_REVIEWS:
                out += '<h3>Reviews status</h3>'
                out += '<li><a href="%(siteurl)s/admin/webcomment/webcommentadmin.py/hot?ln=%(ln)s&amp;comments=0">%(hot_rev_label)s</a></li>' % \
                    {'siteurl': CFG_SITE_URL, 'ln': ln, 'hot_rev_label': _("View most reviewed records")}
                out += '<li><a href="%(siteurl)s/admin/webcomment/webcommentadmin.py/latest?ln=%(ln)s&amp;comments=0">%(latest_rev_label)s</a></li>' % \
                    {'siteurl': CFG_SITE_URL, 'ln': ln, 'latest_rev_label': _("View latest reviewed records")}
                out += '<li><a href="%(siteurl)s/admin/webcomment/webcommentadmin.py/comments?ln=%(ln)s&amp;reviews=1">%(reported_rev_label)s</a></li>' % \
                    {'siteurl': CFG_SITE_URL, 'ln': ln, 'reported_rev_label': _("View all reviews reported as abuse")}
            #<li><a href="%(siteurl)s/admin/webcomment/webcommentadmin.py/delete?ln=%(ln)s&amp;comid=-1">%(delete_label)s</a></li>
            out +="""
                <h3>General</h3>
                <li><a href="%(siteurl)s/admin/webcomment/webcommentadmin.py/users?ln=%(ln)s">%(view_users)s</a></li>
                <li><a href="%(siteurl)s/help/admin/webcomment-admin-guide">%(guide)s</a></li>
                """ % {'siteurl'    : CFG_SITE_URL,
                       #'delete_label': _("Delete/Undelete comment(s) or suppress abuse report(s)"),
                       'view_users': _("View all users who have been reported"),
                       'ln'        : ln,
                       'guide'     : _("Guide")}
        else:
            out += _("Comments and reviews are disabled") + '<br />'
        out += '</ol>'
        from invenio.bibrankadminlib import addadminbox
        return addadminbox('<b>%s</b>'% _("Menu"), [out])

    def tmpl_admin_delete_form(self, ln, warnings):
        """
        Display admin interface to fetch list of records to delete

        @param warnings: list of warning_tuples where warning_tuple is (warning_message, text_color)
                         see tmpl_warnings, color is optional
        """
        # load the right message language
        _ = gettext_set_language(ln)

        warnings = self.tmpl_warnings(warnings, ln)

        out = '''
        <br />
        %s<br />
        <br />'''% _("Please enter the ID of the comment/review so that you can view it before deciding whether to delete it or not")
        form = '''
            <table>
                <tr>
                    <td>%s</td>
                    <td><input type=text name="comid" size="10" maxlength="10" value="" /></td>
                </tr>
                <tr>
                    <td><br /></td>
                <tr>
            </table>
            <br />
            %s <br/>
            <br />
            <table>
                <tr>
                    <td>%s</td>
                    <td><input type=text name="recid" size="10" maxlength="10" value="" /></td>
                </tr>
                <tr>
                    <td><br /></td>
                <tr>
            </table>
            <br />
        ''' % (_("Comment ID:"),
               _("Or enter a record ID to list all the associated comments/reviews:"),
               _("Record ID:"))
        form_link = "%s/admin/webcomment/webcommentadmin.py/delete?ln=%s" % (CFG_SITE_URL, ln)
        form = self.createhiddenform(action=form_link, method="get", text=form, button=_('View Comment'))
        return warnings + out + form

    def tmpl_admin_users(self, ln, users_data):
        """
        @param users_data:  tuple of ct, i.e. (ct, ct, ...)
                            where ct is a tuple (total_number_reported, total_comments_reported, total_reviews_reported, total_nb_votes_yes_of_reported,
                                                 total_nb_votes_total_of_reported, user_id, user_email, user_nickname)
                            sorted by order of ct having highest total_number_reported
        """
        _ = gettext_set_language(ln)
        u_reports = 0
        u_comment_reports = 1
        u_reviews_reports = 2
        u_nb_votes_yes = 3
        u_nb_votes_total = 4
        u_uid = 5
        u_email = 6
        u_nickname = 7

        if not users_data:
            return self.tmpl_warnings([(_("There have been no reports so far."), 'green')])

        user_rows = ""
        for utuple in users_data:
            com_label = _("View all %s reported comments") % utuple[u_comment_reports]
            com_link = '''<a href="%s/admin/webcomment/webcommentadmin.py/comments?ln=%s&amp;uid=%s&amp;reviews=0">%s</a><br />''' % \
                          (CFG_SITE_URL, ln, utuple[u_uid], com_label)
            rev_label = _("View all %s reported reviews") % utuple[u_reviews_reports]
            rev_link = '''<a href="%s/admin/webcomment/webcommentadmin.py/comments?ln=%s&amp;uid=%s&amp;reviews=1">%s</a>''' % \
                          (CFG_SITE_URL, ln, utuple[u_uid], rev_label)
            if not utuple[u_nickname]:
                user_info = get_user_info(utuple[u_uid])
                nickname = user_info[2]
            else:
                nickname = utuple[u_nickname]
            if CFG_WEBCOMMENT_ALLOW_REVIEWS:
                review_row = """
<td class="admintdleft" style="padding: 5px; border-bottom: 1px solid lightgray;">%s</td>
<td class="admintdleft" style="padding: 5px; border-bottom: 1px solid lightgray;">%s</td>
<td class="admintdleft" style="padding: 5px; border-bottom: 1px solid lightgray;">%s</td>"""
                review_row %= (utuple[u_nb_votes_yes],
                               utuple[u_nb_votes_total] - utuple[u_nb_votes_yes],
                               utuple[u_nb_votes_total])
            else:
                review_row = ''
            user_rows += """
<tr>
  <td class="admintdleft" style="padding: 5px; border-bottom: 1px solid lightgray;">%(nickname)s</td>
  <td class="admintdleft" style="padding: 5px; border-bottom: 1px solid lightgray;">%(email)s</td>
  <td class="admintdleft" style="padding: 5px; border-bottom: 1px solid lightgray;">%(uid)s</td>%(review_row)s
  <td class="admintdleft" style="padding: 5px; border-bottom: 1px solid lightgray; font-weight: bold;">%(reports)s</td>
  <td class="admintdleft" style="padding: 5px; border-bottom: 1px solid lightgray;">%(com_link)s%(rev_link)s</td>
</tr>""" % { 'nickname'  : nickname,
             'email'     : utuple[u_email],
             'uid'       : utuple[u_uid],
             'reports'   : utuple[u_reports],
             'review_row': review_row,
             'siteurl'    : CFG_SITE_URL,
             'ln'        : ln,
             'com_link'  : CFG_WEBCOMMENT_ALLOW_COMMENTS and com_link or "",
             'rev_link'  : CFG_WEBCOMMENT_ALLOW_REVIEWS and rev_link or ""
             }

        out = "<br />"
        out += _("Here is a list, sorted by total number of reports, of all users who have had a comment reported at least once.")
        out += """
<br />
<br />
<table class="admin_wvar" style="width: 100%%;">
  <thead>
    <tr class="adminheaderleft">
      <th>"""
        out += _("Nickname") + '</th>\n'
        out += '<th>' + _("Email") + '</th>\n'
        out += '<th>' + _("User ID") + '</th>\n'
        if CFG_WEBCOMMENT_ALLOW_REVIEWS > 0:
            out += '<th>' + _("Number positive votes") + '</th>\n'
            out += '<th>' + _("Number negative votes") + '</th>\n'
            out += '<th>' + _("Total number votes") + '</th>\n'
        out += '<th>' + _("Total number of reports") + '</th>\n'
        out += '<th>' + _("View all user's reported comments/reviews") + '</th>\n'
        out += """
    </tr>
  </thead>
  <tbody>%s
  </tbody>
</table>
        """ % user_rows
        return out

    def tmpl_admin_select_comment_checkbox(self, cmt_id):
        """ outputs a checkbox named "comidXX" where XX is cmt_id """
        return '<input type="checkbox" name="comid%i" />' % int(cmt_id)

    def tmpl_admin_user_info(self, ln, nickname, uid, email):
        """ prepares informations about a user"""
        _ = gettext_set_language(ln)
        out = """
%(nickname_label)s: %(messaging)s<br />
%(uid_label)s: %(uid)i<br />
%(email_label)s: <a href="mailto:%(email)s">%(email)s</a>"""
        out %= {'nickname_label': _("Nickname"),
                'messaging':  self.create_messaging_link(uid, nickname, ln),
                'uid_label': _("User ID"),
                'uid': int(uid),
                'email_label': _("Email"),
                'email': email}
        return out

    def tmpl_admin_review_info(self, ln, reviews, nb_reports, cmt_id, rec_id, status):
        """ outputs information about a review """
        _ = gettext_set_language(ln)
        if reviews:
            reported_label = _("This review has been reported %i times")
        else:
            reported_label = _("This comment has been reported %i times")
        reported_label %= int(nb_reports)
        out = """
%(reported_label)s<br />
<a href="%(siteurl)s/record/%(rec_id)i?ln=%(ln)s">%(rec_id_label)s</a><br />
%(cmt_id_label)s"""
        out %= {'reported_label': reported_label,
                'rec_id_label': _("Record") + ' #' + str(rec_id),
                'siteurl': CFG_SITE_URL,
                'rec_id': int(rec_id),
                'cmt_id_label': _("Comment") + ' #' + str(cmt_id),
                'ln': ln}
        if status in ['dm', 'da']:
            out += '<br /><div style="color:red;">Marked as deleted</div>'
        return out

    def tmpl_admin_latest(self, ln, comment_data, comments, error, user_collections, collection):
        """
        @param comment_data: same type of tuple as that
        which is return by webcommentadminlib.py/query_get_latest i.e.
            tuple (nickname, uid, date_creation, body, id) if latest comments or
            tuple (nickname, uid, date_creation, body, star_score, id) if latest reviews
        """
        _ = gettext_set_language(ln)

        out = """
              <script type='text/javascript'>
              function collectionChange()
              {
              document.collection_form.submit();
              }
              </script>
              """

        out += '<form method="get" name="collection_form" action="%s/admin/webcomment/webcommentadmin.py/latest?ln=%s&comments=%s">' % (CFG_SITE_URL, ln, comments)
        out += '<input type="hidden" name="ln" value=%s>' % ln
        out += '<input type="hidden" name="comments" value=%s>' % comments
        out += '<div> Filter by collection: <select name="collection" onchange="javascript:collectionChange();">'
        for collection_name in user_collections:
            if collection_name == collection:
                out += '<option "SELECTED" value="%(collection_name)s">%(collection_name)s</option>' % {'collection_name': cgi.escape(collection_name)}
            else:
                out += '<option value="%(collection_name)s">%(collection_name)s</option>' % {'collection_name': cgi.escape(collection_name)}
        out += '</select></div></form><br />'
        if error == 1:
            out += "<i>User is not authorized to view such collection.</i><br />"
            return out
        elif error == 2:
            out += "<i>There are no %s for this collection.</i><br />" % (comments and 'comments' or 'reviews')
            return out

        out += """
        <ol>
        """
        for (cmt_tuple, meta_data) in comment_data:
            bibrec_id = meta_data[3]
            content = format_record(bibrec_id, "hs")
            if not comments:
                out += """
                <li> %(content)s <br/> <span class="moreinfo"> <a class="moreinfo" href=%(comment_url)s> reviewed by %(user)s</a>
                (%(stars)s) \"%(body)s\" on <i> %(date)s </i></li> </span> <br/>
                """ % {'content': content,
                'comment_url': CFG_SITE_URL + '/record/' + str(bibrec_id) + '/reviews',
                'user':cmt_tuple[0] ,
                'stars': '*' * int(cmt_tuple[4]) ,
                'body': cmt_tuple[3][:20] + '...',
                'date': cmt_tuple[2]}
            else:
                out += """
                <li> %(content)s <br/> <span class="moreinfo"> <a class="moreinfo" href=%(comment_url)s> commented by %(user)s</a>,
                \"%(body)s\" on <i> %(date)s </i></li> </span> <br/>
                """ % {'content': content,
                'comment_url': CFG_SITE_URL + '/record/' + str(bibrec_id) + '/comments',
                'user':cmt_tuple[0] ,
                'body': cmt_tuple[3][:20] + '...',
                'date': cmt_tuple[2]}

        out += """</ol>"""
        return out

    def tmpl_admin_hot(self, ln, comment_data, comments, error, user_collections, collection):
        """
        @param comment_data: same type of tuple as that
        which is return by webcommentadminlib.py/query_get_hot i.e.
            tuple (id_bibrec, date_last_comment, users, count)
        """
        _ = gettext_set_language(ln)

        out = """
              <script type='text/javascript'>
              function collectionChange()
              {
              document.collection_form.submit();
              }
              </script>
              """

        out += '<form method="get" name="collection_form" action="%s/admin/webcomment/webcommentadmin.py/hot?ln=%s&comments=%s">' % (CFG_SITE_URL, ln, comments)
        out += '<input type="hidden" name="ln" value=%s>' % ln
        out += '<input type="hidden" name="comments" value=%s>' % comments
        out += '<div> Filter by collection: <select name="collection" onchange="javascript:collectionChange();">'
        for collection_name in user_collections:
            if collection_name == collection:
                out += '<option "SELECTED" value="%(collection_name)s">%(collection_name)s</option>' % {'collection_name': cgi.escape(collection_name)}
            else:
                out += '<option value="%(collection_name)s">%(collection_name)s</option>' % {'collection_name': cgi.escape(collection_name)}
        out += '</select></div></form><br />'
        if error == 1:
            out += "<i>User is not authorized to view such collection.</i><br />"
            return out
        elif error == 2:
            out += "<i>There are no %s for this collection.</i><br />" % (comments and 'comments' or 'reviews')
            return out
        for cmt_tuple in comment_data:
            bibrec_id = cmt_tuple[0]
            content = format_record(bibrec_id, "hs")
            last_comment_date = cmt_tuple[1]
            total_users = cmt_tuple[2]
            total_comments = cmt_tuple[3]
            if comments:
                comment_url = CFG_SITE_URL + '/record/' + str(bibrec_id) + '/comments'
                str_comment = int(total_comments) > 1  and 'comments' or 'comment'
            else:
                comment_url = CFG_SITE_URL + '/record/' + str(bibrec_id) + '/reviews'
                str_comment = int(total_comments) > 1  and 'reviews' or 'review'
            out += """
            <li> %(content)s <br/> <span class="moreinfo"> <a class="moreinfo" href=%(comment_url)s> %(total_comments)s
            %(str_comment)s</a>
            (%(total_users)s %(user)s), latest on <i> %(last_comment_date)s </i></li> </span> <br/>
            """ % {'content': content,
            'comment_url': comment_url ,
            'total_comments': total_comments,
            'str_comment': str_comment,
            'total_users': total_users,
            'user': int(total_users) > 1 and 'users' or 'user',
            'last_comment_date': last_comment_date}

        out += """</ol>"""
        return out

    def tmpl_admin_comments(self, ln, uid, comID, recID, comment_data, reviews, error, user_collections, collection):
        """
        @param comment_data: same type of tuple as that
        which is returned by webcomment.py/query_retrieve_comments_or_remarks i.e.
                             tuple of comment where comment is
                             tuple (nickname,
                                    date_creation,
                                    body,
                                    id) if ranking disabled or
                             tuple (nickname,
                                    date_creation,
                                    body,
                                    nb_votes_yes,
                                    nb_votes_total,
                                    star_score,
                                    title,
                                    id)
        """
        _ = gettext_set_language(ln)
        coll_form = """
              <script type='text/javascript'>
              function collectionChange()
              {
              document.collection_form.submit();
              }
              </script>
              """
        coll_form += '<form method="get" name="collection_form" action="%s/admin/webcomment/webcommentadmin.py/comments?ln=%s&reviews=%s">' % (CFG_SITE_URL, ln, reviews)
        coll_form += '<input type="hidden" name="ln" value=%s>' % ln
        coll_form += '<input type="hidden" name="reviews" value=%s>' % reviews
        coll_form += '<div> Filter by collection: <select name="collection" onchange="javascript:collectionChange();">'
        for collection_name in user_collections:
            if collection_name == collection:
                coll_form += '<option "SELECTED" value="%(collection_name)s">%(collection_name)s</option>' % {'collection_name': cgi.escape(collection_name)}
            else:
                coll_form += '<option value="%(collection_name)s">%(collection_name)s</option>' % {'collection_name': cgi.escape(collection_name)}
        coll_form += '</select></div></form><br />'
        if error == 1:
            coll_form += "<i>User is not authorized to view such collection.</i><br />"
            return coll_form
        elif error == 2:
            coll_form += "<i>There are no %s for this collection.</i><br />" % (reviews and 'reviews' or 'comments')
            return coll_form

        comments = []
        comments_info = []
        checkboxes = []
        users = []
        for (cmt_tuple, meta_data) in comment_data:
            if reviews:
                comments.append(self.tmpl_get_comment_with_ranking(None,#request object
                                                                   ln,
                                                                   cmt_tuple[0],#nickname
                                                                   cmt_tuple[1],#userid
                                                                   cmt_tuple[2],#date_creation
                                                                   cmt_tuple[3],#body
                                                                   cmt_tuple[9],#status
                                                                   0,
                                                                   cmt_tuple[5],#nb_votes_total
                                                                   cmt_tuple[4],#nb_votes_yes
                                                                   cmt_tuple[6],#star_score
                                                                   cmt_tuple[7]))#title
            else:
                comments.append(self.tmpl_get_comment_without_ranking(None,#request object
                                                                      ln,
                                                                      cmt_tuple[0],#nickname
                                                                      cmt_tuple[1],#userid
                                                                      cmt_tuple[2],#date_creation
                                                                      cmt_tuple[3],#body
                                                                      cmt_tuple[5],#status
                                                                      0,
                                                                      None,        #reply_link
                                                                      None,        #report_link
                                                                      None,        #undelete_link
                                                                      None))       #delete_links
            users.append(self.tmpl_admin_user_info(ln,
                                                   meta_data[0], #nickname
                                                   meta_data[1], #uid
                                                   meta_data[2]))#email
            if reviews:
                status = cmt_tuple[9]
            else:
                status = cmt_tuple[5]
            comments_info.append(self.tmpl_admin_review_info(ln,
                                                             reviews,
                                                             meta_data[5], # nb abuse reports
                                                             meta_data[3], # cmt_id
                                                             meta_data[4], # rec_id
                                                             status)) # status
            checkboxes.append(self.tmpl_admin_select_comment_checkbox(meta_data[3]))

        form_link = "%s/admin/webcomment/webcommentadmin.py/del_com?ln=%s" % (CFG_SITE_URL, ln)
        out = """
<table class="admin_wvar" style="width:100%%;">
  <thead>
    <tr class="adminheaderleft">
      <th>%(review_label)s</th>
      <th>%(written_by_label)s</th>
      <th>%(review_info_label)s</th>
      <th>%(select_label)s</th>
    </tr>
  </thead>
  <tbody>""" % {'review_label': reviews and _("Review") or _("Comment"),
              'written_by_label': _("Written by"),
              'review_info_label': _("General informations"),
              'select_label': _("Select")}
        for i in range (0, len(comments)):
            out += """
    <tr>
      <td class="admintdleft" style="padding: 5px; border-bottom: 1px solid lightgray;">%s</td>
      <td class="admintdleft" style="padding: 5px; border-bottom: 1px solid lightgray;">%s</td>
      <td class="admintdleft" style="padding: 5px; border-bottom: 1px solid lightgray;">%s</td>
      <td class="admintd" style="padding: 5px; border-bottom: 1px solid lightgray;">%s</td>
    </tr>""" % (comments[i], users[i], comments_info[i], checkboxes[i])
        out += """
  </tbody>
</table>"""
        if reviews:
            action_display = {
            'delete': _('Delete selected reviews'),
            'unreport': _('Suppress selected abuse report'),
            'undelete': _('Undelete selected reviews')
            }
        else:
            action_display = {
            'undelete': _('Undelete selected comments'),
            'delete': _('Delete selected comments'),
            'unreport': _('Suppress selected abuse report')
            }

        form = self.tmpl_create_multiple_actions_form(form_name="admin_comment",
                                                      form_action=form_link,
                                                      method="post",
                                                      action_display=action_display,
                                                      action_field_name='action',
                                                      button_label=_("OK"),
                                                      button_name="okbutton",
                                                      content=out)
        if uid > 0:
            header = '<br />'
            if reviews:
                header += _("Here are the reported reviews of user %s") %  uid
            else:
                header += _("Here are the reported comments of user %s") %  uid
            header += '<br /><br />'
        if comID > 0 and recID <= 0 and uid <= 0:
            if reviews:
                header = '<br />' +_("Here is review %s")% comID + '<br /><br />'
            else:
                header = '<br />' +_("Here is comment %s")% comID + '<br /><br />'
        if uid > 0 and comID > 0 and recID <= 0:
            if reviews:
                header = '<br />' + _("Here is review %(x_cmtID)s written by user %(x_user)s") % {'x_cmtID': comID, 'x_user': uid}
            else:
                header = '<br />' + _("Here is comment %(x_cmtID)s written by user %(x_user)s") % {'x_cmtID': comID, 'x_user': uid}
            header += '<br/ ><br />'

        if comID <= 0 and recID <= 0 and uid <= 0:
            header = '<br />'
            if reviews:
                header += _("Here are all reported reviews sorted by the most reported")
            else:
                header += _("Here are all reported comments sorted by the most reported")
            header += "<br /><br />"
        elif recID > 0:
            header = '<br />'
            if reviews:
                header += _("Here are all reviews for record %i, sorted by the most reported" % recID)
                header += '<br /><a href="%s/admin/webcomment/webcommentadmin.py/delete?comid=&recid=%s&amp;reviews=0">%s</a>' % (CFG_SITE_URL, recID, _("Show comments"))
            else:
                header += _("Here are all comments for record %i, sorted by the most reported" % recID)
                header += '<br /><a href="%s/admin/webcomment/webcommentadmin.py/delete?comid=&recid=%s&amp;reviews=1">%s</a>' % (CFG_SITE_URL, recID, _("Show reviews"))

                header += "<br /><br />"
        return coll_form + header + form

    def tmpl_admin_del_com(self, del_res, ln=CFG_SITE_LANG):
        """
        @param del_res: list of the following tuple (comment_id, was_successfully_deleted),
                        was_successfully_deleted is boolean (0=false, >0=true
        """
        _ = gettext_set_language(ln)
        table_rows = ''
        for deltuple in del_res:
            table_rows += """
<tr>
  <td class="admintdleft" style="padding: 5px; border-bottom: 1px solid lightgray;">%s</td>
  <td class="admintdleft" style="padding: 5px; border-bottom: 1px solid lightgray;">%s</td>
</tr>""" % (deltuple[0], deltuple[1]>0 and _("Yes") or "<span class=\"important\">" +_("No") + "</span>")

        out = """
<table class="admin_wvar">
  <tr class="adminheaderleft">
  <td style="padding-right:10px;">%s</td>
    <td>%s</td>
  </tr>%s
<table>""" % (_("comment ID"), _("successfully deleted"), table_rows)

        return out

    def tmpl_admin_undel_com(self, del_res, ln=CFG_SITE_LANG):
        """
        @param del_res: list of the following tuple (comment_id, was_successfully_undeleted),
                        was_successfully_undeleted is boolean (0=false, >0=true
        """
        _ = gettext_set_language(ln)
        table_rows = ''
        for deltuple in del_res:
            table_rows += """
<tr>
  <td class="admintdleft" style="padding: 5px; border-bottom: 1px solid lightgray;">%s</td>
  <td class="admintdleft" style="padding: 5px; border-bottom: 1px solid lightgray;">%s</td>
</tr>""" % (deltuple[0], deltuple[1]>0 and _("Yes") or "<span class=\"important\">" +_("No") + "</span>")

        out = """
<table class="admin_wvar">
  <tr class="adminheaderleft">
  <td style="padding-right:10px;">%s</td>
    <td>%s</td>
  </tr>%s
<table>""" % (_("comment ID"), _("successfully undeleted"), table_rows)

        return out



    def tmpl_admin_suppress_abuse_report(self, del_res, ln=CFG_SITE_LANG):
        """
        @param del_res: list of the following tuple (comment_id, was_successfully_deleted),
                        was_successfully_deleted is boolean (0=false, >0=true
        """
        _ = gettext_set_language(ln)
        table_rows = ''
        for deltuple in del_res:
            table_rows += """
<tr>
  <td class="admintdleft" style="padding: 5px; border-bottom: 1px solid lightgray;">%s</td>
  <td class="admintdleft" style="padding: 5px; border-bottom: 1px solid lightgray;">%s</td>
</tr>""" % (deltuple[0], deltuple[1]>0 and _("Yes") or "<span class=\"important\">" +_("No") + "</span>")

        out = """
<table class="admin_wvar">
  <tr class="adminheaderleft">
  <td style ="padding-right: 10px;">%s</td>
    <td>%s</td>
  </tr>%s
<table>""" % (_("comment ID"), _("successfully suppressed abuse report"), table_rows)

        return out

    def tmpl_mini_review(self, recID, ln=CFG_SITE_LANG, action='SUBMIT',
                         avg_score=0, nb_comments_total=0):
        """Display the mini version of reviews (only the grading part)"""

        _ = gettext_set_language(ln)

        url = '%s/record/%s/reviews/add?ln=%s&amp;action=%s' % (CFG_SITE_URL, recID, ln, action)

        if avg_score > 0:
            score = _("Average review score: %(x_nb_score)s based on %(x_nb_reviews)s reviews") % \
                    {'x_nb_score':  '<b>%.1f</b>' % avg_score,
                     'x_nb_reviews': nb_comments_total}
        else:
            score = '(' +_("Not yet reviewed") + ')'

        if avg_score == 5:
            s1, s2, s3, s4, s5 = 'full', 'full', 'full', 'full', 'full'
        elif avg_score >= 4.5:
            s1, s2, s3, s4, s5 = 'full', 'full', 'full', 'full', 'half'
        elif avg_score >= 4:
            s1, s2, s3, s4, s5 = 'full', 'full', 'full', 'full', ''
        elif avg_score >= 3.5:
            s1, s2, s3, s4, s5 = 'full', 'full', 'full', 'half', ''
        elif avg_score >= 3:
            s1, s2, s3, s4, s5 = 'full', 'full', 'full', '', ''
        elif avg_score >= 2.5:
            s1, s2, s3, s4, s5 = 'full', 'full', 'half', '', ''
        elif avg_score >= 2:
            s1, s2, s3, s4, s5 = 'full', 'full', '', '', ''
        elif avg_score >= 1.5:
            s1, s2, s3, s4, s5 = 'full', 'half', '', '', ''
        elif avg_score == 1:
            s1, s2, s3, s4, s5 = 'full', '', '', '', ''
        else:
            s1, s2, s3, s4, s5 = '', '', '', '', ''

        out = '''
<small class="detailedRecordActions">%(rate)s:</small><br /><br />
<div style="margin:auto;width:160px;">
<span style="display:none;">Rate this document:</span>
<div class="star %(s1)s" ><a href="%(url)s&amp;score=1">1</a>
<div class="star %(s2)s" ><a href="%(url)s&amp;score=2">2</a>
<div class="star %(s3)s" ><a href="%(url)s&amp;score=3">3</a>
<div class="star %(s4)s" ><a href="%(url)s&amp;score=4">4</a>
<div class="star %(s5)s" ><a href="%(url)s&amp;score=5">5</a></div></div></div></div></div>
<div style="clear:both">&nbsp;</div>
</div>
<small>%(score)s</small>
''' % {'url': url,
        'score': score,
        'rate': _("Rate this document"),
        's1': s1,
        's2': s2,
        's3': s3,
        's4': s4,
        's5': s5
        }
        return out

    def tmpl_email_new_comment_header(self, recID, title, reviews,
                                      comID, report_numbers,
                                      can_unsubscribe=True,
                                      ln=CFG_SITE_LANG, uid=-1):
        """
        Prints the email header used to notify subscribers that a new
        comment/review was added.

        @param recid: the ID of the commented/reviewed record
        @param title: the title of the commented/reviewed record
        @param reviews: True if it is a review, else if a comment
        @param comID: the comment ID
        @param report_numbers: the report number(s) of the record
        @param can_unsubscribe: True if user can unsubscribe from alert
        @param ln: language
        """
        # load the right message language
        _ = gettext_set_language(ln)

        user_info = collect_user_info(uid)

        out = _("Hello:") + '\n\n' + \
              (reviews and _("The following review was sent to %(CFG_SITE_NAME)s by %(user_nickname)s:") or \
               _("The following comment was sent to %(CFG_SITE_NAME)s by %(user_nickname)s:")) % \
               {'CFG_SITE_NAME': CFG_SITE_NAME,
                'user_nickname': user_info['nickname']}
        out += '\n(<%s>)' % (CFG_SITE_URL + '/record/' + str(recID))
        out += '\n\n\n'
        return out

    def tmpl_email_new_comment_footer(self, recID, title, reviews,
                                      comID, report_numbers,
                                      can_unsubscribe=True,
                                      ln=CFG_SITE_LANG):
        """
        Prints the email footer used to notify subscribers that a new
        comment/review was added.

        @param recid: the ID of the commented/reviewed record
        @param title: the title of the commented/reviewed record
        @param reviews: True if it is a review, else if a comment
        @param comID: the comment ID
        @param report_numbers: the report number(s) of the record
        @param can_unsubscribe: True if user can unsubscribe from alert
        @param ln: language
        """
        # load the right message language
        _ = gettext_set_language(ln)

        out = '\n\n-- \n'
        out += _("This is an automatic message, please don't reply to it.")
        out += '\n'
        out += _("To post another comment, go to <%(x_url)s> instead.")  % \
               {'x_url': CFG_SITE_URL + '/record/' + str(recID) + \
                (reviews and '/reviews' or '/comments') + '/add'}
        out += '\n'
        if not reviews:
            out += _("To specifically reply to this comment, go to <%(x_url)s>")  % \
                   {'x_url': CFG_SITE_URL + '/record/' + str(recID) + \
                    '/comments/add?action=REPLY&comid=' + str(comID)}
            out += '\n'
        if can_unsubscribe:
            out += _("To unsubscribe from this discussion, go to <%(x_url)s>")  % \
                   {'x_url': CFG_SITE_URL + '/record/' + str(recID) + \
                    '/comments/unsubscribe'}
            out += '\n'
        out += _("For any question, please use <%(CFG_SITE_SUPPORT_EMAIL)s>") % \
               {'CFG_SITE_SUPPORT_EMAIL': CFG_SITE_SUPPORT_EMAIL}

        return out

    def tmpl_email_new_comment_admin(self, recID):
        """
        Prints the record information used in the email to notify the
        system administrator that a new comment has been posted.

        @param recID: the ID of the commented/reviewed record
        """
        out = ""

        title = get_fieldvalues(recID, "245__a")
        authors = ', '.join(get_fieldvalues(recID, "100__a") + get_fieldvalues(recID, "700__a"))
        #res_author = ""
        #res_rep_num = ""
        #for author in authors:
        #    res_author = res_author + ' ' + author
        dates = get_fieldvalues(recID, "260__c")
        report_nums = get_fieldvalues(recID, "037__a")
        report_nums += get_fieldvalues(recID, "088__a")
        report_nums = ', '.join(report_nums)
        #for rep_num in report_nums:
        #    res_rep_num = res_rep_num + ', ' + rep_num
        out += "    Title = %s \n" % (title and title[0] or "No Title")
        out += "    Authors = %s \n" % authors
        if dates:
            out += "    Date = %s \n" % dates[0]
        out += "    Report number = %s" % report_nums

        return  out
<|MERGE_RESOLUTION|>--- conflicted
+++ resolved
@@ -1,13 +1,8 @@
 # -*- coding: utf-8 -*-
 ## Comments and reviews for records.
 
-<<<<<<< HEAD
 ## This file is part of Invenio.
-## Copyright (C) 2002, 2003, 2004, 2005, 2006, 2007, 2008, 2009, 2010 CERN.
-=======
-## This file is part of CDS Invenio.
-## Copyright (C) 2002, 2003, 2004, 2005, 2006, 2007, 2008, 2013 CERN.
->>>>>>> 04116f32
+## Copyright (C) 2002, 2003, 2004, 2005, 2006, 2007, 2008, 2009, 2010, 2013 CERN.
 ##
 ## Invenio is free software; you can redistribute it and/or
 ## modify it under the terms of the GNU General Public License as
@@ -29,14 +24,9 @@
 
 import cgi
 
-<<<<<<< HEAD
 # Invenio imports
 from invenio.urlutils import create_html_link
 from invenio.webuser import get_user_info, collect_user_info, isGuestUser
-=======
-# CDS Invenio imports
-from invenio.webuser import get_user_info
->>>>>>> 04116f32
 from invenio.dateutils import convert_datetext_to_dategui
 from invenio.webmessage_mailutils import email_quoted_txt2html
 from invenio.webcomment_config import \
@@ -1273,7 +1263,6 @@
                       <td class="reportabuse">%(note_label)s</td></tr>
                 </table>
                 """ % {'article_label': _('Article'),
-<<<<<<< HEAD
                        'rate_label': _("Rate this article"),
                        'select_label': _("Select a score"),
                        'title_label': _("Give a title to your review"),
@@ -1291,24 +1280,6 @@
                        'selected5': selected5,
                        'editor': editor,
                        }
-=======
-                               'rate_label': _("Rate this article"),
-                               'select_label': _("Select a score"),
-                               'title_label': _("Give a title to your review"),
-                               'write_label': _("Write your review"),
-                               'note_label': note_label,
-                               'note'      : note!='' and cgi.escape(note, quote=True) or "",
-                               'msg'       : msg!='' and msg or "",
-                               #'record'    : record_details
-                               'add_review': show_title_p and ('<h2>'+_('Add review')+'</h2>') or '',
-                               'selected0': selected0,
-                               'selected1': selected1,
-                               'selected2': selected2,
-                               'selected3': selected3,
-                               'selected4': selected4,
-                               'selected5': selected5
-                               }
->>>>>>> 04116f32
         form_link = "%(siteurl)s/record/%(recID)s/reviews/%(function)s?%(arguments)s" % link_dic
         form = self.createhiddenform(action=form_link, method="post", text=form, button=_('Add Review'))
         return warnings + form
@@ -2149,4 +2120,4 @@
             out += "    Date = %s \n" % dates[0]
         out += "    Report number = %s" % report_nums
 
-        return  out
+        return  out