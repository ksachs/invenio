--- conflicted
+++ resolved
@@ -15,10 +15,6 @@
 ## along with Invenio; if not, write to the Free Software Foundation, Inc.,
 ## 59 Temple Place, Suite 330, Boston, MA 02111-1307, USA.
 
-<<<<<<< HEAD
-SUBDIRS = bibauthorid bibcatalog bibcheck bibcirculation bibclassify bibconvert bibedit bibencode bibexport bibharvest bibknowledge bibmatch bibmerge bibsched bibsort bibsword bibindex bibrank bibupload bibformat elmsubmit miscutil webstyle websession webhelp webbasket webalert websearch websubmit webaccess webmessage webstat webcomment webjournal weblinkback
-=======
-SUBDIRS = bibauthorid bibcatalog bibcheck bibcirculation bibclassify bibconvert bibedit bibencode bibexport bibharvest bibknowledge bibmatch bibsort bibmerge bibsched bibsword bibindex bibrank bibupload bibformat elmsubmit miscutil webstyle websession webhelp webbasket webalert websearch websubmit webaccess webmessage webstat webcomment webjournal webauthorprofile
->>>>>>> 84631541
+SUBDIRS = bibauthorid bibcatalog bibcheck bibcirculation bibclassify bibconvert bibedit bibencode bibexport bibharvest bibknowledge bibmatch bibsort bibmerge bibsched bibsword bibindex bibrank bibupload bibformat elmsubmit miscutil webstyle websession webhelp webbasket webalert websearch websubmit webaccess webmessage webstat webcomment webjournal weblinkback webauthorprofile
 
 CLEANFILES = *~