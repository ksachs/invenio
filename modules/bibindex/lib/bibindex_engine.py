--- conflicted
+++ resolved
@@ -419,21 +419,14 @@
         block = re_block_punctuation_begin.sub("", block)
         block = re_block_punctuation_end.sub("", block)
         if block:
-<<<<<<< HEAD
-            if stemming_language:
-                block = apply_stemming_and_stopwords_and_length_check(block, stemming_language)
-            if block:
-                words[block] = 1
+            stemmed_block = apply_stemming_and_stopwords_and_length_check(block, stemming_language)
+            if stemmed_block:
+                words[stemmed_block] = 1
             if re_arxiv.match(block):
                 # special case for blocks like `arXiv:1007.5048' where
                 # we would like to index the part after the colon
                 # regardless of dot or other punctuation characters:
                 words[block.split(':', 1)[1]] = 1
-=======
-            stemmed_block = apply_stemming_and_stopwords_and_length_check(block, stemming_language)
-            if stemmed_block:
-                words[stemmed_block] = 1
->>>>>>> 7ab18bae
             # 3rd break each block into subblocks according to punctuation and add subblocks:
             for subblock in re_punctuation.split(block):
                 stemmed_subblock = apply_stemming_and_stopwords_and_length_check(subblock, stemming_language)
