# -*- coding: utf-8 -*-
##
## This file is part of Invenio.
## Copyright (C) 2004, 2005, 2006, 2007, 2008, 2010, 2011 CERN.
##
## Invenio is free software; you can redistribute it and/or
## modify it under the terms of the GNU General Public License as
## published by the Free Software Foundation; either version 2 of the
## License, or (at your option) any later version.
##
## Invenio is distributed in the hope that it will be useful, but
## WITHOUT ANY WARRANTY; without even the implied warranty of
## MERCHANTABILITY or FITNESS FOR A PARTICULAR PURPOSE.  See the GNU
## General Public License for more details.
##
## You should have received a copy of the GNU General Public License
## along with Invenio; if not, write to the Free Software Foundation, Inc.,
## 59 Temple Place, Suite 330, Boston, MA 02111-1307, USA.

"""Unit tests for the indexing engine."""

__revision__ = \
    "$Id$"

from invenio.importutils import lazy_import
from invenio.testutils import make_test_suite, run_test_suite, InvenioTestCase
bibindex_engine = lazy_import('invenio.bibindex_engine')

<<<<<<< HEAD

class TestListSetOperations(InvenioTestCase):
=======
from invenio import bibindex_engine
from invenio.bibindex_engine_utils import load_tokenizers
from invenio.testutils import make_test_suite, run_test_suite


_TOKENIZERS = load_tokenizers()



class TestListSetOperations(unittest.TestCase):
>>>>>>> 205bafa0
    """Tests for list set operations."""

    def test_list_union(self):
        """bibindex engine - list union"""
        self.assertEqual([1, 2, 3, 4],
                         bibindex_engine.list_union([1, 2, 3],
                                                    [1, 3, 4]))

    def test_list_unique(self):
        """bibindex engine - list unique"""
        self.assertEqual([1, 2, 3],
                         bibindex_engine.list_unique([1, 2, 3, 3, 1, 2]))



class TestWashIndexTerm(InvenioTestCase):
    """Tests for washing index terms, useful for both searching and indexing."""

    def test_wash_index_term_short(self):
        """bibindex engine - wash index term, short word"""
        self.assertEqual("ellis",
                         bibindex_engine.wash_index_term("ellis"))

    def test_wash_index_term_long(self):
        """bibindex engine - wash index term, long word"""
        self.assertEqual(50*"e",
                         bibindex_engine.wash_index_term(1234*"e"))

    def test_wash_index_term_case(self):
        """bibindex engine - wash index term, lower the case"""
        self.assertEqual("ellis",
                         bibindex_engine.wash_index_term("Ellis"))

    def test_wash_index_term_unicode(self):
        """bibindex engine - wash index term, unicode"""
        self.assertEqual("ελληνικό αλφάβητο",
          bibindex_engine.wash_index_term("Ελληνικό αλφάβητο"))


class TestGetWordsFromPhrase(InvenioTestCase):
    """Tests for getting words from phrase."""


    def test_easy_phrase(self):
        """bibindex engine - getting words from `word1 word2' phrase"""
        test_phrase = 'word1 word2'
        l_words_expected = ['word1', 'word2']
        tokenizer = _TOKENIZERS["BibIndexDefaultTokenizer"]()
        l_words_obtained = tokenizer.tokenize_for_words(test_phrase)
        l_words_obtained.sort()
        self.assertEqual(l_words_obtained, l_words_expected)

    def test_stemming_phrase(self):
        """bibindex engine - getting stemmed words from l'anthropologie"""
        test_phrase = "l'anthropologie"
        l_words_not_expected = ['anthropolog', 'l', "l'anthropolog", "l'anthropologi"]
        l_words_expected = ['anthropologi', 'l', "l'anthropologi"]
        tokenizer = _TOKENIZERS["BibIndexDefaultTokenizer"]('en')
        l_words_obtained = tokenizer.tokenize_for_words(test_phrase)
        l_words_obtained.sort()
        self.assertNotEqual(l_words_obtained, l_words_not_expected)
        self.assertEqual(l_words_obtained, l_words_expected)

    def test_remove_stopwords_phrase(self):
        """bibindex engine - test for removing stopwords from 'theory of' """
        test_phrase = 'theory of'
        tokenizer = _TOKENIZERS["BibIndexDefaultTokenizer"](remove_stopwords='stopwords.kb')
        words_obtained = tokenizer.tokenize_for_words(test_phrase)
        words_expected = ['theory']
        self.assertEqual(words_expected, words_obtained)

    def test_stemming_and_remove_stopwords_phrase(self):
        """bibindex engine - test for removing stopwords and stemming from 'beams of photons' """
        test_phrase = 'beams of photons'
        tokenizer = _TOKENIZERS["BibIndexDefaultTokenizer"]('en', remove_stopwords='stopwords.kb')
        words_obtained = tokenizer.tokenize_for_words(test_phrase)
        words_expected = ['beam','photon']
        self.assertEqual(words_expected, words_obtained)

    def test_dashed_phrase(self):
        """bibindex engine - getting words from `word1-word2' phrase"""
        test_phrase = 'word1-word2'
        l_words_expected = ['word1', 'word1-word2', 'word2']
        tokenizer = _TOKENIZERS["BibIndexDefaultTokenizer"]()
        l_words_obtained = tokenizer.tokenize_for_words(test_phrase)
        l_words_obtained.sort()
        self.assertEqual(l_words_obtained, l_words_expected)

    def test_arXiv_good(self):
        """bibindex engine - getting words from `arXiv:1007.5048' phrase"""
        test_phrase = 'arXiv:1007.5048'
        l_words_expected = ['1007', '1007.5048', '5048', 'arxiv', 'arxiv:1007.5048']
        tokenizer = _TOKENIZERS["BibIndexDefaultTokenizer"]()
        l_words_obtained = tokenizer.tokenize_for_words(test_phrase)
        l_words_obtained.sort()
        self.assertEqual(l_words_obtained, l_words_expected)

    def test_arXiv_bad(self):
        """bibindex engine - getting words from `arXiv:1xy7.5z48' phrase"""
        test_phrase = 'arXiv:1xy7.5z48'
        l_words_expected = ['1xy7', '5z48', 'arxiv', 'arxiv:1xy7.5z48']
        tokenizer = _TOKENIZERS["BibIndexDefaultTokenizer"]()
        l_words_obtained = tokenizer.tokenize_for_words(test_phrase)
        l_words_obtained.sort()
        self.assertEqual(l_words_obtained, l_words_expected)

<<<<<<< HEAD
class TestGetWordsFromDateTag(InvenioTestCase):
=======

class TestGetPairsFromPhrase(unittest.TestCase):
    """Tests for getting pairs from phrase."""

    def test_remove_stopwords_phrase_first(self):
        """bibindex engine - getting pairs from phrase with stopwords removed first"""
        test_phrase = 'Matrices on a point as the theory of everything'
        tokenizer = _TOKENIZERS["BibIndexDefaultTokenizer"](remove_stopwords='stopwords.kb')
        pairs_obtained = tokenizer.tokenize_for_pairs(test_phrase)
        pairs_expected = ['matrices theory']
        self.assertEqual(pairs_expected, pairs_obtained)

    def test_remove_stopwords_phrase_second(self):
        """bibindex engine - getting pairs from phrase with stopwords removed second"""
        test_phrase = 'Nonlocal action for long-distance'
        tokenizer = _TOKENIZERS["BibIndexDefaultTokenizer"](remove_stopwords='stopwords.kb')
        pairs_obtained = tokenizer.tokenize_for_pairs(test_phrase)
        pairs_expected = ['nonlocal action', 'long distance', 'action long']
        self.assertEqual(pairs_expected, pairs_obtained)


class TestGetWordsFromDateTag(unittest.TestCase):
>>>>>>> 205bafa0
    """Tests for getting words for date-like tag."""

    def test_dateindex_yyyy(self):
        """bibindex engine - index date-like tag, yyyy"""
        tokenizer = _TOKENIZERS["BibIndexYearTokenizer"]()
        self.assertEqual(["2010"],
                         tokenizer.get_words_from_date_tag("2010"))

    def test_dateindex_yyyy_mm(self):
        """bibindex engine - index date-like tag, yyyy-mm"""
        tokenizer = _TOKENIZERS["BibIndexYearTokenizer"]()
        self.assertEqual(["2010-03", "2010"],
                         tokenizer.get_words_from_date_tag("2010-03"))

    def test_dateindex_yyyy_mm_dd(self):
        """bibindex engine - index date-like tag, yyyy-mm-dd"""
        tokenizer = _TOKENIZERS["BibIndexYearTokenizer"]()
        self.assertEqual(["2010-03-08", "2010", "2010-03", ],
                         tokenizer.get_words_from_date_tag("2010-03-08"))

    def test_dateindex_freetext(self):
        """bibindex engine - index date-like tag, yyyy-mm-dd"""
        tokenizer = _TOKENIZERS["BibIndexYearTokenizer"]()
        self.assertEqual(["dd", "mon", "yyyy"],
                         tokenizer.get_words_from_date_tag("dd mon yyyy"))


class TestGetAuthorFamilyNameWords(InvenioTestCase):
    """Tests for getting family name words from author names."""

    def test_authornames_john_doe(self):
        """bibindex engine - get author family name words for John Doe"""
        tokenizer = _TOKENIZERS["BibIndexAuthorTokenizer"]()
        self.assertEqual(['doe',],
                         tokenizer.get_author_family_name_words_from_phrase('John Doe'))

    def test_authornames_doe_john(self):
        """bibindex engine - get author family name words for Doe, John"""
        tokenizer = _TOKENIZERS["BibIndexAuthorTokenizer"]()
        self.assertEqual(['doe',],
                         tokenizer.get_author_family_name_words_from_phrase('Doe, John'))

    def test_authornames_campbell_wilson(self):
        """bibindex engine - get author family name words for Campbell-Wilson, D"""
        tokenizer = _TOKENIZERS["BibIndexAuthorTokenizer"]()
        self.assertEqual(['campbell', 'wilson', 'campbell-wilson'],
                         tokenizer.get_author_family_name_words_from_phrase('Campbell-Wilson, D'))


TEST_SUITE = make_test_suite(TestListSetOperations,
                             TestWashIndexTerm,
                             TestGetWordsFromPhrase,
                             TestGetPairsFromPhrase,
                             TestGetWordsFromDateTag,
                             TestGetAuthorFamilyNameWords,)

if __name__ == "__main__":
    run_test_suite(TEST_SUITE)<|MERGE_RESOLUTION|>--- conflicted
+++ resolved
@@ -1,7 +1,7 @@
 # -*- coding: utf-8 -*-
 ##
 ## This file is part of Invenio.
-## Copyright (C) 2004, 2005, 2006, 2007, 2008, 2010, 2011 CERN.
+## Copyright (C) 2004, 2005, 2006, 2007, 2008, 2010, 2011, 2013 CERN.
 ##
 ## Invenio is free software; you can redistribute it and/or
 ## modify it under the terms of the GNU General Public License as
@@ -25,22 +25,9 @@
 from invenio.importutils import lazy_import
 from invenio.testutils import make_test_suite, run_test_suite, InvenioTestCase
 bibindex_engine = lazy_import('invenio.bibindex_engine')
-
-<<<<<<< HEAD
+load_tokenizers = lazy_import('invenio.bibindex_engine_utils.load_tokenizers')
 
 class TestListSetOperations(InvenioTestCase):
-=======
-from invenio import bibindex_engine
-from invenio.bibindex_engine_utils import load_tokenizers
-from invenio.testutils import make_test_suite, run_test_suite
-
-
-_TOKENIZERS = load_tokenizers()
-
-
-
-class TestListSetOperations(unittest.TestCase):
->>>>>>> 205bafa0
     """Tests for list set operations."""
 
     def test_list_union(self):
@@ -83,12 +70,14 @@
 class TestGetWordsFromPhrase(InvenioTestCase):
     """Tests for getting words from phrase."""
 
+    def setUp(self):
+        self._TOKENIZERS = load_tokenizers()
 
     def test_easy_phrase(self):
         """bibindex engine - getting words from `word1 word2' phrase"""
         test_phrase = 'word1 word2'
         l_words_expected = ['word1', 'word2']
-        tokenizer = _TOKENIZERS["BibIndexDefaultTokenizer"]()
+        tokenizer = self._TOKENIZERS["BibIndexDefaultTokenizer"]()
         l_words_obtained = tokenizer.tokenize_for_words(test_phrase)
         l_words_obtained.sort()
         self.assertEqual(l_words_obtained, l_words_expected)
@@ -98,7 +87,7 @@
         test_phrase = "l'anthropologie"
         l_words_not_expected = ['anthropolog', 'l', "l'anthropolog", "l'anthropologi"]
         l_words_expected = ['anthropologi', 'l', "l'anthropologi"]
-        tokenizer = _TOKENIZERS["BibIndexDefaultTokenizer"]('en')
+        tokenizer = self._TOKENIZERS["BibIndexDefaultTokenizer"]('en')
         l_words_obtained = tokenizer.tokenize_for_words(test_phrase)
         l_words_obtained.sort()
         self.assertNotEqual(l_words_obtained, l_words_not_expected)
@@ -107,7 +96,7 @@
     def test_remove_stopwords_phrase(self):
         """bibindex engine - test for removing stopwords from 'theory of' """
         test_phrase = 'theory of'
-        tokenizer = _TOKENIZERS["BibIndexDefaultTokenizer"](remove_stopwords='stopwords.kb')
+        tokenizer = self._TOKENIZERS["BibIndexDefaultTokenizer"](remove_stopwords='stopwords.kb')
         words_obtained = tokenizer.tokenize_for_words(test_phrase)
         words_expected = ['theory']
         self.assertEqual(words_expected, words_obtained)
@@ -115,7 +104,7 @@
     def test_stemming_and_remove_stopwords_phrase(self):
         """bibindex engine - test for removing stopwords and stemming from 'beams of photons' """
         test_phrase = 'beams of photons'
-        tokenizer = _TOKENIZERS["BibIndexDefaultTokenizer"]('en', remove_stopwords='stopwords.kb')
+        tokenizer = self._TOKENIZERS["BibIndexDefaultTokenizer"]('en', remove_stopwords='stopwords.kb')
         words_obtained = tokenizer.tokenize_for_words(test_phrase)
         words_expected = ['beam','photon']
         self.assertEqual(words_expected, words_obtained)
@@ -124,7 +113,7 @@
         """bibindex engine - getting words from `word1-word2' phrase"""
         test_phrase = 'word1-word2'
         l_words_expected = ['word1', 'word1-word2', 'word2']
-        tokenizer = _TOKENIZERS["BibIndexDefaultTokenizer"]()
+        tokenizer = self._TOKENIZERS["BibIndexDefaultTokenizer"]()
         l_words_obtained = tokenizer.tokenize_for_words(test_phrase)
         l_words_obtained.sort()
         self.assertEqual(l_words_obtained, l_words_expected)
@@ -133,7 +122,7 @@
         """bibindex engine - getting words from `arXiv:1007.5048' phrase"""
         test_phrase = 'arXiv:1007.5048'
         l_words_expected = ['1007', '1007.5048', '5048', 'arxiv', 'arxiv:1007.5048']
-        tokenizer = _TOKENIZERS["BibIndexDefaultTokenizer"]()
+        tokenizer = self._TOKENIZERS["BibIndexDefaultTokenizer"]()
         l_words_obtained = tokenizer.tokenize_for_words(test_phrase)
         l_words_obtained.sort()
         self.assertEqual(l_words_obtained, l_words_expected)
@@ -142,22 +131,22 @@
         """bibindex engine - getting words from `arXiv:1xy7.5z48' phrase"""
         test_phrase = 'arXiv:1xy7.5z48'
         l_words_expected = ['1xy7', '5z48', 'arxiv', 'arxiv:1xy7.5z48']
-        tokenizer = _TOKENIZERS["BibIndexDefaultTokenizer"]()
-        l_words_obtained = tokenizer.tokenize_for_words(test_phrase)
-        l_words_obtained.sort()
-        self.assertEqual(l_words_obtained, l_words_expected)
-
-<<<<<<< HEAD
-class TestGetWordsFromDateTag(InvenioTestCase):
-=======
-
-class TestGetPairsFromPhrase(unittest.TestCase):
+        tokenizer = self._TOKENIZERS["BibIndexDefaultTokenizer"]()
+        l_words_obtained = tokenizer.tokenize_for_words(test_phrase)
+        l_words_obtained.sort()
+        self.assertEqual(l_words_obtained, l_words_expected)
+
+
+class TestGetPairsFromPhrase(InvenioTestCase):
     """Tests for getting pairs from phrase."""
+
+    def setUp(self):
+        self._TOKENIZERS = load_tokenizers()
 
     def test_remove_stopwords_phrase_first(self):
         """bibindex engine - getting pairs from phrase with stopwords removed first"""
         test_phrase = 'Matrices on a point as the theory of everything'
-        tokenizer = _TOKENIZERS["BibIndexDefaultTokenizer"](remove_stopwords='stopwords.kb')
+        tokenizer = self._TOKENIZERS["BibIndexDefaultTokenizer"](remove_stopwords='stopwords.kb')
         pairs_obtained = tokenizer.tokenize_for_pairs(test_phrase)
         pairs_expected = ['matrices theory']
         self.assertEqual(pairs_expected, pairs_obtained)
@@ -165,37 +154,39 @@
     def test_remove_stopwords_phrase_second(self):
         """bibindex engine - getting pairs from phrase with stopwords removed second"""
         test_phrase = 'Nonlocal action for long-distance'
-        tokenizer = _TOKENIZERS["BibIndexDefaultTokenizer"](remove_stopwords='stopwords.kb')
+        tokenizer = self._TOKENIZERS["BibIndexDefaultTokenizer"](remove_stopwords='stopwords.kb')
         pairs_obtained = tokenizer.tokenize_for_pairs(test_phrase)
         pairs_expected = ['nonlocal action', 'long distance', 'action long']
         self.assertEqual(pairs_expected, pairs_obtained)
 
 
-class TestGetWordsFromDateTag(unittest.TestCase):
->>>>>>> 205bafa0
+class TestGetWordsFromDateTag(InvenioTestCase):
     """Tests for getting words for date-like tag."""
+
+    def setUp(self):
+        self._TOKENIZERS = load_tokenizers()
 
     def test_dateindex_yyyy(self):
         """bibindex engine - index date-like tag, yyyy"""
-        tokenizer = _TOKENIZERS["BibIndexYearTokenizer"]()
+        tokenizer = self._TOKENIZERS["BibIndexYearTokenizer"]()
         self.assertEqual(["2010"],
                          tokenizer.get_words_from_date_tag("2010"))
 
     def test_dateindex_yyyy_mm(self):
         """bibindex engine - index date-like tag, yyyy-mm"""
-        tokenizer = _TOKENIZERS["BibIndexYearTokenizer"]()
+        tokenizer = self._TOKENIZERS["BibIndexYearTokenizer"]()
         self.assertEqual(["2010-03", "2010"],
                          tokenizer.get_words_from_date_tag("2010-03"))
 
     def test_dateindex_yyyy_mm_dd(self):
         """bibindex engine - index date-like tag, yyyy-mm-dd"""
-        tokenizer = _TOKENIZERS["BibIndexYearTokenizer"]()
+        tokenizer = self._TOKENIZERS["BibIndexYearTokenizer"]()
         self.assertEqual(["2010-03-08", "2010", "2010-03", ],
                          tokenizer.get_words_from_date_tag("2010-03-08"))
 
     def test_dateindex_freetext(self):
         """bibindex engine - index date-like tag, yyyy-mm-dd"""
-        tokenizer = _TOKENIZERS["BibIndexYearTokenizer"]()
+        tokenizer = self._TOKENIZERS["BibIndexYearTokenizer"]()
         self.assertEqual(["dd", "mon", "yyyy"],
                          tokenizer.get_words_from_date_tag("dd mon yyyy"))
 
@@ -203,21 +194,24 @@
 class TestGetAuthorFamilyNameWords(InvenioTestCase):
     """Tests for getting family name words from author names."""
 
+    def setUp(self):
+        self._TOKENIZERS = load_tokenizers()
+
     def test_authornames_john_doe(self):
         """bibindex engine - get author family name words for John Doe"""
-        tokenizer = _TOKENIZERS["BibIndexAuthorTokenizer"]()
+        tokenizer = self._TOKENIZERS["BibIndexAuthorTokenizer"]()
         self.assertEqual(['doe',],
                          tokenizer.get_author_family_name_words_from_phrase('John Doe'))
 
     def test_authornames_doe_john(self):
         """bibindex engine - get author family name words for Doe, John"""
-        tokenizer = _TOKENIZERS["BibIndexAuthorTokenizer"]()
+        tokenizer = self._TOKENIZERS["BibIndexAuthorTokenizer"]()
         self.assertEqual(['doe',],
                          tokenizer.get_author_family_name_words_from_phrase('Doe, John'))
 
     def test_authornames_campbell_wilson(self):
         """bibindex engine - get author family name words for Campbell-Wilson, D"""
-        tokenizer = _TOKENIZERS["BibIndexAuthorTokenizer"]()
+        tokenizer = self._TOKENIZERS["BibIndexAuthorTokenizer"]()
         self.assertEqual(['campbell', 'wilson', 'campbell-wilson'],
                          tokenizer.get_author_family_name_words_from_phrase('Campbell-Wilson, D'))
 
