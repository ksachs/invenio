# -*- coding: utf-8 -*-
##
## This file is part of Invenio.
## Copyright (C) 2009, 2010, 2011 CERN.
##
## Invenio is free software; you can redistribute it and/or
## modify it under the terms of the GNU General Public License as
## published by the Free Software Foundation; either version 2 of the
## License, or (at your option) any later version.
##
## Invenio is distributed in the hope that it will be useful, but
## WITHOUT ANY WARRANTY; without even the implied warranty of
## MERCHANTABILITY or FITNESS FOR A PARTICULAR PURPOSE.  See the GNU
## General Public License for more details.
##
## You should have received a copy of the GNU General Public License
## along with Invenio; if not, write to the Free Software Foundation, Inc.,
## 59 Temple Place, Suite 330, Boston, MA 02111-1307, USA.

"""Unit tests for WebJournal."""

__revision__ = \
    "$Id$"

# pylint invenio/modules/webjournal/lib/webjournal_tests.py

<<<<<<< HEAD
from invenio.importutils import lazy_import
from invenio.testutils import make_test_suite, run_test_suite, InvenioTestCase
=======
from invenio.testutils import InvenioTestCase
>>>>>>> 4a2c28f7

issue_is_later_than = lazy_import('invenio.webjournal:issue_is_later_than')
compare_issues = lazy_import('invenio.webjournal_utils:compare_issues')


class TestCompareIssues(InvenioTestCase):
    """Tests for comparing issues."""

    def test_compare_issues(self):
        """webjournal - tests comparing issues"""

        issue1 = '06/2009'
        issue2 = '07/2009'
        self.assertEqual(compare_issues(issue1, issue2), -1)

        issue1 = '07/2009'
        issue2 = '06/2009'
        self.assertEqual(compare_issues(issue1, issue2), 1)

        issue1 = '07/2009'
        issue2 = '07/2009'
        self.assertEqual(compare_issues(issue1, issue2), 0)

        issue1 = '07/2009'
        issue2 = '07/2008'
        self.assertEqual(compare_issues(issue1, issue2), 1)

        issue1 = '07/2008'
        issue2 = '07/2009'
        self.assertEqual(compare_issues(issue1, issue2), -1)

    def test_issue1_is_later_than(self):
        """webjournal - tests comparing issue1 is later than issue2 """
        issue1 = '07/2009'
        issue2 = '07/2008'
        self.assertEqual(issue_is_later_than(issue1, issue2), True)

        issue1 = '07/2008'
        issue2 = '07/2009'
        self.assertEqual(issue_is_later_than(issue1, issue2), False)

        issue1 = '07/2009'
        issue2 = '06/2009'
        self.assertEqual(issue_is_later_than(issue1, issue2), True)

        issue1 = '06/2009'
        issue2 = '07/2009'
        self.assertEqual(issue_is_later_than(issue1, issue2), False)

        issue1 = '07/2009'
        issue2 = '07/2009'
        self.assertEqual(issue_is_later_than(issue1, issue2), False)

TEST_SUITE = make_test_suite(TestCompareIssues)

if __name__ == "__main__":
    run_test_suite(TEST_SUITE)<|MERGE_RESOLUTION|>--- conflicted
+++ resolved
@@ -1,7 +1,7 @@
 # -*- coding: utf-8 -*-
 ##
 ## This file is part of Invenio.
-## Copyright (C) 2009, 2010, 2011 CERN.
+## Copyright (C) 2009, 2010, 2011, 2013 CERN.
 ##
 ## Invenio is free software; you can redistribute it and/or
 ## modify it under the terms of the GNU General Public License as
@@ -24,12 +24,8 @@
 
 # pylint invenio/modules/webjournal/lib/webjournal_tests.py
 
-<<<<<<< HEAD
 from invenio.importutils import lazy_import
 from invenio.testutils import make_test_suite, run_test_suite, InvenioTestCase
-=======
-from invenio.testutils import InvenioTestCase
->>>>>>> 4a2c28f7
 
 issue_is_later_than = lazy_import('invenio.webjournal:issue_is_later_than')
 compare_issues = lazy_import('invenio.webjournal_utils:compare_issues')
