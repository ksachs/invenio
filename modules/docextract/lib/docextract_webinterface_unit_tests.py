# -*- coding: utf-8 -*-
##
## This file is part of Invenio.
## Copyright (C) 2005, 2006, 2007, 2008, 2009, 2010, 2011 CERN.
##
## Invenio is free software; you can redistribute it and/or
## modify it under the terms of the GNU General Public License as
## published by the Free Software Foundation; either version 2 of the
## License, or (at your option) any later version.
##
## Invenio is distributed in the hope that it will be useful, but
## WITHOUT ANY WARRANTY; without even the implied warranty of
## MERCHANTABILITY or FITNESS FOR A PARTICULAR PURPOSE.  See the GNU
## General Public License for more details.
##
## You should have received a copy of the GNU General Public License
## along with Invenio; if not, write to the Free Software Foundation, Inc.,
## 59 Temple Place, Suite 330, Boston, MA 02111-1307, USA.

<<<<<<< HEAD

=======
from invenio.testutils import InvenioTestCase
>>>>>>> 4a2c28f7
try:
    import requests
    HAS_REQUESTS = True
except ImportError:
    HAS_REQUESTS = False
from invenio.testutils import make_test_suite, run_test_suite, InvenioTestCase
from invenio.config import CFG_SITE_URL, CFG_ETCDIR, CFG_INSPIRE_SITE
from invenio.bibrecord import create_record, record_xml_output, record_delete_field

if CFG_INSPIRE_SITE:
    EXPECTED_RESPONSE = """<record>
  <controlfield tag="001">1</controlfield>
  <datafield tag="999" ind1="C" ind2="5">
    <subfield code="o">1</subfield>
    <subfield code="h">D. Clowe, A. Gonzalez, and M. Markevitch</subfield>
    <subfield code="s">Astrophys. J.,604,596</subfield>
    <subfield code="y">2004</subfield>
  </datafield>
  <datafield tag="999" ind1="C" ind2="5">
    <subfield code="o">2</subfield>
    <subfield code="h">C. L. Sarazin, X-Ray Emission</subfield>
    <subfield code="m">from Clusters of Galaxies (Cambridge University Press, Cambridge 1988)</subfield>
  </datafield>
  <datafield tag="999" ind1="C" ind2="5">
    <subfield code="o">3</subfield>
    <subfield code="h">M. Girardi, G. Giuricin, F. Mardirossian, M. Mezzetti, and W. Boschin</subfield>
    <subfield code="s">Astrophys. J.,505,74</subfield>
    <subfield code="y">1998</subfield>
  </datafield>
  <datafield tag="999" ind1="C" ind2="5">
    <subfield code="o">4</subfield>
    <subfield code="h">D. A. White, C. Jones, and W. Forman</subfield>
    <subfield code="s">Mon. Not. R. Astron. Soc.,292,419</subfield>
    <subfield code="y">1997</subfield>
  </datafield>
  <datafield tag="999" ind1="C" ind2="5">
    <subfield code="o">5</subfield>
    <subfield code="h">V.C. Rubin, N. Thonnard, and W. K. Ford</subfield>
    <subfield code="s">Astrophys. J.,238,471</subfield>
    <subfield code="y">1980</subfield>
  </datafield>
  <datafield tag="999" ind1="C" ind2="5">
    <subfield code="o">6</subfield>
    <subfield code="h">A. Bosma</subfield>
    <subfield code="s">Astron. J.,86,1825</subfield>
    <subfield code="y">1981</subfield>
  </datafield>
  <datafield tag="999" ind1="C" ind2="5">
    <subfield code="o">7</subfield>
    <subfield code="h">S.M. Faber and J.S. Gallagher</subfield>
    <subfield code="s">Annu. Rev. Astron. Astrophys.,17,135</subfield>
    <subfield code="y">1979</subfield>
  </datafield>
  <datafield tag="999" ind1="C" ind2="5">
    <subfield code="o">8</subfield>
    <subfield code="h">M. Persic, P. Salucci, and F. Stel</subfield>
    <subfield code="s">Mon. Not. R. Astron. Soc.,281,27</subfield>
    <subfield code="y">1996</subfield>
  </datafield>
  <datafield tag="999" ind1="C" ind2="5">
    <subfield code="o">9</subfield>
    <subfield code="h">M. Lowewnstein and R. E. White</subfield>
    <subfield code="s">Astrophys. J.,518,50</subfield>
    <subfield code="y">1999</subfield>
  </datafield>
  <datafield tag="999" ind1="C" ind2="5">
    <subfield code="o">10</subfield>
    <subfield code="h">D. P. Clemens</subfield>
    <subfield code="s">Astrophys. J.,295,422</subfield>
    <subfield code="y">1985</subfield>
  </datafield>
</record>
"""
else:
    EXPECTED_RESPONSE = """<record>
   <controlfield tag="001">1</controlfield>
   <datafield tag="999" ind1="C" ind2="5">
      <subfield code="o">1</subfield>
      <subfield code="h">D. Clowe, A. Gonzalez, and M. Markevitch</subfield>
      <subfield code="s">Astrophys. J. 604 (2004) 596</subfield>
      <subfield code="y">2004</subfield>
   </datafield>
   <datafield tag="999" ind1="C" ind2="5">
      <subfield code="o">2</subfield>
      <subfield code="h">C. L. Sarazin, X-Ray Emission</subfield>
      <subfield code="m">from Clusters of Galaxies (Cambridge University Press, Cambridge 1988)</subfield>
   </datafield>
   <datafield tag="999" ind1="C" ind2="5">
      <subfield code="o">3</subfield>
      <subfield code="h">M. Girardi, G. Giuricin, F. Mardirossian, M. Mezzetti, and W. Boschin</subfield>
      <subfield code="s">Astrophys. J. 505 (1998) 74</subfield>
      <subfield code="y">1998</subfield>
   </datafield>
   <datafield tag="999" ind1="C" ind2="5">
      <subfield code="o">4</subfield>
      <subfield code="h">D. A. White, C. Jones, and W. Forman</subfield>
      <subfield code="s">Mon. Not. R. Astron. Soc. 292 (1997) 419</subfield>
      <subfield code="y">1997</subfield>
   </datafield>
   <datafield tag="999" ind1="C" ind2="5">
      <subfield code="o">5</subfield>
      <subfield code="h">V.C. Rubin, N. Thonnard, and W. K. Ford</subfield>
      <subfield code="s">Astrophys. J. 238 (1980) 471</subfield>
      <subfield code="y">1980</subfield>
   </datafield>
   <datafield tag="999" ind1="C" ind2="5">
      <subfield code="o">6</subfield>
      <subfield code="h">A. Bosma</subfield>
      <subfield code="s">Astron. J. 86 (1981) 1825</subfield>
      <subfield code="y">1981</subfield>
   </datafield>
   <datafield tag="999" ind1="C" ind2="5">
      <subfield code="o">7</subfield>
      <subfield code="h">S.M. Faber and J.S. Gallagher</subfield>
      <subfield code="s">Annu. Rev. Astron. Astrophys. 17 (1979) 135</subfield>
      <subfield code="y">1979</subfield>
   </datafield>
   <datafield tag="999" ind1="C" ind2="5">
      <subfield code="o">8</subfield>
      <subfield code="h">M. Persic, P. Salucci, and F. Stel</subfield>
      <subfield code="s">Mon. Not. R. Astron. Soc. 281 (1996) 27</subfield>
      <subfield code="y">1996</subfield>
   </datafield>
   <datafield tag="999" ind1="C" ind2="5">
      <subfield code="o">9</subfield>
      <subfield code="h">M. Lowewnstein and R. E. White</subfield>
      <subfield code="s">Astrophys. J. 518 (1999) 50</subfield>
      <subfield code="y">1999</subfield>
   </datafield>
   <datafield tag="999" ind1="C" ind2="5">
      <subfield code="o">10</subfield>
      <subfield code="h">D. P. Clemens</subfield>
      <subfield code="s">Astrophys. J. 295 (1985) 422</subfield>
      <subfield code="y">1985</subfield>
   </datafield>
</record>"""


def compare_references(test, a, b):
    ## Let's normalize records to remove the Invenio refextract signature
    a = create_record(a)[0]
    b = create_record(b)[0]
    record_delete_field(a, '999', 'C', '6')
    a = record_xml_output(a)
    b = record_xml_output(b)
    test.assertEqual(a, b)


class DocExtractTest(InvenioTestCase):
    def setUp(self):
        #setup_loggers(verbosity=1)
        self.maxDiff = 10000

    if HAS_REQUESTS:
        def test_upload(self):
            url = CFG_SITE_URL + '/textmining/api/extract-references-pdf'

            pdf = open("%s/docextract/example.pdf" % CFG_ETCDIR, 'rb')
            response = requests.post(url, files={'pdf': pdf})
            # Remove stats tag
            lines = response.content.split('\n')
            lines[-6:-1] = []
            compare_references(self, '\n'.join(lines), EXPECTED_RESPONSE)

        def test_url(self):
            url = CFG_SITE_URL + '/textmining/api/extract-references-pdf-url'

            pdf = CFG_SITE_URL + '/textmining/example.pdf'
            response = requests.post(url, data={'url': pdf})
            compare_references(self, response.content, EXPECTED_RESPONSE)

        def test_txt(self):
            url = CFG_SITE_URL + '/textmining/api/extract-references-txt'

            pdf = open("%s/docextract/example.txt" % CFG_ETCDIR, 'rb')
            response = requests.post(url, files={'txt': pdf})
            # Remove stats tag
            lines = response.content.split('\n')
            lines[-6:-1] = []
            compare_references(self, '\n'.join(lines), EXPECTED_RESPONSE)

TEST_SUITE = make_test_suite(DocExtractTest)

if __name__ == '__main__':
    run_test_suite(TEST_SUITE)<|MERGE_RESOLUTION|>--- conflicted
+++ resolved
@@ -1,7 +1,7 @@
 # -*- coding: utf-8 -*-
 ##
 ## This file is part of Invenio.
-## Copyright (C) 2005, 2006, 2007, 2008, 2009, 2010, 2011 CERN.
+## Copyright (C) 2005, 2006, 2007, 2008, 2009, 2010, 2011, 2013 CERN.
 ##
 ## Invenio is free software; you can redistribute it and/or
 ## modify it under the terms of the GNU General Public License as
@@ -17,11 +17,7 @@
 ## along with Invenio; if not, write to the Free Software Foundation, Inc.,
 ## 59 Temple Place, Suite 330, Boston, MA 02111-1307, USA.
 
-<<<<<<< HEAD
-
-=======
-from invenio.testutils import InvenioTestCase
->>>>>>> 4a2c28f7
+
 try:
     import requests
     HAS_REQUESTS = True
