--- conflicted
+++ resolved
@@ -64,13 +64,10 @@
 CFG_MAX_ATIME_ZIP_BIBSWORD = 7
 # After how many days to remove obsolete bibsword xml log files
 CFG_MAX_ATIME_RM_BIBSWORD = 28
-<<<<<<< HEAD
 # After how many days to remove temporary video uploads
 CFG_MAX_ATIME_WEBSUBMIT_TMP_VIDEO = 3
-=======
 # After how many days to remove obsolete refextract xml output files
-CFG_MAX_ATIME_RM_REFEXTRACT = 7
->>>>>>> daa6c5b2
+CFG_MAX_ATIME_RM_REFEXTRACT = 28
 
 def gc_exec_command(command):
     """ Exec the command logging in appropriate way its output."""
@@ -134,19 +131,17 @@
         ' -atime +%s -exec gzip %s -9 {} \;' \
             % (CFG_TMPDIR, CFG_MAX_ATIME_ZIP_BIBSWORD, vstr))
 
-<<<<<<< HEAD
     # DELETE ALL FILES CREATED DURING VIDEO SUBMISSION
     write_message("- deleting old video submissions")
     gc_exec_command('find %s -name %s* -atime +%s -exec rm %s -f {} \;' \
                     % (CFG_TMPSHAREDDIR, CFG_WEBSUBMIT_TMP_VIDEO_PREFIX,
                        CFG_MAX_ATIME_WEBSUBMIT_TMP_VIDEO, vstr))
-=======
+
     write_message("- deleting temporary old "
             "RefExtract files")
     gc_exec_command('find %s -name "refextract_task_*"'
         ' -atime +%s -exec rm %s -f {} \;' \
             % (CFG_TMPDIR, CFG_MAX_ATIME_RM_REFEXTRACT, vstr))
->>>>>>> daa6c5b2
 
     write_message("""CLEANING OF LOG FILES FINISHED""")
 
