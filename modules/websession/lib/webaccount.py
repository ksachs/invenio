--- conflicted
+++ resolved
@@ -275,12 +275,8 @@
     # TODO
     return websession_templates.tmpl_account_delete(ln = ln)
 
-<<<<<<< HEAD
 def perform_set(email, ln, can_config_bibcatalog=False,
-                can_config_profiling=False, verbose=0):
-=======
-def perform_set(email, ln, can_config_bibcatalog = False, verbose = 0, csrf_token=''):
->>>>>>> 0ec4b95a
+                can_config_profiling=False, verbose=0, csrf_token=''):
     """Perform_set(email,password): edit your account parameters, email and
     password.
     If can_config_bibcatalog is True, show the bibcatalog dialog (if configured).
@@ -368,14 +364,9 @@
     if CFG_BIBCATALOG_SYSTEM and can_config_bibcatalog:
         bibcatalog_username = prefs.get('bibcatalog_username', "")
         bibcatalog_password = prefs.get('bibcatalog_password', "")
-<<<<<<< HEAD
         out += websession_templates.tmpl_user_bibcatalog_auth(bibcatalog_username,
-                                                          bibcatalog_password, ln=ln)
-=======
-        out += websession_templates.tmpl_user_bibcatalog_auth(bibcatalog_username, \
                                                               bibcatalog_password, ln=ln,
-                                                              csrf_token = csrf_token)
->>>>>>> 0ec4b95a
+                                                              csrf_token=csrf_token)
 
     if can_config_profiling:
         out += websession_templates.tmpl_user_profiling_settings(ln=ln,
