# -*- coding: utf-8 -*-
##
## This file is part of Invenio.
## Copyright (C) 2011, 2012 CERN.
##
## Invenio is free software; you can redistribute it and/or
## modify it under the terms of the GNU General Public License as
## published by the Free Software Foundation; either version 2 of the
## License, or (at your option) any later version.
##
## Invenio is distributed in the hope that it will be useful, but
## WITHOUT ANY WARRANTY; without even the implied warranty of
## MERCHANTABILITY or FITNESS FOR A PARTICULAR PURPOSE.  See the GNU
## General Public License for more details.
##
## You should have received a copy of the GNU General Public License
## along with Invenio; if not, write to the Free Software Foundation, Inc.,
## 59 Temple Place, Suite 330, Boston, MA 02111-1307, USA.

""" Bibauthorid Web Interface Logic and URL handler. """

# pylint: disable=W0105
# pylint: disable=C0301
# pylint: disable=W0613

from cgi import escape
from copy import deepcopy
from pprint import pformat
from operator import itemgetter

try:
    from invenio.jsonutils import json, CFG_JSON_AVAILABLE
except:
    CFG_JSON_AVAILABLE = False
    json = None

from invenio.bibauthorid_config import AID_ENABLED, CLAIMPAPER_ADMIN_ROLE, CLAIMPAPER_USER_ROLE, \
                            PERSON_SEARCH_RESULTS_SHOW_PAPERS_PERSON_LIMIT, \
                            BIBAUTHORID_UI_SKIP_ARXIV_STUB_PAGE, VALID_EXPORT_FILTERS

from invenio.config import CFG_SITE_LANG, CFG_SITE_URL, CFG_SITE_NAME, CFG_INSPIRE_SITE #, CFG_SITE_SECURE_URL

from invenio.webpage import page, pageheaderonly, pagefooteronly
from invenio.messages import gettext_set_language #, wash_language
from invenio.template import load
from invenio.webinterface_handler import wash_urlargd, WebInterfaceDirectory
from invenio.urlutils import redirect_to_url
from invenio.webuser import getUid, page_not_authorized, collect_user_info, set_user_preferences, \
                            email_valid_p, emailUnique, get_email_from_username, get_uid_from_email, \
                            isUserSuperAdmin
from invenio.access_control_admin import acc_find_user_role_actions, acc_get_user_roles, acc_get_role_id
from invenio.search_engine import perform_request_search
from invenio.search_engine_utils import get_fieldvalues

import invenio.bibauthorid_webapi as webapi
from invenio.bibauthorid_frontinterface import get_bibrefrec_name_string
<<<<<<< HEAD
from flask import session
=======
from invenio.bibauthorid_backinterface import update_personID_external_ids
>>>>>>> 476040d1


TEMPLATE = load('bibauthorid')

class WebInterfaceBibAuthorIDPages(WebInterfaceDirectory):
    """
    Handle /person pages and AJAX requests

    Supplies the methods
        /person/<string>
        /person/action
        /person/welcome
        /person/search
        /person/you -> /person/<string>
        /person/export
        /person/claimstub
    """
    _exports = ['', 'action', 'welcome', 'search', 'you', 'export', 'tickets_admin', 'claimstub']


    def __init__(self, person_id=None):
        """
        Constructor of the web interface.

        @param person_id: The identifier of a user. Can be one of:
            - a bibref: e.g. "100:1442,155"
            - a person id: e.g. "14"
            - a canonical id: e.g. "Ellis_J_1"
        @type person_id: string

        @return: will return an empty object if the identifier is of wrong type
        @rtype: None (if something is not right)
        """
        pid = -1
        is_bibref = False
        is_canonical_id = False
        self.adf = self.__init_call_dispatcher()

        if (not isinstance(person_id, str)) or (not person_id):
            self.person_id = pid
            return None

        if person_id.count(":") and person_id.count(","):
            is_bibref = True
        elif webapi.is_valid_canonical_id(person_id):
            is_canonical_id = True

        if is_bibref and pid > -2:
            bibref = person_id
            table, ref, bibrec = None, None, None

            if not bibref.count(":"):
                pid = -2

            if not bibref.count(","):
                pid = -2

            try:
                table = bibref.split(":")[0]
                ref = bibref.split(":")[1].split(",")[0]
                bibrec = bibref.split(":")[1].split(",")[1]
            except IndexError:
                pid = -2

            try:
                table = int(table)
                ref = int(ref)
                bibrec = int(bibrec)
            except (ValueError, TypeError):
                pid = -2

            if pid == -1:
                try:
                    pid = int(webapi.get_person_id_from_paper(person_id))
                except (ValueError, TypeError):
                    pid = -1
            else:
                pid = -1
        elif is_canonical_id:
            try:
                pid = int(webapi.get_person_id_from_canonical_id(person_id))
            except (ValueError, TypeError):
                pid = -1
        else:
            try:
                pid = int(person_id)
            except ValueError:
                pid = -1

        self.person_id = pid


    def __call__(self, req, form):
        '''
        Serve the main person page.
        Will use the object's person id to get a person's information.

        @param req: Apache Request Object
        @type req: Apache Request Object
        @param form: Parameters sent via GET or POST request
        @type form: dict

        @return: a full page formatted in HTML
        @return: string
        '''
        self._session_bareinit(req)
        argd = wash_urlargd(form, {'ln': (str, CFG_SITE_LANG),
                                   'verbose': (int, 0),
                                   'ticketid': (int, -1),
                                   'open_claim': (str, None)})

        ln = argd['ln']
        # ln = wash_language(argd['ln'])

        rt_ticket_id = argd['ticketid']
        req.argd = argd #needed for perform_req_search
        ulevel = self.__get_user_role(req)
        uid = getUid(req)

        if self.person_id < 0:
            return redirect_to_url(req, "%s/person/search" % (CFG_SITE_URL))

        if isUserSuperAdmin({'uid': uid}):
            ulevel = 'admin'

        no_access = self._page_access_permission_wall(req, [self.person_id])

        if no_access:
            return no_access

        try:
            pinfo = session["personinfo"]
        except KeyError:
            pinfo = dict()
            session['personinfo'] = pinfo

        if 'open_claim' in argd and argd['open_claim']:
            pinfo['claim_in_process'] = True
        elif "claim_in_process" in pinfo and pinfo["claim_in_process"]:
            pinfo['claim_in_process'] = True
        else:
            pinfo['claim_in_process'] = False

        uinfo = collect_user_info(req)
        uinfo['precached_viewclaimlink'] = pinfo['claim_in_process']
        set_user_preferences(uid, uinfo)

        pinfo['ulevel'] = ulevel
        if self.person_id != -1:
            pinfo["claimpaper_admin_last_viewed_pid"] = self.person_id
        pinfo["ln"] = ln

        if not "ticket" in pinfo:
            pinfo["ticket"] = []

        if rt_ticket_id:
            pinfo["admin_requested_ticket_id"] = rt_ticket_id

        session.dirty = True

        content = ''
        for part in ['optional_menu', 'ticket_box', 'personid_info', 'tabs', 'footer']:
            content += self.adf[part][ulevel](req, form, ln)

        title = self.adf['title'][ulevel](req, form, ln)
        body = TEMPLATE.tmpl_person_detail_layout(content)
        metaheaderadd = self._scripts()
        metaheaderadd += '\n <meta name="robots" content="nofollow" />'
        self._clean_ticket(req)

        return page(title=title,
            metaheaderadd=metaheaderadd,
            body=body,
            req=req,
            language=ln)


    def _page_access_permission_wall(self, req, req_pid=None, req_level=None):
        '''
        Display an error page if user not authorized to use the interface.

        @param req: Apache Request Object for session management
        @type req: Apache Request Object
        @param req_pid: Requested person id
        @type req_pid: int
        @param req_level: Request level required for the page
        @type req_level: string
        '''
        uid = getUid(req)
        pinfo = session["personinfo"]
        uinfo = collect_user_info(req)

        if 'ln' in pinfo:
            ln = pinfo["ln"]
        else:
            ln = CFG_SITE_LANG

        _ = gettext_set_language(ln)
        is_authorized = True
        pids_to_check = []

        if not AID_ENABLED:
            return page_not_authorized(req, text=_("Fatal: Author ID capabilities are disabled on this system."))

        if req_level and 'ulevel' in pinfo and pinfo["ulevel"] != req_level:
            return page_not_authorized(req, text=_("Fatal: You are not allowed to access this functionality."))

        if req_pid and not isinstance(req_pid, list):
            pids_to_check = [req_pid]
        elif req_pid and isinstance(req_pid, list):
            pids_to_check = req_pid

        if (not (uinfo['precached_usepaperclaim']
                  or uinfo['precached_usepaperattribution'])
            and 'ulevel' in pinfo
            and not pinfo["ulevel"] == "admin"):
            is_authorized = False

        if is_authorized and not webapi.user_can_view_CMP(uid):
            is_authorized = False

        if is_authorized and 'ticket' in pinfo:
            for tic in pinfo["ticket"]:
                if 'pid' in tic:
                    pids_to_check.append(tic['pid'])

        if pids_to_check and is_authorized:
            user_pid = webapi.get_pid_from_uid(uid)

            if not uinfo['precached_usepaperattribution']:
                if user_pid[1]:
                    user_pid = user_pid[0][0]
                else:
                    user_pid = -1

                if (not user_pid in pids_to_check
                    and 'ulevel' in pinfo
                    and not pinfo["ulevel"] == "admin"):
                    is_authorized = False

            elif (user_pid in pids_to_check
                  and 'ulevel' in pinfo
                  and not pinfo["ulevel"] == "admin"):
                for tic in list(pinfo["ticket"]):
                    if not tic["pid"] == user_pid:
                        pinfo['ticket'].remove(tic)

        if not is_authorized:
            return page_not_authorized(req, text=_("Fatal: You are not allowed to access this functionality."))
        else:
            return ""


    def _session_bareinit(self, req):
        '''
        Initializes session personinfo entry if none exists
        @param req: Apache Request Object
        @type req: Apache Request Object
        '''
        uid = getUid(req)
        ulevel = self.__get_user_role(req)

        if isUserSuperAdmin({'uid': uid}):
            ulevel = 'admin'

        try:
            pinfo = session["personinfo"]
            pinfo['ulevel'] = ulevel
            if "claimpaper_admin_last_viewed_pid" not in pinfo:
                pinfo["claimpaper_admin_last_viewed_pid"] = -2
            if 'ln' not in pinfo:
                pinfo["ln"] = 'en'
            if 'ticket' not in pinfo:
                pinfo["ticket"] = []
            session.dirty = True
        except KeyError:
            pinfo = dict()
            session['personinfo'] = pinfo
            pinfo['ulevel'] = ulevel
            pinfo["claimpaper_admin_last_viewed_pid"] = -2
            pinfo["ln"] = 'en'
            pinfo["ticket"] = []
            session.dirty = True


    def _lookup(self, component, path):
        """
        This handler parses dynamic URLs:
        - /person/1332 shows the page of person 1332
        - /person/100:5522,1431 shows the page of the person
            identified by the table:bibref,bibrec pair
        """
        if not component in self._exports:
            return WebInterfaceBibAuthorIDPages(component), path


    def __init_call_dispatcher(self):
        '''
        Initialization of call dispacher dictionary

        @return: call dispatcher dictionary
        @rtype: dict
        '''
        #author_detail_functions
        adf = dict()
        adf['title'] = dict()
        adf['optional_menu'] = dict()
        adf['ticket_box'] = dict()
        adf['tabs'] = dict()
        adf['footer'] = dict()
        adf['personid_info'] = dict()
        adf['ticket_dispatch'] = dict()
        adf['ticket_commit'] = dict()

        adf['title']['guest'] = self._generate_title_guest
        adf['title']['user'] = self._generate_title_user
        adf['title']['admin'] = self._generate_title_admin

        adf['optional_menu']['guest'] = self._generate_optional_menu_guest
        adf['optional_menu']['user'] = self._generate_optional_menu_user
        adf['optional_menu']['admin'] = self._generate_optional_menu_admin

        adf['ticket_box']['guest'] = self._generate_ticket_box_guest
        adf['ticket_box']['user'] = self._generate_ticket_box_user
        adf['ticket_box']['admin'] = self._generate_ticket_box_admin

        adf['personid_info']['guest'] = self._generate_person_info_box_guest
        adf['personid_info']['user'] = self._generate_person_info_box_user
        adf['personid_info']['admin'] = self._generate_person_info_box_admin

        adf['tabs']['guest'] = self._generate_tabs_guest
        adf['tabs']['user'] = self._generate_tabs_user
        adf['tabs']['admin'] = self._generate_tabs_admin

        adf['footer']['guest'] = self._generate_footer_guest
        adf['footer']['user'] = self._generate_footer_user
        adf['footer']['admin'] = self._generate_footer_admin

        adf['ticket_dispatch']['guest'] = self._ticket_dispatch_user
        adf['ticket_dispatch']['user'] = self._ticket_dispatch_user
        adf['ticket_dispatch']['admin'] = self._ticket_dispatch_admin

        adf['ticket_commit']['guest'] = self._ticket_commit_guest
        adf['ticket_commit']['user'] = self._ticket_commit_user
        adf['ticket_commit']['admin'] = self._ticket_commit_admin

        return adf


    def _generate_title_guest(self, req, form, ln):
        '''
        Generate the title for a guest user
        @param req: Apache Request Object
        @type req: Apache Request Object
        @param form: POST/GET variables of the request
        @type form: dict
        @param ln: language to show this page in
        @type ln: string
        '''
        if self.person_id:
            return 'Attribute papers for: ' + str(webapi.get_person_redirect_link(self.person_id))
        else:
            return 'Attribute papers'


    def _generate_title_user(self, req, form, ln):
        '''
        Generate the title for a regular user
        @param req: Apache Request Object
        @type req: Apache Request Object
        @param form: POST/GET variables of the request
        @type form: dict
        @param ln: language to show this page in
        @type ln: string
        '''
        if self.person_id:
            return 'Attribute papers (user interface) for: ' + str(webapi.get_person_redirect_link(self.person_id))
        else:
            return 'Attribute papers'

    def _generate_title_admin(self, req, form, ln):
        '''
        Generate the title for an admin user
        @param req: Apache Request Object
        @type req: Apache Request Object
        @param form: POST/GET variables of the request
        @type form: dict
        @param ln: language to show this page in
        @type ln: string
        '''
        if self.person_id:
            return 'Attribute papers (administrator interface) for: ' + str(webapi.get_person_redirect_link(self.person_id))
        else:
            return 'Attribute papers'


    def _generate_optional_menu_guest(self, req, form, ln):
        '''
        Generate the menu for a guest user
        @param req: Apache Request Object
        @type req: Apache Request Object
        @param form: POST/GET variables of the request
        @type form: dict
        @param ln: language to show this page in
        @type ln: string
        '''
        argd = wash_urlargd(form, {'ln': (str, CFG_SITE_LANG),
                                   'verbose': (int, 0)})
        menu = TEMPLATE.tmpl_person_menu()

        if "verbose" in argd and argd["verbose"] > 0:
            pinfo = session['personinfo']
            menu += "\n<pre>" + pformat(pinfo) + "</pre>\n"

        return menu


    def _generate_optional_menu_user(self, req, form, ln):
        '''
        Generate the menu for a regular user
        @param req: Apache Request Object
        @type req: Apache Request Object
        @param form: POST/GET variables of the request
        @type form: dict
        @param ln: language to show this page in
        @type ln: string
        '''
        argd = wash_urlargd(form, {'ln': (str, CFG_SITE_LANG),
                                   'verbose': (int, 0)})
        menu = TEMPLATE.tmpl_person_menu()

        if "verbose" in argd and argd["verbose"] > 0:
            pinfo = session['personinfo']
            menu += "\n<pre>" + pformat(pinfo) + "</pre>\n"

        return menu


    def _generate_optional_menu_admin(self, req, form, ln):
        '''
        Generate the title for an admin user
        @param req: Apache Request Object
        @type req: Apache Request Object
        @param form: POST/GET variables of the request
        @type form: dict
        @param ln: language to show this page in
        @type ln: string
        '''
        argd = wash_urlargd(form, {'ln': (str, CFG_SITE_LANG),
                                   'verbose': (int, 0)})
        menu = TEMPLATE.tmpl_person_menu_admin()

        if "verbose" in argd and argd["verbose"] > 0:
            pinfo = session['personinfo']
            menu += "\n<pre>" + pformat(pinfo) + "</pre>\n"

        return menu


    def _generate_ticket_box_guest(self, req, form, ln):
        '''
        Generate the semi-permanent info box for a guest user
        @param req: Apache Request Object
        @type req: Apache Request Object
        @param form: POST/GET variables of the request
        @type form: dict
        @param ln: language to show this page in
        @type ln: string
        '''
        pinfo = session['personinfo']
        ticket = pinfo['ticket']
        results = []
        pendingt = []
        for t in ticket:
            if 'execution_result' in t:
                if t['execution_result']:
                    for res in t['execution_result']:
                        results.append(res)
            else:
                pendingt.append(t)

        box = ''
        if pendingt:
            box = box + TEMPLATE.tmpl_ticket_box('in_process', 'transaction', len(pendingt))

        if results:
            failed = [messages for status, messages in results if not status]
            if failed:
                box = box + TEMPLATE.tmpl_transaction_box('failure', failed)

            successfull = [messages for status, messages in results if status]
            if successfull:
                box = box + TEMPLATE.tmpl_transaction_box('success', successfull)

        return box


    def _generate_ticket_box_user(self, req, form, ln):
        '''
        Generate the semi-permanent info box for a regular user
        @param req: Apache Request Object
        @type req: Apache Request Object
        @param form: POST/GET variables of the request
        @type form: dict
        @param ln: language to show this page in
        @type ln: string
        '''
        return self._generate_ticket_box_guest(req, form, ln)


    def _generate_ticket_box_admin(self, req, form, ln):
        '''
        Generate the semi-permanent info box for an admin user
        @param req: Apache Request Object
        @type req: Apache Request Object
        @param form: POST/GET variables of the request
        @type form: dict
        @param ln: language to show this page in
        @type ln: string
        '''
        return self._generate_ticket_box_guest(req, form, ln)


    def _generate_person_info_box_guest(self, req, form, ln):
        '''
        Generate the name info box for a guest user
        @param req: Apache Request Object
        @type req: Apache Request Object
        @param form: POST/GET variables of the request
        @type form: dict
        @param ln: language to show this page in
        @type ln: string
        '''
        return self._generate_person_info_box_admin(req, form, ln)


    def _generate_person_info_box_user(self, req, form, ln):
        '''
        Generate the name info box for a regular user
        @param req: Apache Request Object
        @type req: Apache Request Object
        @param form: POST/GET variables of the request
        @type form: dict
        @param ln: language to show this page in
        @type ln: string
        '''
        return self._generate_person_info_box_admin(req, form, ln)


    def _generate_person_info_box_admin(self, req, form, ln):
        '''
        Generate the name info box for an admin user
        @param req: Apache Request Object
        @type req: Apache Request Object
        @param form: POST/GET variables of the request
        @type form: dict
        @param ln: language to show this page in
        @type ln: string
        '''
        names = webapi.get_person_names_from_id(self.person_id)
        box = TEMPLATE.tmpl_admin_person_info_box(ln, person_id=self.person_id,
                                                  names=names)

        return box


    def _generate_tabs_guest(self, req, form, ln):
        '''
        Generate the tabs content for a guest user
        @param req: Apache Request Object
        @type req: Apache Request Object
        @param form: POST/GET variables of the request
        @type form: dict
        @param ln: language to show this page in
        @type ln: string
        '''
#        uid = getUid(req)
        pinfo = session["personinfo"]
        if 'ln' in pinfo:
            ln = pinfo["ln"]
        else:
            ln = CFG_SITE_LANG
        _ = gettext_set_language(ln)

        links = [] # ['delete', 'commit','del_entry','commit_entry']
        tabs = ['records', 'repealed', 'review']
        verbiage_dict = {'confirmed': 'Papers', 'repealed': _('Papers removed from this profile'),
                                         'review': _('Papers in need of review'),
                                         'tickets': _('Open Tickets'), 'data': _('Data'),
                                         'confirmed_ns': _('Papers of this Person'),
                                         'repealed_ns': _('Papers _not_ of this Person'),
                                         'review_ns': _('Papers in need of review'),
                                         'tickets_ns': _('Tickets for this Person'),
                                         'data_ns': _('Additional Data for this Person')}

        buttons_verbiage_dict = {'mass_buttons': {'no_doc_string': _('Sorry, there are currently no documents to be found in this category.'),
                                                  'b_confirm': _('Yes, those papers are by this person.'),
                                                  'b_repeal': _('No, those papers are not by this person'),
                                                  'b_to_others': _('Assign to other person'),
                                                  'b_forget': _('Forget decision')},
                                 'record_undecided': {'alt_confirm': _('Confirm!'),
                                                     'confirm_text': _('Yes, this paper is by this person.'),
                                                     'alt_repeal': _('Rejected!'),
                                                     'repeal_text': _('No, this paper is <i>not</i> by this person'),
                                                     'to_other_text': _('Assign to another person'),
                                                     'alt_to_other': _('To other person!')},
                                 'record_confirmed': {'alt_confirm': _('Confirmed.'),
                                                       'confirm_text': _('Marked as this person\'s paper'),
                                                       'alt_forget': _('Forget decision!'),
                                                       'forget_text': _('Forget decision.'),
                                                       'alt_repeal': _('Repeal!'),
                                                       'repeal_text': _('But it\'s <i>not</i> this person\'s paper.'),
                                                       'to_other_text': _('Assign to another person'),
                                                       'alt_to_other': _('To other person!')},
                                 'record_repealed': {'alt_confirm': _('Confirm!'),
                                                    'confirm_text': _('But it <i>is</i> this person\'s paper.'),
                                                    'alt_forget': _('Forget decision!'),
                                                    'forget_text': _('Forget decision.'),
                                                    'alt_repeal': _('Repealed'),
                                                    'repeal_text': _('Marked as not this person\'s paper'),
                                                    'to_other_text': _('Assign to another person'),
                                                    'alt_to_other': _('To other person!')}}

        return self._generate_tabs_admin(req, form, ln, show_tabs=tabs, ticket_links=links,
                                         show_reset_button=False,
                                         open_tickets=[], verbiage_dict=verbiage_dict,
                                         buttons_verbiage_dict=buttons_verbiage_dict)


    def _generate_tabs_user(self, req, form, ln):
        '''
        Generate the tabs content for a regular user
        @param req: Apache Request Object
        @type req: Apache Request Object
        @param form: POST/GET variables of the request
        @type form: dict
        @param ln: language to show this page in
        @type ln: string
        '''
        uid = getUid(req)
        pinfo = session['personinfo']
        if 'ln' in pinfo:
            ln = pinfo["ln"]
        else:
            ln = CFG_SITE_LANG
        _ = gettext_set_language(ln)

        links = ['delete', 'del_entry']
        tabs = ['records', 'repealed', 'review', 'tickets']
        if pinfo["claimpaper_admin_last_viewed_pid"] == webapi.get_pid_from_uid(uid)[0][0]:
            verbiage_dict = {'confirmed': _('Your papers'), 'repealed': _('Not your papers'),
                                             'review': _('Papers in need of review'),
                                             'tickets': _('Your tickets'), 'data': _('Data'),
                                             'confirmed_ns': _('Your papers'),
                                             'repealed_ns': _('Not your papers'),
                                             'review_ns': _('Papers in need of review'),
                                             'tickets_ns': _('Your tickets'),
                                             'data_ns': _('Additional Data for this Person')}
            buttons_verbiage_dict = {'mass_buttons': {'no_doc_string': _('Sorry, there are currently no documents to be found in this category.'),
                                                                  'b_confirm': _('These are mine!'),
                                                                  'b_repeal': _('These are not mine!'),
                                                                  'b_to_others': _('It\'s not mine, but I know whose it is!'),
                                                                  'b_forget': _('Forget decision')},
                                                 'record_undecided': {'alt_confirm': _('Mine!'),
                                                                     'confirm_text': _('This is my paper!'),
                                                                     'alt_repeal': _('Not mine!'),
                                                                     'repeal_text': _('This is not my paper!'),
                                                                     'to_other_text': _('Assign to another person'),
                                                                     'alt_to_other': _('To other person!')},
                                                 'record_confirmed': {'alt_confirm': _('Not Mine.'),
                                                                       'confirm_text': _('Marked as my paper!'),
                                                                       'alt_forget': _('Forget decision!'),
                                                                       'forget_text': _('Forget assignment decision'),
                                                                       'alt_repeal': _('Not Mine!'),
                                                                       'repeal_text': _('But this is mine!'),
                                                                       'to_other_text': _('Assign to another person'),
                                                                       'alt_to_other': _('To other person!')},
                                                 'record_repealed': {'alt_confirm': _('Mine!'),
                                                                    'confirm_text': _('But this is my paper!'),
                                                                    'alt_forget': _('Forget decision!'),
                                                                    'forget_text': _('Forget decision!'),
                                                                    'alt_repeal': _('Not Mine!'),
                                                                    'repeal_text': _('Marked as not your paper.'),
                                                                     'to_other_text': _('Assign to another person'),
                                                                     'alt_to_other': _('To other person!')}}
        else:
            verbiage_dict = {'confirmed': _('Papers'), 'repealed': _('Papers removed from this profile'),
                                 'review': _('Papers in need of review'),
                                 'tickets': _('Your tickets'), 'data': _('Data'),
                                 'confirmed_ns': _('Papers of this Person'),
                                 'repealed_ns': _('Papers _not_ of this Person'),
                                 'review_ns': _('Papers in need of review'),
                                 'tickets_ns': _('Tickets you created about this person'),
                                 'data_ns': _('Additional Data for this Person')}
            buttons_verbiage_dict = {'mass_buttons': {'no_doc_string': _('Sorry, there are currently no documents to be found in this category.'),
                                                  'b_confirm': _('Yes, those papers are by this person.'),
                                                  'b_repeal': _('No, those papers are not by this person'),
                                                  'b_to_others': _('Assign to other person'),
                                                  'b_forget': _('Forget decision')},
                                 'record_undecided': {'alt_confirm': _('Confirm!'),
                                                     'confirm_text': _('Yes, this paper is by this person.'),
                                                     'alt_repeal': _('Rejected!'),
                                                     'repeal_text': _('No, this paper is <i>not</i> by this person'),
                                                     'to_other_text': _('Assign to another person'),
                                                     'alt_to_other': _('To other person!')},
                                 'record_confirmed': {'alt_confirm': _('Confirmed.'),
                                                       'confirm_text': _('Marked as this person\'s paper'),
                                                       'alt_forget': _('Forget decision!'),
                                                       'forget_text': _('Forget decision.'),
                                                       'alt_repeal': _('Repeal!'),
                                                       'repeal_text': _('But it\'s <i>not</i> this person\'s paper.'),
                                                       'to_other_text': _('Assign to another person'),
                                                       'alt_to_other': _('To other person!')},
                                 'record_repealed': {'alt_confirm': _('Confirm!'),
                                                    'confirm_text': _('But it <i>is</i> this person\'s paper.'),
                                                    'alt_forget': _('Forget decision!'),
                                                    'forget_text': _('Forget decision.'),
                                                    'alt_repeal': _('Repealed'),
                                                    'repeal_text': _('Marked as not this person\'s paper'),
                                                    'to_other_text': _('Assign to another person'),
                                                    'alt_to_other': _('To other person!')}}
        uid = getUid(req)
        open_tickets = webapi.get_person_request_ticket(self.person_id)
        tickets = []
        for t in open_tickets:
            owns = False
            for row in t[0]:
                if row[0] == 'uid-ip' and row[1].split('||')[0] == str(uid):
                    owns = True
            if owns:
                tickets.append(t)
        return self._generate_tabs_admin(req, form, ln, show_tabs=tabs, ticket_links=links,
                                         open_tickets=tickets, verbiage_dict=verbiage_dict,
                                         buttons_verbiage_dict=buttons_verbiage_dict)


    def _generate_tabs_admin(self, req, form, ln,
                             show_tabs=['records', 'repealed', 'review', 'comments', 'tickets', 'data'],
                             open_tickets=None, ticket_links=['delete', 'commit', 'del_entry', 'commit_entry'],
                             verbiage_dict=None, buttons_verbiage_dict=None, show_reset_button=True):
        '''
        Generate the tabs content for an admin user
        @param req: Apache Request Object
        @type req: Apache Request Object
        @param form: POST/GET variables of the request
        @type form: dict
        @param ln: language to show this page in
        @type ln: string
        @param show_tabs: list of tabs to display
        @type show_tabs: list of strings
        @param ticket_links: list of links to display
        @type ticket_links: list of strings
        @param verbiage_dict: language for the elements
        @type verbiage_dict: dict
        @param buttons_verbiage_dict: language for the buttons
        @type buttons_verbiage_dict: dict
        '''
        personinfo = {}

        try:
            personinfo = session["personinfo"]
        except KeyError:
            return ""

        if 'ln' in personinfo:
            ln = personinfo["ln"]
        else:
            ln = CFG_SITE_LANG
        _ = gettext_set_language(ln)

        if not verbiage_dict:
            verbiage_dict = self._get_default_verbiage_dicts_for_admin(req)
        if not buttons_verbiage_dict:
            buttons_verbiage_dict = self._get_default_buttons_verbiage_dicts_for_admin(req)

        all_papers = webapi.get_papers_by_person_id(self.person_id,
                                                    ext_out=True)

        records = [{'recid': paper[0],
                    'bibref': paper[1],
                    'flag': paper[2],
                    'authorname': paper[3],
                    'authoraffiliation': paper[4],
                    'paperdate': paper[5],
                    'rt_status': paper[6],
                    'paperexperiment': paper[7]}
                    for paper in all_papers]

        rejected_papers = [row for row in records if row['flag'] < -1]
        rest_of_papers = [row for row in records if row['flag'] >= -1]
        review_needed = webapi.get_review_needing_records(self.person_id)

        if len(review_needed) < 1:
            if 'review' in show_tabs:
                show_tabs.remove('review')

        rt_tickets = None

        if open_tickets == None:
            open_tickets = webapi.get_person_request_ticket(self.person_id)
        else:
            if len(open_tickets) < 1:
                if 'tickets' in show_tabs:
                    show_tabs.remove('tickets')

        if "admin_requested_ticket_id" in personinfo:
            rt_tickets = personinfo["admin_requested_ticket_id"]

        # Send data to template function
        tabs = TEMPLATE.tmpl_admin_tabs(ln, person_id=self.person_id,
                                            rejected_papers=rejected_papers,
                                            rest_of_papers=rest_of_papers,
                                            review_needed=review_needed,
                                            rt_tickets=rt_tickets,
                                            open_rt_tickets=open_tickets,
                                            show_tabs=show_tabs,
                                            ticket_links=ticket_links,
                                            verbiage_dict=verbiage_dict,
                                            buttons_verbiage_dict=buttons_verbiage_dict,
                                            show_reset_button=show_reset_button)

        return tabs


    def _get_default_verbiage_dicts_for_admin(self, req):

        personinfo = {}

        try:
            personinfo = session["personinfo"]
        except KeyError:
            return ""

        if 'ln' in personinfo:
            ln = personinfo["ln"]
        else:
            ln = CFG_SITE_LANG
        _ = gettext_set_language(ln)

        verbiage_dict = {'confirmed': _('Papers'), 'repealed': _('Papers removed from this profile'),
                                 'review': _('Papers in need of review'),
                                 'tickets': _('Tickets'), 'data': _('Data'),
                                 'confirmed_ns': _('Papers of this Person'),
                                 'repealed_ns': _('Papers _not_ of this Person'),
                                 'review_ns': _('Papers in need of review'),
                                 'tickets_ns': _('Request Tickets'),
                                 'data_ns': _('Additional Data for this Person')}
        return verbiage_dict


    def _get_default_buttons_verbiage_dicts_for_admin(self, req):

        personinfo = {}

        try:
            personinfo = session["personinfo"]
        except KeyError:
            return ""

        if 'ln' in personinfo:
            ln = personinfo["ln"]
        else:
            ln = CFG_SITE_LANG
        _ = gettext_set_language(ln)

        buttons_verbiage_dict = {'mass_buttons': {'no_doc_string': _('Sorry, there are currently no documents to be found in this category.'),
                                                  'b_confirm': _('Yes, those papers are by this person.'),
                                                  'b_repeal': _('No, those papers are not by this person'),
                                                  'b_to_others': _('Assign to other person'),
                                                  'b_forget': _('Forget decision')},
                                 'record_undecided': {'alt_confirm': _('Confirm!'),
                                                     'confirm_text': _('Yes, this paper is by this person.'),
                                                     'alt_repeal': _('Rejected!'),
                                                     'repeal_text': _('No, this paper is <i>not</i> by this person'),
                                                     'to_other_text': _('Assign to another person'),
                                                     'alt_to_other': _('To other person!')},
                                 'record_confirmed': {'alt_confirm': _('Confirmed.'),
                                                       'confirm_text': _('Marked as this person\'s paper'),
                                                       'alt_forget': _('Forget decision!'),
                                                       'forget_text': _('Forget decision.'),
                                                       'alt_repeal': _('Repeal!'),
                                                       'repeal_text': _('But it\'s <i>not</i> this person\'s paper.'),
                                                       'to_other_text': _('Assign to another person'),
                                                       'alt_to_other': _('To other person!')},
                                 'record_repealed': {'alt_confirm': _('Confirm!'),
                                                    'confirm_text': _('But it <i>is</i> this person\'s paper.'),
                                                    'alt_forget': _('Forget decision!'),
                                                    'forget_text': _('Forget decision.'),
                                                    'alt_repeal': _('Repealed'),
                                                    'repeal_text': _('Marked as not this person\'s paper'),
                                                    'to_other_text': _('Assign to another person'),
                                                    'alt_to_other': _('To other person!')}}
        return buttons_verbiage_dict


    def _generate_footer_guest(self, req, form, ln):
        return self._generate_footer_admin(req, form, ln)


    def _generate_footer_user(self, req, form, ln):
        return self._generate_footer_admin(req, form, ln)


    def _generate_footer_admin(self, req, form, ln):
        return TEMPLATE.tmpl_invenio_search_box()


    def _ticket_dispatch_guest(self, req):
        '''
        Takes care of the ticket  when in guest mode
        '''
        return self._ticket_dispatch_user(req)


    def _ticket_dispatch_user(self, req):
        '''
        Takes care of the ticket  when in user and guest mode

        '''
        uid = getUid(req)
        pinfo = session["personinfo"]
#        ulevel = pinfo["ulevel"]
        ticket = pinfo["ticket"]
        bibref_check_required = self._ticket_review_bibref_check(req)

        if bibref_check_required:
            return bibref_check_required

        for t in ticket:
            t['status'] = webapi.check_transaction_permissions(uid,
                                                               t['bibref'],
                                                               t['pid'],
                                                               t['action'])
        session.dirty = True
        return self._ticket_final_review(req)


    def _ticket_dispatch_admin(self, req):
        '''
        Takes care of the ticket  when in administrator mode

        '''
        return self._ticket_dispatch_user(req)


    def _ticket_review_bibref_check(self, req):
        '''
        checks if some of the transactions on the ticket are needing a review.
        If it's the case prompts the user to select the right bibref
        '''
        pinfo = session["personinfo"]
        ticket = pinfo["ticket"]

        if 'arxiv_name' in pinfo:
            arxiv_name = [pinfo['arxiv_name']]
        else:
            arxiv_name = None

        if 'ln' in pinfo:
            ln = pinfo["ln"]
        else:
            ln = CFG_SITE_LANG

        _ = gettext_set_language(ln)

        if ("bibref_check_required" in pinfo and pinfo["bibref_check_required"]
            and "bibref_check_reviewed_bibrefs" in pinfo):

            for rbibreft in pinfo["bibref_check_reviewed_bibrefs"]:
                if not rbibreft.count("||") or not rbibreft.count(","):
                    continue

                rpid, rbibref = rbibreft.split("||")
                rrecid = rbibref.split(",")[1]
                rpid = webapi.wash_integer_id(rpid)

                for ticket_update in [row for row in ticket
                                      if (row['bibref'] == str(rrecid) and
                                          row['pid'] == rpid)]:
                    ticket_update["bibref"] = rbibref
                    if "incomplete" in ticket_update:
                        del(ticket_update["incomplete"])

            for ticket_remove in [row for row in ticket
                                  if ('incomplete' in row)]:
                ticket.remove(ticket_remove)

            if ("bibrefs_auto_assigned" in pinfo):
                del(pinfo["bibrefs_auto_assigned"])

            if ("bibrefs_to_confirm" in pinfo):
                del(pinfo["bibrefs_to_confirm"])

            del(pinfo["bibref_check_reviewed_bibrefs"])
            pinfo["bibref_check_required"] = False
            session.dirty = True

            return ""

        else:
            bibrefs_auto_assigned = {}
            bibrefs_to_confirm = {}
            needs_review = []

#            if ("bibrefs_auto_assigned" in pinfo
#                 and pinfo["bibrefs_auto_assigned"]):
#                bibrefs_auto_assigned = pinfo["bibrefs_auto_assigned"]
#
#            if ("bibrefs_to_confirm" in pinfo
#                 and pinfo["bibrefs_to_confirm"]):
#                bibrefs_to_confirm = pinfo["bibrefs_to_confirm"]

            for transaction in ticket:
                if not webapi.is_valid_bibref(transaction['bibref']):
                    transaction['incomplete'] = True
                    needs_review.append(transaction)

            if not needs_review:
                pinfo["bibref_check_required"] = False
                session.dirty = True
                return ""

            for transaction in needs_review:
                recid = webapi.wash_integer_id(transaction['bibref'])

                if recid < 0:
                    continue #this doesn't look like a recid--discard!

                pid = transaction['pid']

                if ((pid in bibrefs_auto_assigned
                     and 'bibrecs' in bibrefs_auto_assigned[pid]
                     and recid in bibrefs_auto_assigned[pid]['bibrecs'])
                    or
                    (pid in bibrefs_to_confirm
                     and 'bibrecs' in bibrefs_to_confirm[pid]
                     and recid in bibrefs_to_confirm[pid]['bibrecs'])):
                    continue # we already assessed those bibrefs.

                fctptr = webapi.get_possible_bibrefs_from_pid_bibrec
                bibrec_refs = fctptr(pid, [recid], additional_names=arxiv_name)
                person_name = webapi.get_most_frequent_name_from_pid(pid, allow_none=True)

                if not person_name:
                    if arxiv_name:
                        person_name = ''.join(arxiv_name)
                    else:
                        person_name = " "

                for brr in bibrec_refs:
                    if len(brr[1]) == 1:
                        if not pid in bibrefs_auto_assigned:
                            bibrefs_auto_assigned[pid] = {
                                'person_name': person_name,
                                'canonical_id': "TBA",
                                'bibrecs': {brr[0]: brr[1]}}
                        else:
                            bibrefs_auto_assigned[pid]['bibrecs'][brr[0]] = brr[1]
                    else:
                        if not brr[1]:
                            tmp = webapi.get_bibrefs_from_bibrecs([brr[0]])

                            try:
                                brr[1] = tmp[0][1]
                            except IndexError:
                                continue # No bibrefs on record--discard

                        if not pid in bibrefs_to_confirm:
                            bibrefs_to_confirm[pid] = {
                                'person_name': person_name,
                                'canonical_id': "TBA",
                                'bibrecs': {brr[0]: brr[1]}}
                        else:
                            bibrefs_to_confirm[pid]['bibrecs'][brr[0]] = brr[1]

            if bibrefs_to_confirm or bibrefs_auto_assigned:
                pinfo["bibref_check_required"] = True
                baa = deepcopy(bibrefs_auto_assigned)
                btc = deepcopy(bibrefs_to_confirm)

                for pid in baa:
                    for rid in baa[pid]['bibrecs']:
                        baa[pid]['bibrecs'][rid] = []

                for pid in btc:
                    for rid in btc[pid]['bibrecs']:
                        btc[pid]['bibrecs'][rid] = []

                pinfo["bibrefs_auto_assigned"] = baa
                pinfo["bibrefs_to_confirm"] = btc
            else:
                pinfo["bibref_check_required"] = False

            session.dirty = True

            if 'external_first_entry' in pinfo and pinfo['external_first_entry']:
                del(pinfo["external_first_entry"])
                pinfo['external_first_entry_skip_review'] = True
                session.dirty = True
                return "" # don't bother the user the first time

            body = TEMPLATE.tmpl_bibref_check(bibrefs_auto_assigned,
                                          bibrefs_to_confirm)
            body = TEMPLATE.tmpl_person_detail_layout(body)

            metaheaderadd = self._scripts(kill_browser_cache=True)
            title = _("Submit Attribution Information")

            return page(title=title,
                metaheaderadd=metaheaderadd,
                body=body,
                req=req,
                language=ln)


    def _ticket_final_review(self, req):
        '''
        displays the user what can/cannot finally be done, leaving the option of kicking some
        transactions from the ticket before commit
        '''
        uid = getUid(req)
        userinfo = collect_user_info(uid)
        pinfo = session["personinfo"]
        ulevel = pinfo["ulevel"]
        ticket = pinfo["ticket"]
        ticket = [row for row in ticket if not "execution_result" in row]
        skip_checkout_page = True
        upid = -1
        user_first_name = ""
        user_first_name_sys = False
        user_last_name = ""
        user_last_name_sys = False
        user_email = ""
        user_email_sys = False

        if 'ln' in pinfo:
            ln = pinfo["ln"]
        else:
            ln = CFG_SITE_LANG

        _ = gettext_set_language(ln)

        if ("external_firstname" in userinfo
              and userinfo["external_firstname"]):
            user_first_name = userinfo["external_firstname"]
            user_first_name_sys = True
        elif "user_first_name" in pinfo and pinfo["user_first_name"]:
            user_first_name = pinfo["user_first_name"]

        if ("external_familyname" in userinfo
              and userinfo["external_familyname"]):
            user_last_name = userinfo["external_familyname"]
            user_last_name_sys = True
        elif "user_last_name" in pinfo and pinfo["user_last_name"]:
            user_last_name = pinfo["user_last_name"]

        if ("email" in userinfo
              and not userinfo["email"] == "guest"):
            user_email = userinfo["email"]
            user_email_sys = True
        elif "user_email" in pinfo and pinfo["user_email"]:
            user_email = pinfo["user_email"]

        pinfo["user_first_name"] = user_first_name
        pinfo["user_first_name_sys"] = user_first_name_sys
        pinfo["user_last_name"] = user_last_name
        pinfo["user_last_name_sys"] = user_last_name_sys
        pinfo["user_email"] = user_email
        pinfo["user_email_sys"] = user_email_sys

        if "upid" in pinfo and pinfo["upid"]:
            upid = pinfo["upid"]
        else:
            dbpid = webapi.get_pid_from_uid(uid)

            if dbpid and dbpid[1]:
                if dbpid[0] and not dbpid[0] == -1:
                    upid = dbpid[0][0]
                    pinfo["upid"] = upid

        session.dirty = True

        if not (user_first_name or user_last_name or user_email):
            skip_checkout_page = False

        if [row for row in ticket
            if row["status"] in ["denied", "warning_granted",
                                 "warning_denied"]]:
            skip_checkout_page = False

        if 'external_first_entry_skip_review' in pinfo and pinfo['external_first_entry_skip_review']:
            del(pinfo["external_first_entry_skip_review"])
            skip_checkout_page = True
            session.dirty = True

        if (not ticket or skip_checkout_page
            or ("checkout_confirmed" in pinfo
                and pinfo["checkout_confirmed"]
                and "checkout_faulty_fields" in pinfo
                and not pinfo["checkout_faulty_fields"])):
            self.adf['ticket_commit'][ulevel](req)

            if "checkout_confirmed" in pinfo:
                del(pinfo["checkout_confirmed"])

            if "checkout_faulty_fields" in pinfo:
                del(pinfo["checkout_faulty_fields"])

            if "bibref_check_required" in pinfo:
                del(pinfo["bibref_check_required"])

#            if "user_ticket_comments" in pinfo:
#                del(pinfo["user_ticket_comments"])

            session.dirty = True
            return self._ticket_dispatch_end(req)

        for tt in list(ticket):
            if not 'bibref' in tt or not 'pid' in tt:
                del(ticket[tt])
                continue

            tt['authorname_rec'] = get_bibrefrec_name_string(tt['bibref'])
            tt['person_name'] = webapi.get_most_frequent_name_from_pid(tt['pid'])

        mark_yours = []
        mark_not_yours = []

        if upid >= 0:
            mark_yours = [row for row in ticket
                          if (str(row["pid"]) == str(upid) and
                              row["action"] in ["to_other_person", "confirm"])]
            mark_not_yours = [row for row in ticket
                              if (str(row["pid"]) == str(upid) and
                                  row["action"] in ["repeal", "reset"])]
        mark_theirs = [row for row in ticket
                       if ((not str(row["pid"]) == str(upid)) and
                           row["action"] in ["to_other_person", "confirm"])]
        mark_not_theirs = [row for row in ticket
                           if ((not str(row["pid"]) == str(upid)) and
                               row["action"] in ["repeal", "reset"])]

        session.dirty = True

        body = TEMPLATE.tmpl_ticket_final_review(req, mark_yours,
                                                 mark_not_yours,
                                                 mark_theirs,
                                                 mark_not_theirs)
        body = TEMPLATE.tmpl_person_detail_layout(body)
        metaheaderadd = self._scripts(kill_browser_cache=True)
        title = _("Please review your actions")

        #body = body + '<pre>' + pformat(pinfo) + '</pre>'
        return page(title=title,
            metaheaderadd=metaheaderadd,
            body=body,
            req=req,
            language=ln)


    def _ticket_commit_admin(self, req):
        '''
        Actual execution of the ticket transactions
        '''
        self._clean_ticket(req)
        uid = getUid(req)
        pinfo = session["personinfo"]
        ticket = pinfo["ticket"]

        userinfo = {'uid-ip': "%s||%s" % (uid, req.remote_ip)}

        if "user_ticket_comments" in pinfo:
            userinfo['comments'] = pinfo["user_ticket_comments"]
        if "user_first_name" in pinfo:
            userinfo['firstname'] = pinfo["user_first_name"]
        if "user_last_name" in pinfo:
            userinfo['lastname'] = pinfo["user_last_name"]
        if "user_email" in pinfo:
            userinfo['email'] = pinfo["user_email"]

        for t in ticket:
            t['execution_result'] = webapi.execute_action(t['action'], t['pid'], t['bibref'], uid,
                                                          userinfo['uid-ip'], str(userinfo))
        session.dirty = True


    def _ticket_commit_user(self, req):
        '''
        Actual execution of the ticket transactions
        '''
        self._clean_ticket(req)
        uid = getUid(req)
        pinfo = session["personinfo"]
        ticket = pinfo["ticket"]
        ok_tickets = []

        userinfo = {'uid-ip': "%s||%s" % (uid, req.remote_ip)}

        if "user_ticket_comments" in pinfo:
            userinfo['comments'] = pinfo["user_ticket_comments"]
        if "user_first_name" in pinfo:
            userinfo['firstname'] = pinfo["user_first_name"]
        if "user_last_name" in pinfo:
            userinfo['lastname'] = pinfo["user_last_name"]
        if "user_email" in pinfo:
            userinfo['email'] = pinfo["user_email"]

        for t in list(ticket):
            if t['status'] in ['granted', 'warning_granted']:
                t['execution_result'] = webapi.execute_action(t['action'],
                                                    t['pid'], t['bibref'], uid,
                                                    userinfo['uid-ip'], str(userinfo))
                ok_tickets.append(t)
                ticket.remove(t)


        if ticket:
            webapi.create_request_ticket(userinfo, ticket)

        if CFG_INSPIRE_SITE and ok_tickets:
            webapi.send_user_commit_notification_email(userinfo, ok_tickets)

        for t in ticket:
            t['execution_result'] = [(True, ''),]

        ticket[:] = ok_tickets
        session.dirty = True


    def _ticket_commit_guest(self, req):
        '''
        Actual execution of the ticket transactions
        '''
        self._clean_ticket(req)
        pinfo = session["personinfo"]
        uid = getUid(req)
        userinfo = {'uid-ip': "userid: %s (from %s)" % (uid, req.remote_ip)}

        if "user_ticket_comments" in pinfo:
            if pinfo["user_ticket_comments"]:
                userinfo['comments'] = pinfo["user_ticket_comments"]
            else:
                userinfo['comments'] = "No comments submitted."
        if "user_first_name" in pinfo:
            userinfo['firstname'] = pinfo["user_first_name"]
        if "user_last_name" in pinfo:
            userinfo['lastname'] = pinfo["user_last_name"]
        if "user_email" in pinfo:
            userinfo['email'] = pinfo["user_email"]

        ticket = pinfo['ticket']
        webapi.create_request_ticket(userinfo, ticket)

        for t in ticket:
            t['execution_result'] = [(True, ''),]

        session.dirty = True


    def _ticket_dispatch_end(self, req):
        '''
        The ticket dispatch is finished, redirect to the original page of
        origin or to the last_viewed_pid
        '''
        pinfo = session["personinfo"]

        if 'claim_in_process' in pinfo:
            pinfo['claim_in_process'] = False

        uinfo = collect_user_info(req)
        uinfo['precached_viewclaimlink'] = True
        uid = getUid(req)
        set_user_preferences(uid, uinfo)

        if "referer" in pinfo and pinfo["referer"]:
            referer = pinfo["referer"]
            del(pinfo["referer"])
            session.dirty = True
            return redirect_to_url(req, referer)

        return redirect_to_url(req, "%s/person/%s?open_claim=True" % (CFG_SITE_URL,
                                 webapi.get_person_redirect_link(
                                   pinfo["claimpaper_admin_last_viewed_pid"])))


    def _clean_ticket(self, req):
        '''
        Removes from a ticket the transactions with an execution_result flag
        '''
        pinfo = session["personinfo"]
        ticket = pinfo["ticket"]
        for t in list(ticket):
            if 'execution_result' in t:
                ticket.remove(t)
        session.dirty = True


    def __get_user_role(self, req):
        '''
        Determines whether a user is guest, user or admin
        '''
        minrole = 'guest'
        role = 'guest'

        if not req:
            return minrole

        uid = getUid(req)

        if not isinstance(uid, int):
            return minrole

        admin_role_id = acc_get_role_id(CLAIMPAPER_ADMIN_ROLE)
        user_role_id = acc_get_role_id(CLAIMPAPER_USER_ROLE)

        user_roles = acc_get_user_roles(uid)

        if admin_role_id in user_roles:
            role = 'admin'
        elif user_role_id in user_roles:
            role = 'user'

        if role == 'guest' and webapi.is_external_user(uid):
            role = 'user'

        return role


    def __user_is_authorized(self, req, action):
        '''
        Determines if a given user is authorized to perform a specified action

        @param req: Apache Request Object
        @type req: Apache Request Object
        @param action: the action the user wants to perform
        @type action: string

        @return: True if user is allowed to perform the action, False if not
        @rtype: boolean
        '''
        if not req:
            return False

        if not action:
            return False
        else:
            action = escape(action)

        uid = getUid(req)

        if not isinstance(uid, int):
            return False

        if uid == 0:
            return False

        allowance = [i[1] for i in acc_find_user_role_actions({'uid': uid})
                     if i[1] == action]

        if allowance:
            return True

        return False


    def _scripts(self, kill_browser_cache=False):
        '''
        Returns html code to be included in the meta header of the html page.
        The actual code is stored in the template.

        @return: html formatted Javascript and CSS inclusions for the <head>
        @rtype: string
        '''
        return TEMPLATE.tmpl_meta_includes(kill_browser_cache)


    def _check_user_fields(self, req, form):
        argd = wash_urlargd(
            form,
            {'ln': (str, CFG_SITE_LANG),
             'user_first_name': (str, None),
             'user_last_name': (str, None),
             'user_email': (str, None),
             'user_comments': (str, None)})
        pinfo = session["personinfo"]
        ulevel = pinfo["ulevel"]
        skip_checkout_faulty_fields = False

        if ulevel in ['user', 'admin']:
            skip_checkout_faulty_fields = True

        if not ("user_first_name_sys" in pinfo and pinfo["user_first_name_sys"]):
            if "user_first_name" in argd and argd['user_first_name']:
                if not argd["user_first_name"] and not skip_checkout_faulty_fields:
                    pinfo["checkout_faulty_fields"].append("user_first_name")
                else:
                    pinfo["user_first_name"] = escape(argd["user_first_name"])

        if not ("user_last_name_sys" in pinfo and pinfo["user_last_name_sys"]):
            if "user_last_name" in argd and argd['user_last_name']:
                if not argd["user_last_name"] and not skip_checkout_faulty_fields:
                    pinfo["checkout_faulty_fields"].append("user_last_name")
                else:
                    pinfo["user_last_name"] = escape(argd["user_last_name"])

        if not ("user_email_sys" in pinfo and pinfo["user_email_sys"]):
            if "user_email" in argd and argd['user_email']:
                if (not argd["user_email"]
                    or not email_valid_p(argd["user_email"])):
                    pinfo["checkout_faulty_fields"].append("user_email")
                else:
                    pinfo["user_email"] = escape(argd["user_email"])

                if (ulevel == "guest"
                    and emailUnique(argd["user_email"]) > 0):
                    pinfo["checkout_faulty_fields"].append("user_email_taken")

        if "user_comments" in argd:
            if argd["user_comments"]:
                pinfo["user_ticket_comments"] = escape(argd["user_comments"])
            else:
                pinfo["user_ticket_comments"] = ""

        session.dirty = True


    def action(self, req, form):
        '''
        Initial step in processing of requests: ticket generation/update.
        Also acts as action dispatcher for interface mass action requests

        Valid mass actions are:
        - confirm: confirm assignments to a person
        - repeal: repeal assignments from a person
        - reset: reset assignments of a person
        - cancel: clean the session (erase tickets and so on)
        - to_other_person: assign a document from a person to another person

        @param req: Apache Request Object
        @type req: Apache Request Object
        @param form: Parameters sent via GET or POST request
        @type form: dict

        @return: a full page formatted in HTML
        @return: string
        '''
        self._session_bareinit(req)
        argd = wash_urlargd(
            form,
            {'ln': (str, CFG_SITE_LANG),
             'pid': (int, None),
             'confirm': (str, None),
             'repeal': (str, None),
             'reset': (str, None),
             'cancel': (str, None),
             'cancel_stage': (str, None),
             'bibref_check_submit': (str, None),
             'checkout': (str, None),
             'checkout_continue_claiming': (str, None),
             'checkout_submit': (str, None),
             'checkout_remove_transaction': (str, None),
             'to_other_person': (str, None),
             'cancel_search_ticket': (str, None),
             'user_first_name': (str, None),
             'user_last_name': (str, None),
             'user_email': (str, None),
             'user_comments': (str, None),
             'claim': (str, None),
             'cancel_rt_ticket': (str, None),
             'commit_rt_ticket': (str, None),
             'rt_id': (int, None),
             'rt_action': (str, None),
             'selection': (list, []),
             'set_canonical_name': (str, None),
             'canonical_name': (str, None),
             'add_missing_external_ids': (str, None),
             'rewrite_all_external_ids': (str, None),
             'delete_external_ids': (str, None),
             'existing_ext_ids': (list, None),
             'add_external_id': (str, None),
             'ext_system': (str, None),
             'ext_id': (str, None) })

        ln = argd['ln']
        # ln = wash_language(argd['ln'])
        pid = None
        action = None
        bibrefs = None

        uid = getUid(req)
        pinfo = session["personinfo"]
        ulevel = pinfo["ulevel"]
        ticket = pinfo["ticket"]
        tempticket = []

        if not "ln" in pinfo:
            pinfo["ln"] = ln
            session.dirty = True

        if 'confirm' in argd and argd['confirm']:
            action = 'confirm'
        elif 'repeal' in argd and argd['repeal']:
            action = 'repeal'
        elif 'reset' in argd and argd['reset']:
            action = 'reset'
        elif 'bibref_check_submit' in argd and argd['bibref_check_submit']:
            action = 'bibref_check_submit'
        elif 'cancel' in argd and argd['cancel']:
            action = 'cancel'
        elif 'cancel_stage' in argd and argd['cancel_stage']:
            action = 'cancel_stage'
        elif 'cancel_search_ticket' in argd and argd['cancel_search_ticket']:
            action = 'cancel_search_ticket'
        elif 'checkout' in argd and argd['checkout']:
            action = 'checkout'
        elif 'checkout_submit' in argd and argd['checkout_submit']:
            action = 'checkout_submit'
        elif ('checkout_remove_transaction' in argd
            and argd['checkout_remove_transaction']):
            action = 'checkout_remove_transaction'
        elif ('checkout_continue_claiming' in argd
            and argd['checkout_continue_claiming']):
            action = "checkout_continue_claiming"
        elif 'cancel_rt_ticket' in argd and argd['cancel_rt_ticket']:
            action = 'cancel_rt_ticket'
        elif 'commit_rt_ticket' in argd and argd['commit_rt_ticket']:
            action = 'commit_rt_ticket'
        elif 'to_other_person' in argd and argd['to_other_person']:
            action = 'to_other_person'
        elif 'claim' in argd and argd['claim']:
            action = 'claim'
        elif 'set_canonical_name' in argd and argd['set_canonical_name']:
            action = 'set_canonical_name'
        elif 'add_missing_external_ids' in argd and argd['add_missing_external_ids']:
            action = 'add_missing_external_ids'
        elif 'rewrite_all_external_ids' in argd and argd['rewrite_all_external_ids']:
            action = 'rewrite_all_external_ids'
        elif 'delete_external_ids' in argd and argd['delete_external_ids']:
            action = 'delete_external_ids'
        elif 'add_external_id' in argd and argd['add_external_id']:
            action = 'add_external_id'

        no_access = self._page_access_permission_wall(req, pid)

        if no_access and not action in ["claim"]:
            return no_access

        if action in ['to_other_person', 'claim']:
            if 'selection' in argd and len(argd['selection']) > 0:
                bibrefs = argd['selection']
            else:
                return self._error_page(req, ln,
                                        "Fatal: cannot create ticket without any bibrefrec")
            if action == 'claim':
                return self._ticket_open_claim(req, bibrefs, ln)
            else:
                return self._ticket_open_assign_to_other_person(req, bibrefs, form)

        if action in ["cancel_stage"]:
            if 'bibref_check_required' in pinfo:
                del(pinfo['bibref_check_required'])

            if 'bibrefs_auto_assigned' in pinfo:
                del(pinfo['bibrefs_auto_assigned'])

            if 'bibrefs_to_confirm' in pinfo:
                del(pinfo['bibrefs_to_confirm'])

            for tt in [row for row in ticket if 'incomplete' in row]:
                ticket.remove(tt)

            session.dirty = True

            return self._ticket_dispatch_end(req)

        if action in ["checkout_submit"]:
            pinfo["checkout_faulty_fields"] = []
            self._check_user_fields(req, form)

            if not ticket:
                pinfo["checkout_faulty_fields"].append("tickets")

            if pinfo["checkout_faulty_fields"]:
                pinfo["checkout_confirmed"] = False
            else:
                pinfo["checkout_confirmed"] = True

            session.dirty = True
            return self.adf['ticket_dispatch'][ulevel](req)
            #return self._ticket_final_review(req)

        if action in ["checkout_remove_transaction"]:
            bibref = argd['checkout_remove_transaction']

            if webapi.is_valid_bibref(bibref):
                for rmt in [row for row in ticket
                            if row["bibref"] == bibref]:
                    ticket.remove(rmt)

            pinfo["checkout_confirmed"] = False
            session.dirty = True
            return self.adf['ticket_dispatch'][ulevel](req)
            #return self._ticket_final_review(req)

        if action in ["checkout_continue_claiming"]:
            pinfo["checkout_faulty_fields"] = []
            self._check_user_fields(req, form)

            return self._ticket_dispatch_end(req)

        if (action in ['bibref_check_submit']
            or (not action
                and "bibref_check_required" in pinfo
                and pinfo["bibref_check_required"])):
            if not action in ['bibref_check_submit']:
                if "bibref_check_reviewed_bibrefs" in pinfo:
                    del(pinfo["bibref_check_reviewed_bibrefs"])
                    session.dirty = True

                return self.adf['ticket_dispatch'][ulevel](req)

            pinfo["bibref_check_reviewed_bibrefs"] = []
            add_rev = pinfo["bibref_check_reviewed_bibrefs"].append

            if ("bibrefs_auto_assigned" in pinfo
                or "bibrefs_to_confirm" in pinfo):
                person_reviews = []

                if ("bibrefs_auto_assigned" in pinfo
                     and pinfo["bibrefs_auto_assigned"]):
                    person_reviews.append(pinfo["bibrefs_auto_assigned"])

                if ("bibrefs_to_confirm" in pinfo
                     and pinfo["bibrefs_to_confirm"]):
                    person_reviews.append(pinfo["bibrefs_to_confirm"])

                for ref_review in person_reviews:
                    for person_id in ref_review:
                        for bibrec in ref_review[person_id]["bibrecs"]:
                            rec_grp = "bibrecgroup%s" % bibrec
                            elements = []

                            if rec_grp in form:
                                if isinstance(form[rec_grp], str):
                                    elements.append(form[rec_grp])
                                elif isinstance(form[rec_grp], list):
                                    elements += form[rec_grp]
                                else:
                                    continue

                                for element in elements:
                                    test = element.split("||")

                                    if test and len(test) > 1 and test[1]:
                                        tref = test[1] + "," + str(bibrec)
                                        tpid = webapi.wash_integer_id(test[0])

                                        if (webapi.is_valid_bibref(tref) and
                                            tpid > -1):
                                            add_rev(element + "," + str(bibrec))
            session.dirty = True

            return self.adf['ticket_dispatch'][ulevel](req)

        if not action:
            return self._error_page(req, ln,
                                    "Fatal: cannot create ticket if no action selected.")

        if action in ['confirm', 'repeal', 'reset']:
            if 'pid' in argd:
                pid = argd['pid']
            else:
                return self._error_page(req, ln,
                                        "Fatal: cannot create ticket without a person id!")

            if 'selection' in argd and len(argd['selection']) > 0:
                bibrefs = argd['selection']
            else:
                if pid == -3:
                    return self._error_page(req, ln,
                                        "Fatal: Please select a paper to assign to the new person first!")
                else:
                    return self._error_page(req, ln,
                                        "Fatal: cannot create ticket without any paper selected!")

            if 'rt_id' in argd and argd['rt_id']:
                rt_id = argd['rt_id']
                for b in bibrefs:
                    self._cancel_transaction_from_rt_ticket(rt_id, pid, action, b)
            #create temporary ticket
            if pid == -3:
                pid = webapi.create_new_person(uid)

            for bibref in bibrefs:
                tempticket.append({'pid': pid, 'bibref': bibref, 'action': action})

            #check if ticket targets (bibref for pid) are already in ticket
            for t in tempticket:
                for e in list(ticket):
                    if e['bibref'] == t['bibref']:
                        ticket.remove(e)
                ticket.append(t)
            if 'search_ticket' in pinfo:
                del(pinfo['search_ticket'])

            #start ticket processing chain
            pinfo["claimpaper_admin_last_viewed_pid"] = pid
            session.dirty = True
            return self.adf['ticket_dispatch'][ulevel](req)
#            return self.perform(req, form)

        elif action in ['cancel']:
            self.__session_cleanup(req)
#            return self._error_page(req, ln,
#                                    "Not an error! Session cleaned! but "
#                                    "redirect to be implemented")
            return self._ticket_dispatch_end(req)

        elif action in ['cancel_search_ticket']:
            if 'search_ticket' in pinfo:
                del(pinfo['search_ticket'])
            session.dirty = True
            if "claimpaper_admin_last_viewed_pid" in pinfo:
                pid = pinfo["claimpaper_admin_last_viewed_pid"]
                return redirect_to_url(req, "/person/%s" % webapi.get_person_redirect_link(pid))
            return self.search(req, form)

        elif action in ['checkout']:
            return self.adf['ticket_dispatch'][ulevel](req)
            #return self._ticket_final_review(req)

        elif action in ['cancel_rt_ticket', 'commit_rt_ticket']:
            if 'selection' in argd and len(argd['selection']) > 0:
                bibref = argd['selection']
            else:
                return self._error_page(req, ln,
                                        "Fatal: cannot cancel unknown ticket")
            if 'pid' in argd and argd['pid'] > -1:
                pid = argd['pid']
            else:
                return self._error_page(req, ln,
                                        "Fatal: cannot cancel unknown ticket")
            if action == 'cancel_rt_ticket':
                if 'rt_id' in argd and argd['rt_id'] and 'rt_action' in argd and argd['rt_action']:
                    rt_id = argd['rt_id']
                    rt_action = argd['rt_action']
                    if 'selection' in argd and len(argd['selection']) > 0:
                        bibrefs = argd['selection']
                    else:
                        return self._error_page(req, ln,
                                        "Fatal: no bibref")
                    for b in bibrefs:
                        self._cancel_transaction_from_rt_ticket(rt_id, pid, rt_action, b)
                        return redirect_to_url(req, "/person/%s" % webapi.get_person_redirect_link(pid))
                return self._cancel_rt_ticket(req, bibref[0], pid)
            elif action == 'commit_rt_ticket':
                return self._commit_rt_ticket(req, bibref[0], pid)

        elif action == 'set_canonical_name':
            if 'pid' in argd and argd['pid'] > -1:
                pid = argd['pid']
            else:
                return self._error_page(req, ln,
                                        "Fatal: cannot set canonical name to unknown person")
            if 'canonical_name' in argd and argd['canonical_name']:
                cname = argd['canonical_name']
            else:
                return self._error_page(req, ln,
                        "Fatal: cannot set a custom canonical name without a suggestion")

            uid = getUid(req)
            userinfo = "%s||%s" % (uid, req.remote_ip)
            webapi.update_person_canonical_name(pid, cname, userinfo)

            return redirect_to_url(req, "/person/%s%s" % (webapi.get_person_redirect_link(pid), '#tabData'))

        elif action == 'add_missing_external_ids':
            if 'pid' in argd and argd['pid'] > -1:
                pid = argd['pid']
            else:
                return self._error_page(req, ln, "Fatal: cannot recompute external ids for an unknown person")

            update_personID_external_ids([pid], overwrite=False)

            return redirect_to_url(req, "/person/%s%s" % (webapi.get_person_redirect_link(pid), '#tabData'))

        elif action == 'rewrite_all_external_ids':
            if 'pid' in argd and argd['pid'] > -1:
                pid = argd['pid']
            else:
                return self._error_page(req, ln, "Fatal: cannot recompute external ids for an unknown person")

            update_personID_external_ids([pid], overwrite=True)

            return redirect_to_url(req, "/person/%s%s" % (webapi.get_person_redirect_link(pid), '#tabData'))

        elif action == 'delete_external_ids':
            if 'pid' in argd and argd['pid'] > -1:
                pid = argd['pid']
            else:
                return self._error_page(req, ln, "Fatal: cannot delete external ids from an unknown person")

            if 'existing_ext_ids' in argd and argd['existing_ext_ids']:
                existing_ext_ids = argd['existing_ext_ids']
            else:
                return self._error_page(req, ln, "Fatal: you must select at least one external id in order to delete it!")

            uid = getUid(req)
            userinfo = "%s||%s" % (uid, req.remote_ip)
            webapi.delete_person_external_ids(pid, existing_ext_ids, userinfo)

            return redirect_to_url(req, "/person/%s%s" % (webapi.get_person_redirect_link(pid), '#tabData'))

        elif action == 'add_external_id':
            if 'pid' in argd and argd['pid'] > -1:
                pid = argd['pid']
            else:
                return self._error_page(req, ln, "Fatal: cannot add external id to unknown person")

            if 'ext_system' in argd and argd['ext_system']:
                ext_sys = argd['ext_system']
            else:
                return self._error_page(req, ln, "Fatal: cannot add an external id without specifying the system")

            if 'ext_id' in argd and argd['ext_id']:
                ext_id = argd['ext_id']
            else:
                return self._error_page(req, ln, "Fatal: cannot add a custom external id without a suggestion")

            uid = getUid(req)
            userinfo = "%s||%s" % (uid, req.remote_ip)
            webapi.add_person_external_id(pid, ext_sys, ext_id, userinfo)

            return redirect_to_url(req, "/person/%s%s" % (webapi.get_person_redirect_link(pid), '#tabData'))

        else:
            return self._error_page(req, ln,
                                    "Fatal: What were I supposed to do?")


    def _ticket_open_claim(self, req, bibrefs, ln):
        '''
        Generate page to let user choose how to proceed

        @param req: Apache Request Object
        @type req: Apache Request Object
        @param bibrefs: list of record IDs to perform an action on
        @type bibrefs: list of int
        @param ln: language to display the page in
        @type ln: string
        '''
        uid = getUid(req)
        uinfo = collect_user_info(req)
        pinfo = session["personinfo"]

        if 'ln' in pinfo:
            ln = pinfo["ln"]
        else:
            ln = CFG_SITE_LANG

        _ = gettext_set_language(ln)
        no_access = self._page_access_permission_wall(req)
        session.dirty = True
        pid = -1
        search_enabled = True

        if not no_access and uinfo["precached_usepaperclaim"]:
            tpid = webapi.get_pid_from_uid(uid)

            if tpid and tpid[0] and tpid[1] and tpid[0][0]:
                pid = tpid[0][0]

        if (not no_access
            and "claimpaper_admin_last_viewed_pid" in pinfo
            and pinfo["claimpaper_admin_last_viewed_pid"]):
            names = webapi.get_person_names_from_id(pinfo["claimpaper_admin_last_viewed_pid"])
            names = sorted([i for i in names], key=lambda k: k[1], reverse=True)
            if len(names) > 0:
                if len(names[0]) > 0:
                    last_viewed_pid = [pinfo["claimpaper_admin_last_viewed_pid"], names[0][0]]
                else:
                    last_viewed_pid = False
            else:
                last_viewed_pid = False
        else:
            last_viewed_pid = False

        if no_access:
            search_enabled = False

        pinfo["referer"] = uinfo["referer"]
        session.dirty = True
        body = TEMPLATE.tmpl_open_claim(bibrefs, pid, last_viewed_pid,
                                        search_enabled=search_enabled)
        body = TEMPLATE.tmpl_person_detail_layout(body)
        title = _('Claim this paper')
        metaheaderadd = self._scripts(kill_browser_cache=True)

        return page(title=title,
            metaheaderadd=metaheaderadd,
            body=body,
            req=req,
            language=ln)


    def _ticket_open_assign_to_other_person(self, req, bibrefs, form):
        '''
        Initializes search to find a person to attach the selected records to

        @param req: Apache request object
        @type req: Apache request object
        @param bibrefs: list of record IDs to consider
        @type bibrefs: list of int
        @param form: GET/POST request parameters
        @type form: dict
        '''
        pinfo = session["personinfo"]
        pinfo["search_ticket"] = dict()
        search_ticket = pinfo["search_ticket"]
        search_ticket['action'] = 'confirm'
        search_ticket['bibrefs'] = bibrefs
        session.dirty = True
        return self.search(req, form)


    def comments(self, req, form):
        return ""


    def _cancel_rt_ticket(self, req, tid, pid):
        '''
        deletes an RT ticket
        '''
        webapi.delete_request_ticket(pid, tid)
        return redirect_to_url(req, "/person/%s" %
                               webapi.get_person_redirect_link(str(pid)))


    def _cancel_transaction_from_rt_ticket(self, tid, pid, action, bibref):
        '''
        deletes a transaction from an rt ticket
        '''
        webapi.delete_transaction_from_request_ticket(pid, tid, action, bibref)


    def _commit_rt_ticket(self, req, bibref, pid):
        '''
        Commit of an rt ticket: creates a real ticket and commits.
        '''
        pinfo = session["personinfo"]
        ulevel = pinfo["ulevel"]
        ticket = pinfo["ticket"]

        open_rt_tickets = webapi.get_person_request_ticket(pid)
        tic = [a for a in open_rt_tickets if str(a[1]) == str(bibref)]
        if len(tic) > 0:
            tic = tic[0][0]
        #create temporary ticket
        tempticket = []
        for t in tic:
            if t[0] in ['confirm', 'repeal']:
                tempticket.append({'pid': pid, 'bibref': t[1], 'action': t[0]})

        #check if ticket targets (bibref for pid) are already in ticket
        for t in tempticket:
            for e in list(ticket):
                if e['pid'] == t['pid'] and e['bibref'] == t['bibref']:
                    ticket.remove(e)
            ticket.append(t)
        session.dirty = True
        #start ticket processing chain
        webapi.delete_request_ticket(pid, bibref)
        return self.adf['ticket_dispatch'][ulevel](req)


    def _error_page(self, req, ln=CFG_SITE_LANG, message=None, intro=True):
        '''
        Create a page that contains a message explaining the error.

        @param req: Apache Request Object
        @type req: Apache Request Object
        @param ln: language
        @type ln: string
        @param message: message to be displayed
        @type message: string
        '''
        body = []

        _ = gettext_set_language(ln)

        if not message:
            message = "No further explanation available. Sorry."

        if intro:
            body.append(_("<p>We're sorry. An error occurred while "
                        "handling your request. Please find more information "
                        "below:</p>"))
        body.append("<p><strong>%s</strong></p>" % message)

        return page(title=_("Notice"),
                body="\n".join(body),
                description="%s - Internal Error" % CFG_SITE_NAME,
                keywords="%s, Internal Error" % CFG_SITE_NAME,
                language=ln,
                req=req)


    def __session_cleanup(self, req):
        '''
        Cleans the session from all bibauthorid specific settings and
        with that cancels any transaction currently in progress.

        @param req: Apache Request Object
        @type req: Apache Request Object
        '''
        try:
            pinfo = session["personinfo"]
        except KeyError:
            return

        if "ticket" in pinfo:
            pinfo['ticket'] = []
        if "search_ticket" in pinfo:
            pinfo['search_ticket'] = dict()

        # clear up bibref checker if it's done.
        if ("bibref_check_required" in pinfo
            and not pinfo["bibref_check_required"]):
            if 'bibrefs_to_confirm' in pinfo:
                del(pinfo['bibrefs_to_confirm'])

            if "bibrefs_auto_assigned" in pinfo:
                del(pinfo["bibrefs_auto_assigned"])

            del(pinfo["bibref_check_required"])

        if "checkout_confirmed" in pinfo:
            del(pinfo["checkout_confirmed"])

        if "checkout_faulty_fields" in pinfo:
            del(pinfo["checkout_faulty_fields"])

        #pinfo['ulevel'] = ulevel
#        pinfo["claimpaper_admin_last_viewed_pid"] = -1
        pinfo["admin_requested_ticket_id"] = -1
        session.dirty = True


    def _generate_search_ticket_box(self, req):
        '''
        Generate the search ticket to remember a pending search for Person
        entities in an attribution process

        @param req: Apache request object
        @type req: Apache request object
        '''
        pinfo = session["personinfo"]
        search_ticket = None

        if 'ln' in pinfo:
            ln = pinfo["ln"]
        else:
            ln = CFG_SITE_LANG

        _ = gettext_set_language(ln)
        if 'search_ticket' in pinfo:
            search_ticket = pinfo['search_ticket']
        if not search_ticket:
            return ''
        else:
            return TEMPLATE.tmpl_search_ticket_box('person_search', 'assign_papers', search_ticket['bibrefs'])


    def search(self, req, form, is_fallback=False, fallback_query='', fallback_title='', fallback_message=''):
        '''
        Function used for searching a person based on a name with which the
        function is queried.

        @param req: Apache Request Object
        @type req: Apache Request Object
        @param form: Parameters sent via GET or POST request
        @type form: dict

        @return: a full page formatted in HTML
        @return: string
        '''
        self._session_bareinit(req)
        no_access = self._page_access_permission_wall(req)
        new_person_link = False

        if no_access:
            return no_access

        pinfo = session["personinfo"]
        search_ticket = None
        if 'search_ticket' in pinfo:
            search_ticket = pinfo['search_ticket']

        if "ulevel" in pinfo:
            if pinfo["ulevel"] == "admin":
                new_person_link = True

        body = ''
        if search_ticket:
            body = body + self._generate_search_ticket_box(req)

        max_num_show_papers = 5
        argd = wash_urlargd(
            form,
            {'ln': (str, CFG_SITE_LANG),
             'verbose': (int, 0),
             'q': (str, None)})

        ln = argd['ln']
        # ln = wash_language(argd['ln'])
        query = None
        recid = None
        nquery = None
        search_results = None
        title = "Person Search"

        if 'q' in argd:
            if argd['q']:
                query = escape(argd['q'])

        if is_fallback and fallback_query:
            query = fallback_query

        if query:
            authors = []

            if query.count(":"):
                try:
                    left, right = query.split(":")
                    try:
                        recid = int(left)
                        nquery = str(right)
                    except (ValueError, TypeError):
                        try:
                            recid = int(right)
                            nquery = str(left)
                        except (ValueError, TypeError):
                            recid = None
                            nquery = query
                except ValueError:
                    recid = None
                    nquery = query

            else:
                nquery = query

            sorted_results = webapi.search_person_ids_by_name(nquery)

            for index, results in enumerate(sorted_results):
                pid = results[0]
#                authorpapers = webapi.get_papers_by_person_id(pid, -1)
#                authorpapers = sorted(authorpapers, key=itemgetter(0),
#                                      reverse=True)
                if index < PERSON_SEARCH_RESULTS_SHOW_PAPERS_PERSON_LIMIT:
                    #We are no longer sorting by date because of the huge impact this have
                    #on the system.
                    #The sorting is now done per recordid
#                    authorpapers = [[paper] for paper in
#                                    sort_records(None, [i[0] for i in
#                                                 webapi.get_papers_by_person_id(pid, -1)],
#                                                 sort_field="year", sort_order="a")]
                    authorpapers = sorted([[p[0]] for p in webapi.get_papers_by_person_id(pid, -1)],
                                          key=itemgetter(0))
                else:
                    authorpapers = [['Not retrieved to increase performances.']]

                if (recid and
                    not (str(recid) in [row[0] for row in authorpapers])):
                    continue

                authors.append([results[0], results[1],
                                authorpapers[0:max_num_show_papers], len(authorpapers)])

            search_results = authors

        if recid and (len(search_results) == 1) and not is_fallback:
            return redirect_to_url(req, "/person/%s" % search_results[0][0])

        body = body + TEMPLATE.tmpl_author_search(query, search_results, search_ticket, author_pages_mode=True, fallback_mode=is_fallback,
                                                  fallback_title=fallback_title, fallback_message=fallback_message, new_person_link=new_person_link)

        if not is_fallback:
            body = TEMPLATE.tmpl_person_detail_layout(body)

        return page(title=title,
                    metaheaderadd=self._scripts(kill_browser_cache=True),
                    body=body,
                    req=req,
                    language=ln)


    def claimstub(self, req, form):
        '''
        Generate stub page before claiming process

        @param req: Apache request object
        @type req: Apache request object
        @param form: GET/POST request params
        @type form: dict
        '''
        argd = wash_urlargd(
            form,
            {'ln': (str, CFG_SITE_LANG),
             'person': (str, '')})

        ln = argd['ln']
        # ln = wash_language(argd['ln'])
        _ = gettext_set_language(ln)

        person = '-1'
        if 'person' in argd and argd['person']:
            person = argd['person']

        try:
            pinfo = session["personinfo"]
            if pinfo['ulevel'] == 'admin':
                return redirect_to_url(req, '%s/person/%s?open_claim=True' % (CFG_SITE_URL, person))
        except KeyError:
            pass

        if BIBAUTHORID_UI_SKIP_ARXIV_STUB_PAGE:
            return redirect_to_url(req, '%s/person/%s?open_claim=True' % (CFG_SITE_URL, person))

        body = TEMPLATE.tmpl_claim_stub(person)

        pstr = 'Person ID missing or invalid'
        if person != '-1':
            pstr = person
        title = _('You are going to claim papers for: %s' % pstr)

        return page(title=title,
                    metaheaderadd=self._scripts(kill_browser_cache=True),
                    body=body,
                    req=req,
                    language=ln)

    def welcome(self, req, form):
        '''
        Generate SSO landing/welcome page

        @param req: Apache request object
        @type req: Apache request object
        @param form: GET/POST request params
        @type form: dict
        '''
        uid = getUid(req)
        self._session_bareinit(req)
        argd = wash_urlargd(
            form,
            {'ln': (str, CFG_SITE_LANG),
             'chosen_profile': (int, None)})

        ln = argd['ln']
        chosen_profile = argd['chosen_profile']

        # ln = wash_language(argd['ln'])
        _ = gettext_set_language(ln)

        if uid == 0:
            return page_not_authorized(req, text=_("This page in not accessible directly."))

        title_message = _('Welcome!')

        # start continuous writing to the browser...
        req.content_type = "text/html"
        req.send_http_header()
        ssl_param = 0

        if req.is_https():
            ssl_param = 1

        req.write(pageheaderonly(req=req, title=title_message,
                                 language=ln, secure_page_p=ssl_param))

        req.write(TEMPLATE.tmpl_welcome_start())

        body = ""

        if CFG_INSPIRE_SITE:
            body = TEMPLATE.tmpl_welcome_arxiv()
        else:
            body = TEMPLATE.tmpl_welcome()

        req.write(body)

        req.write("USERID: %s " % str(uid))

        if chosen_profile == None:
            archive_user_info = webapi.arxiv_login(req)
        elif chosen_profile == -1:
            archive_user_info = webapi.arxiv_login(req, -1)
        else:
            archive_user_info = webapi.arxiv_login(req, chosen_profile)
        # now do what will take time...

        #req.write("ARXIV USER INFO: %s" % str(archive_user_info))

        if archive_user_info[0] == "pid":  ##### differentiate the two cases
            pid = archive_user_info[1]
        elif archive_user_info[0] == "chosen pid not available":
            pid = archive_user_info[1]
            req.write(TEMPLATE.tmpl_profile_not_available())
        elif archive_user_info[0] == "pid assigned by user":
            pid = archive_user_info[1]
            req.write(TEMPLATE.tmpl_profile_assigned_by_user())
        else :
            req.write(TEMPLATE.tmpl_claim_profile())
            req.write(TEMPLATE.tmpl_profile_option(archive_user_info[1]))
            req.write(pagefooteronly(req=req))
            return

        #session must be read after webapi.arxiv_login did it's stuff
        pinfo = session["personinfo"]
        pinfo["claimpaper_admin_last_viewed_pid"] = pid
        session.dirty = True

        link = TEMPLATE.tmpl_welcome_link()
        req.write(link)
        req.write("<br><br>")
        uinfo = collect_user_info(req)

        arxivp = []
        if 'external_arxivids' in uinfo and uinfo['external_arxivids']:
            try:
                for i in uinfo['external_arxivids'].split(';'):
                    arxivp.append(i)
            except (IndexError, KeyError):
                pass

        req.write(TEMPLATE.tmpl_welcome_personid_association(pid))
        req.write(TEMPLATE.tmpl_welcome_arXiv_papers(arxivp))
        if CFG_INSPIRE_SITE:
            #logs arXive logins, for debug purposes.
            dbg = ('uinfo= ' + str(uinfo) + '\npinfo= ' + str(pinfo) + '\nreq= ' + str(req)
                    + '\nsession= ' + str(session))
            userinfo = "%s||%s" % (uid, req.remote_ip)
            webapi.insert_log(userinfo, pid, 'arXiv_login', 'dbg', '', comment=dbg)

        req.write(TEMPLATE.tmpl_welcome_end())
        req.write(pagefooteronly(req=req))

    def tickets_admin(self, req, form):
        '''
        Generate SSO landing/welcome page

        @param req: Apache request object
        @type req: Apache request object
        @param form: GET/POST request params
        @type form: dict
        '''
        self._session_bareinit(req)
        no_access = self._page_access_permission_wall(req, req_level='admin')
        if no_access:
            return no_access

        tickets = webapi.get_persons_with_open_tickets_list()
        tickets = list(tickets)

        for t in list(tickets):
            tickets.remove(t)
            tickets.append([webapi.get_most_frequent_name_from_pid(int(t[0])),
                         webapi.get_person_redirect_link(t[0]), t[0], t[1]])

        body = TEMPLATE.tmpl_tickets_admin(tickets)
        body = TEMPLATE.tmpl_person_detail_layout(body)

        title = 'Open RT tickets'

        return page(title=title,
                    metaheaderadd=self._scripts(),
                    body=body,
                    req=req)

    def export(self, req, form):
        '''
        Generate JSONized export of Person data

        @param req: Apache request object
        @type req: Apache request object
        @param form: GET/POST request params
        @type form: dict
        '''
        argd = wash_urlargd(
            form,
            {'ln': (str, CFG_SITE_LANG),
             'request': (str, None),
             'userid': (str, None)})

        if not CFG_JSON_AVAILABLE:
            return "500_json_not_found__install_package"

        request = None
        userid = None

        if "userid" in argd and argd['userid']:
            userid = argd['userid']
        else:
            return "404_user_not_found"

        if "request" in argd and argd['request']:
            request = argd["request"]

        # find user from ID
        user_email = get_email_from_username(userid)

        if user_email == userid:
            return "404_user_not_found"

        uid = get_uid_from_email(user_email)
        uinfo = collect_user_info(uid)
        # find person by uid
        pid = webapi.get_pid_from_uid(uid)
        # find papers py pid that are confirmed through a human.
        papers = webapi.get_papers_by_person_id(pid, 2)
        # filter by request param, e.g. arxiv
        if not request:
            return "404__no_filter_selected"

        if not request in VALID_EXPORT_FILTERS:
            return "500_filter_invalid"

        if request == "arxiv":
            query = "(recid:"
            query += " OR recid:".join(papers)
            query += ") AND 037:arxiv"
            db_docs = perform_request_search(p=query, rg=0)
            nickmail = ""
            nickname = ""
            db_arxiv_ids = []

            try:
                nickname = uinfo["nickname"]
            except KeyError:
                pass

            if not nickname:
                try:
                    nickmail = uinfo["email"]
                except KeyError:
                    nickmail = user_email

                nickname = nickmail

            db_arxiv_ids = get_fieldvalues(db_docs, "037__a")
            construct = {"nickname": nickname,
                         "claims": ";".join(db_arxiv_ids)}

            jsondmp = json.dumps(construct)

            signature = webapi.sign_assertion("arXiv", jsondmp)
            construct["digest"] = signature

            return json.dumps(construct)


    index = __call__
    me = welcome
    you = welcome
# pylint: enable=C0301
# pylint: enable=W0613<|MERGE_RESOLUTION|>--- conflicted
+++ resolved
@@ -1,7 +1,7 @@
 # -*- coding: utf-8 -*-
 ##
 ## This file is part of Invenio.
-## Copyright (C) 2011, 2012 CERN.
+## Copyright (C) 2011, 2012, 2013 CERN.
 ##
 ## Invenio is free software; you can redistribute it and/or
 ## modify it under the terms of the GNU General Public License as
@@ -54,12 +54,8 @@
 
 import invenio.bibauthorid_webapi as webapi
 from invenio.bibauthorid_frontinterface import get_bibrefrec_name_string
-<<<<<<< HEAD
 from flask import session
-=======
 from invenio.bibauthorid_backinterface import update_personID_external_ids
->>>>>>> 476040d1
-
 
 TEMPLATE = load('bibauthorid')
 
