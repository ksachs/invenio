--- conflicted
+++ resolved
@@ -1,11 +1,7 @@
 # -*- coding: utf-8 -*-
 ##
 ## This file is part of Invenio.
-<<<<<<< HEAD
-## Copyright (C) 2008, 2009, 2010, 2011, 2012 CERN.
-=======
-## Copyright (C) 2002, 2003, 2004, 2005, 2006, 2007, 2008, 2009, 2010, 2013 CERN.
->>>>>>> 06561b70
+## Copyright (C) 2008, 2009, 2010, 2011, 2012, 2013 CERN.
 ##
 ## Invenio is free software; you can redistribute it and/or
 ## modify it under the terms of the GNU General Public License as
@@ -873,10 +869,6 @@
     from invenio.access_control_config import CFG_EXTERNAL_AUTH_USING_SSO
     apache_conf_dir = conf.get("Invenio", 'CFG_ETCDIR') + \
                       os.sep + 'apache'
-<<<<<<< HEAD
-
-    ## Preparation of XSendFile directive
-=======
     if guess_apache_24():
         directory_www_directive = """
         # Uncomment the following on Apache < 2.4
@@ -944,7 +936,7 @@
         #    Require all granted
         # </Directory>""" % {'wsgidir': os.path.join(conf.get('Invenio', 'CFG_PREFIX'), 'var', 'www-wsgi')}
 
->>>>>>> 06561b70
+    ## Preparation of XSendFile directive
     xsendfile_directive_needed = int(conf.get("Invenio", 'CFG_BIBDOCFILE_USE_XSENDFILE')) != 0
     if xsendfile_directive_needed:
         xsendfile_directive = "XSendFile On\n"
@@ -1097,20 +1089,9 @@
         WSGIImportScript %(wsgidir)s/invenio.wsgi process-group=invenio application-group=%%{GLOBAL}
         WSGIScriptAlias / %(wsgidir)s/invenio.wsgi
         WSGIPassAuthorization On
-<<<<<<< HEAD
         %(xsendfile_directive)s
-        <Directory %(wsgidir)s>
-           WSGIProcessGroup invenio
-           WSGIApplicationGroup %%{GLOBAL}
-           Options FollowSymLinks MultiViews
-           AllowOverride None
-           Order allow,deny
-           Allow from all
-        </Directory>
+        %(directory_wsgi_directive)s
         %(deflate_directive)s
-=======
-        %(directory_wsgi_directive)s
->>>>>>> 06561b70
 </VirtualHost>
 """ % {'vhost_site_url_port': vhost_site_url_port,
        'servername': vhost_site_url,
@@ -1126,16 +1107,10 @@
        'wsgi_socket_directive': (wsgi_socket_directive_needed and \
                                 'WSGISocketPrefix ' or '#WSGISocketPrefix ') + \
               conf.get('Invenio', 'CFG_PREFIX') + os.sep + 'var' + os.sep + 'run',
-<<<<<<< HEAD
-       'xsendfile_directive' : xsendfile_directive,
-       'deflate_directive': deflate_directive,
-=======
-       'xsendfile_directive' : xsendfile_directive_needed and \
-                               "XSendFile On\nXSendFileAllowAbove On" or \
-                               "#XSendFile On\n#XSendFileAllowAbove On",
+       'xsendfile_directive': xsendfile_directive,
        'directory_www_directive': directory_www_directive,
        'directory_wsgi_directive': directory_wsgi_directive,
->>>>>>> 06561b70
+       'deflate_directive': deflate_directive,
        }
     apache_vhost_ssl_body = """\
 ServerSignature Off
@@ -1180,21 +1155,10 @@
         RedirectMatch /sslredirect/(.*) http://$1
         WSGIScriptAlias / %(wsgidir)s/invenio.wsgi
         WSGIPassAuthorization On
-<<<<<<< HEAD
         %(xsendfile_directive)s
-        <Directory %(wsgidir)s>
-           WSGIProcessGroup invenio
-           WSGIApplicationGroup %%{GLOBAL}
-           Options FollowSymLinks MultiViews
-           AllowOverride None
-           Order allow,deny
-           Allow from all
-        </Directory>
+        %(directory_wsgi_directive)s
         %(deflate_directive)s
         %(shibboleth_directive)s
-=======
-        %(directory_wsgi_directive)s
->>>>>>> 06561b70
 </VirtualHost>
 """ % {'vhost_site_secure_url_port': vhost_site_secure_url_port,
        'servername': vhost_site_secure_url,
@@ -1216,17 +1180,11 @@
        'ssl_key_directive': ssl_pem_directive_needed and \
                             '#SSLCertificateKeyFile %s' % ssl_key_path or \
                             'SSLCertificateKeyFile %s' % ssl_key_path,
-<<<<<<< HEAD
-       'xsendfile_directive' : xsendfile_directive,
+       'xsendfile_directive': xsendfile_directive,
+       'directory_www_directive': directory_www_directive,
+       'directory_wsgi_directive': directory_wsgi_directive,
        'deflate_directive': deflate_directive,
        'shibboleth_directive': shibboleth_directive,
-=======
-       'xsendfile_directive' : xsendfile_directive_needed and \
-                               "XSendFile On\nXSendFileAllowAbove On" or \
-                               "#XSendFile On\n#XSendFileAllowAbove On",
-       'directory_www_directive': directory_www_directive,
-       'directory_wsgi_directive': directory_wsgi_directive,
->>>>>>> 06561b70
        }
     # write HTTP vhost snippet:
     if os.path.exists(apache_vhost_file):
