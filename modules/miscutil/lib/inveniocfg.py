--- conflicted
+++ resolved
@@ -1,7 +1,7 @@
 # -*- coding: utf-8 -*-
 ##
 ## This file is part of Invenio.
-## Copyright (C) 2008, 2009, 2010, 2011, 2012, 2013 CERN.
+## Copyright (C) 2008, 2009, 2010, 2011, 2012, 2013, 2014 CERN.
 ##
 ## Invenio is free software; you can redistribute it and/or
 ## modify it under the terms of the GNU General Public License as
@@ -178,7 +178,6 @@
                        'CFG_BIBDOCFILE_DOCUMENT_FILE_MANAGER_MISC',
                        'CFG_BIBDOCFILE_DOCUMENT_FILE_MANAGER_DOCTYPES',
                        'CFG_BIBDOCFILE_DOCUMENT_FILE_MANAGER_RESTRICTIONS',
-<<<<<<< HEAD
                        'CFG_REFEXTRACT_KBS_OVERRIDE',
                        'CFG_OPENID_CONFIGURATIONS',
                        'CFG_OAUTH1_CONFIGURATIONS',
@@ -187,10 +186,8 @@
                        'CFG_BIBDOCFILE_PREFERRED_MIMETYPES_MAPPING',
                        'CFG_BIBSCHED_NON_CONCURRENT_TASKS',
                        'CFG_REDIS_HOSTS',
-                       'CFG_BIBSCHED_INCOMPATIBLE_TASKS']:
-=======
+                       'CFG_BIBSCHED_INCOMPATIBLE_TASKS',
                        'CFG_ICON_CREATION_FORMAT_MAPPINGS']:
->>>>>>> 40c208ec
         try:
             option_value = option_value[1:-1]
             if option_name == "CFG_BIBEDIT_EXTEND_RECORD_WITH_COLLECTION_TEMPLATE" and option_value.strip().startswith("{"):
