--- conflicted
+++ resolved
@@ -157,11 +157,8 @@
                        'CFG_BATCHUPLOADER_FILENAME_MATCHING_POLICY',
                        'CFG_BATCHUPLOADER_WEB_ROBOT_AGENT',
                        'CFG_BIBAUTHORID_EXTERNAL_CLAIMED_RECORDS_KEY',
-<<<<<<< HEAD
-                       'CFG_BIBCIRCULATION_ITEM_STATUS_OPTIONAL']:
-=======
+                       'CFG_BIBCIRCULATION_ITEM_STATUS_OPTIONAL',
                        'CFG_PLOTEXTRACTOR_DISALLOWED_TEX']:
->>>>>>> 50f83453
         out = "["
         for elem in option_value[1:-1].split(","):
             if elem:
