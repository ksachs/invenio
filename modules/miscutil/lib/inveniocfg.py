# -*- coding: utf-8 -*-
##
## This file is part of Invenio.
## Copyright (C) 2008, 2009, 2010, 2011, 2012, 2013 CERN.
##
## Invenio is free software; you can redistribute it and/or
## modify it under the terms of the GNU General Public License as
## published by the Free Software Foundation; either version 2 of the
## License, or (at your option) any later version.
##
## Invenio is distributed in the hope that it will be useful, but
## WITHOUT ANY WARRANTY; without even the implied warranty of
## MERCHANTABILITY or FITNESS FOR A PARTICULAR PURPOSE.  See the GNU
## General Public License for more details.
##
## You should have received a copy of the GNU General Public License
## along with Invenio; if not, write to the Free Software Foundation, Inc.,
## 59 Temple Place, Suite 330, Boston, MA 02111-1307, USA.

"""
Invenio configuration and administration CLI tool.

Usage: inveniocfg [options]

General options:
   -h, --help               print this help
   -V, --version            print version number

Options to finish your installation:
   --create-secret-key      generate random CFG_SITE_SECRET_KEY
   --create-apache-conf     create Apache configuration files
   --create-tables          create DB tables for Invenio
   --load-bibfield-conf     load the BibField configuration
   --load-webstat-conf      load the WebStat configuration
   --drop-tables            drop DB tables of Invenio
   --check-openoffice       check for correctly set up of openoffice temporary directory

Options to set up and test a demo site:
   --create-demo-site       create demo site
   --load-demo-records      load demo records
   --remove-demo-records    remove demo records, keeping demo site
   --drop-demo-site         drop demo site configurations too
   --run-unit-tests         run unit test suite (needs demo site)
   --run-regression-tests   run regression test suite (needs demo site)
   --run-web-tests          run web tests in a browser (needs demo site, Firefox, Selenium IDE)
   --run-flask-tests        run Flask test suite

Options to update config files in situ:
   --update-all             perform all the update options
   --update-config-py       update config.py file from invenio.conf file
   --update-dbquery-py      update dbquery.py with DB credentials from invenio.conf
   --update-dbexec          update dbexec with DB credentials from invenio.conf
   --update-bibconvert-tpl  update bibconvert templates with CFG_SITE_URL from invenio.conf
   --update-web-tests       update web test cases with CFG_SITE_URL from invenio.conf

Options to update DB tables:
   --reset-all              perform all the reset options
   --reset-sitename         reset tables to take account of new CFG_SITE_NAME*
   --reset-siteadminemail   reset tables to take account of new CFG_SITE_ADMIN_EMAIL
   --reset-fieldnames       reset tables to take account of new I18N names from PO files
   --reset-recstruct-cache  reset record structure cache according to CFG_BIBUPLOAD_SERIALIZE_RECORD_STRUCTURE
   --reset-recjson-cache    reset record json cache according to CFG_BIBUPLOAD_SERIALIZE_RECORD_STRUCTURE

Options to upgrade your installation:
    --upgrade                       apply all pending upgrades
    --upgrade-check                 run pre-upgrade checks for all pending upgrades
    --upgrade-show-pending          show pending upgrades ready to be applied
    --upgrade-show-applied          show history of applied upgrades
    --upgrade-create-standard-recipe create a new upgrade recipe (for developers)
    --upgrade-create-release-recipe create a new release upgrade recipe (for developers)

Options to help the work:
   --list                   print names and values of all options from conf files
   --get <some-opt>         get value of a given option from conf files
   --conf-dir </some/path>  path to directory where invenio*.conf files are [optional]
   --detect-system-details  print system details such as Apache/Python/MySQL versions
"""

__revision__ = "$Id$"

from ConfigParser import ConfigParser
from optparse import OptionParser, OptionGroup, IndentedHelpFormatter, Option, \
    OptionError
import os
import random
import re
import shutil
import socket
import string
import sys


def print_usage():
    """Print help."""
    print __doc__


def get_version():
    """ Get running version of Invenio """
    from invenio.config import CFG_VERSION
    return CFG_VERSION


def print_version():
    """Print version information."""
    print get_version()


def convert_conf_option(option_name, option_value):
    """
    Convert conf option into Python config.py line, converting
    values to ints or strings as appropriate.
    """

    ## 1) convert option name to uppercase:
    option_name = option_name.upper()

    ## 1a) adjust renamed variables:
    if option_name in ['CFG_WEBSUBMIT_DOCUMENT_FILE_MANAGER_DOCTYPES',
                          'CFG_WEBSUBMIT_DOCUMENT_FILE_MANAGER_RESTRICTIONS',
                          'CFG_WEBSUBMIT_DOCUMENT_FILE_MANAGER_MISC',
                          'CFG_WEBSUBMIT_FILESYSTEM_BIBDOC_GROUP_LIMIT',
                          'CFG_WEBSUBMIT_ADDITIONAL_KNOWN_FILE_EXTENSIONS',
                          'CFG_WEBSUBMIT_DESIRED_CONVERSIONS']:
        new_option_name = option_name.replace('WEBSUBMIT', 'BIBDOCFILE')
        print >> sys.stderr, ("""WARNING: %s has been renamed to %s.
Please, update your invenio-local.conf file accordingly.""" % (option_name, new_option_name))
        option_name = new_option_name


    ## 2) convert option value to int or string:
    if option_name in ['CFG_BIBUPLOAD_REFERENCE_TAG',
                       'CFG_BIBUPLOAD_EXTERNAL_SYSNO_TAG',
                       'CFG_BIBUPLOAD_EXTERNAL_OAIID_TAG',
                       'CFG_BIBUPLOAD_EXTERNAL_OAIID_PROVENANCE_TAG',
                       'CFG_BIBUPLOAD_STRONG_TAGS',
                       'CFG_BIBFORMAT_HIDDEN_TAGS',]:
        # some options are supposed be string even when they look like
        # numeric
        option_value = '"' + option_value + '"'
    else:
        try:
            option_value = int(option_value)
        except ValueError:
            option_value = '"' + option_value + '"'

    ## 3a) special cases: chars regexps
    if option_name in ['CFG_BIBINDEX_CHARS_ALPHANUMERIC_SEPARATORS',
                       'CFG_BIBINDEX_CHARS_PUNCTUATION']:
        option_value = 'r"[' + option_value[1:-1] + ']"'

    ## 3abis) special cases: real regexps
    if option_name in ['CFG_BIBINDEX_PERFORM_OCR_ON_DOCNAMES',
                       'CFG_BATCHUPLOADER_WEB_ROBOT_AGENTS']:
        option_value = 'r"' + option_value[1:-1] + '"'

    ## 3b) special cases: True, False, None
    if option_value in ['"True"', '"False"', '"None"']:
        option_value = option_value[1:-1]

    ## 3c) special cases: dicts and real pythonic lists
    if option_name in ['CFG_WEBSEARCH_FIELDS_CONVERT',
                       'CFG_BATCHUPLOADER_WEB_ROBOT_RIGHTS',
                       'CFG_WEBSEARCH_FULLTEXT_SNIPPETS',
                       'CFG_WEBSEARCH_FULLTEXT_SNIPPETS_CHARS',
                       'CFG_SITE_EMERGENCY_EMAIL_ADDRESSES',
                       'CFG_BIBMATCH_FUZZY_WORDLIMITS',
                       'CFG_BIBMATCH_QUERY_TEMPLATES',
                       'CFG_WEBSEARCH_SYNONYM_KBRS',
                       'CFG_BIBINDEX_SYNONYM_KBRS',
                       'CFG_WEBCOMMENT_EMAIL_REPLIES_TO',
                       'CFG_WEBCOMMENT_RESTRICTION_DATAFIELD',
                       'CFG_WEBCOMMENT_ROUND_DATAFIELD',
                       'CFG_BIBUPLOAD_FFT_ALLOWED_EXTERNAL_URLS',
                       'CFG_BIBSCHED_NODE_TASKS',
                       'CFG_BIBEDIT_EXTEND_RECORD_WITH_COLLECTION_TEMPLATE',
                       'CFG_OAI_METADATA_FORMATS',
                       'CFG_BIBDOCFILE_DESIRED_CONVERSIONS',
                       'CFG_BIBDOCFILE_BEST_FORMATS_TO_EXTRACT_TEXT_FROM',
                       'CFG_WEB_API_KEY_ALLOWED_URL',
                       'CFG_BIBDOCFILE_DOCUMENT_FILE_MANAGER_MISC',
                       'CFG_BIBDOCFILE_DOCUMENT_FILE_MANAGER_DOCTYPES',
                       'CFG_BIBDOCFILE_DOCUMENT_FILE_MANAGER_RESTRICTIONS',
                       'CFG_DEVEL_TEST_DATABASE_ENGINES',
                       'CFG_REFEXTRACT_KBS_OVERRIDE']:
        try:
            option_value = option_value[1:-1]
        except TypeError:
            if option_name in ('CFG_WEBSEARCH_FULLTEXT_SNIPPETS',):
                print >> sys.stderr, """WARNING: CFG_WEBSEARCH_FULLTEXT_SNIPPETS
has changed syntax: it can be customised to display different snippets for
different document types.  See the corresponding documentation in invenio.conf.
You may want to customise your invenio-local.conf configuration accordingly."""
                option_value = """{'': %s}""" % option_value
            else:
                print >> sys.stderr, "ERROR: type error in %s value %s." % \
                      (option_name, option_value)
                sys.exit(1)

    ## 3cbis) very special cases: dicts with backward compatible string
    if option_name in ['CFG_BIBINDEX_SPLASH_PAGES']:
        if option_value.startswith('"{') and option_value.endswith('}"'):
            option_value = option_value[1:-1]
        else:
            option_value = """{%s: ".*"}""" % option_value

    ## 3d) special cases: comma-separated lists
    if option_name in ['CFG_SITE_LANGS',
                       'CFG_BIBDOCFILE_ADDITIONAL_KNOWN_FILE_EXTENSIONS',
                       'CFG_WEBSEARCH_USE_MATHJAX_FOR_FORMATS',
                       'CFG_BIBUPLOAD_STRONG_TAGS',
                       'CFG_BIBFORMAT_HIDDEN_TAGS',
                       'CFG_BIBSCHED_GC_TASKS_TO_REMOVE',
                       'CFG_BIBSCHED_GC_TASKS_TO_ARCHIVE',
                       'CFG_BIBUPLOAD_FFT_ALLOWED_LOCAL_PATHS',
                       'CFG_BIBUPLOAD_CONTROLLED_PROVENANCE_TAGS',
                       'CFG_BIBUPLOAD_DELETE_FORMATS',
                       'CFG_WEBSEARCH_ENABLED_SEARCH_INTERFACES',
                       'CFG_WEBSTYLE_HTTP_STATUS_ALERT_LIST',
                       'CFG_WEBSEARCH_RSS_I18N_COLLECTIONS',
                       'CFG_BATCHUPLOADER_FILENAME_MATCHING_POLICY',
                       'CFG_BIBAUTHORID_EXTERNAL_CLAIMED_RECORDS_KEY',
                       'CFG_BIBCIRCULATION_ITEM_STATUS_OPTIONAL',
                       'CFG_PLOTEXTRACTOR_DISALLOWED_TEX',
                       'CFG_OAI_FRIENDS',
                       'CFG_WEBSTYLE_REVERSE_PROXY_IPS',
                       'CFG_BIBEDIT_AUTOCOMPLETE_INSTITUTIONS_FIELDS',
                       'CFG_BIBFORMAT_DISABLE_I18N_FOR_CACHED_FORMATS',
                       'CFG_BIBFORMAT_HIDDEN_FILE_FORMATS',
<<<<<<< HEAD
                       'CFG_FLASK_DISABLED_BLUEPRINTS',
                       'CFG_DEVEL_TOOLS']:
=======
                       'CFG_BIBFIELD_MASTER_FORMATS', ]:
>>>>>>> 1fccd117
        out = "["
        for elem in option_value[1:-1].split(","):
            if elem:
                elem = elem.strip()
                if option_name in ['CFG_WEBSEARCH_ENABLED_SEARCH_INTERFACES']:
                    # 3d1) integer values
                    out += "%i, " % int(elem)
                else:
                    # 3d2) string values
                    out += "'%s', " % elem
        out += "]"
        option_value = out

    ## 3e) special cases: multiline
    if option_name == 'CFG_OAI_IDENTIFY_DESCRIPTION':
        # make triple quotes
        option_value = '""' + option_value + '""'

    ## 3f) ignore some options:
    if option_name.startswith('CFG_SITE_NAME_INTL'):
        # treated elsewhere
        return

    ## 3g) special cases: float
    if option_name in ['CFG_BIBDOCFILE_MD5_CHECK_PROBABILITY',
                       'CFG_BIBMATCH_LOCAL_SLEEPTIME',
                       'CFG_BIBMATCH_REMOTE_SLEEPTIME',
                       'CFG_PLOTEXTRACTOR_DOWNLOAD_TIMEOUT',
                       'CFG_BIBMATCH_FUZZY_MATCH_VALIDATION_LIMIT']:
        option_value = float(option_value[1:-1])

    ## 3h) special cases: bibmatch validation list
    if option_name in ['CFG_BIBMATCH_MATCH_VALIDATION_RULESETS']:
        option_value = option_value[1:-1]

    ## 4a) dropped variables
    if option_name in ['CFG_BATCHUPLOADER_WEB_ROBOT_AGENT']:
        print >> sys.stderr, ("""ERROR: CFG_BATCHUPLOADER_WEB_ROBOT_AGENT has been dropped in favour of
CFG_BATCHUPLOADER_WEB_ROBOT_AGENTS.
Please, update your invenio-local.conf file accordingly.""")
        option_value = option_value[1:-1]
    elif option_name in ['CFG_WEBSUBMIT_DOCUMENT_FILE_MANAGER_DOCTYPES',
                         'CFG_WEBSUBMIT_DOCUMENT_FILE_MANAGER_RESTRICTIONS',
                         'CFG_WEBSUBMIT_DOCUMENT_FILE_MANAGER_MISC',
                         'CFG_WEBSUBMIT_FILESYSTEM_BIBDOC_GROUP_LIMIT',
                         'CFG_WEBSUBMIT_ADDITIONAL_KNOWN_FILE_EXTENSIONS',
                         'CFG_WEBSUBMIT_DESIRED_CONVERSIONS']:
        new_option_name = option_name.replace('WEBSUBMIT', 'BIBDOCFILE')
        print >> sys.stderr, ("""ERROR: %s has been renamed to %s.
Please, update your invenio-local.conf file accordingly.""" % (option_name, new_option_name))
        option_name = new_option_name
    elif option_name in ['CFG_WEBSTYLE_INSPECT_TEMPLATES']:
        print >> sys.stderr, ("""ERROR: CFG_WEBSTYLE_INSPECT_TEMPLATES has been dropped in favour of
CFG_DEVEL_TOOLS.
Please, update your invenio-local.conf file accordingly.""")
        return

    ## 5) finally, return output line:
    return '%s = %s' % (option_name, option_value)

def cli_cmd_update_config_py(conf):
    """
    Update new config.py from conf options, keeping previous
    config.py in a backup copy.
    """
    print ">>> Going to update config.py..."
    ## location where config.py is:
    configpyfile = conf.get("Invenio", "CFG_PYLIBDIR") + \
                   os.sep + 'invenio' + os.sep + 'config.py'
    ## backup current config.py file:
    if os.path.exists(configpyfile):
        shutil.copy(configpyfile, configpyfile + '.OLD')
    ## here we go:
    fdesc = open(configpyfile, 'w')
    ## generate preamble:
    fdesc.write("# -*- coding: utf-8 -*-\n")
    fdesc.write("# DO NOT EDIT THIS FILE!  IT WAS AUTOMATICALLY GENERATED\n")
    fdesc.write("# FROM INVENIO.CONF BY EXECUTING:\n")
    fdesc.write("# " + " ".join(sys.argv) + "\n")
    ## special treatment for CFG_SITE_NAME_INTL options:
    fdesc.write("CFG_SITE_NAME_INTL = {}\n")
    for lang in conf.get("Invenio", "CFG_SITE_LANGS").split(","):
        fdesc.write("CFG_SITE_NAME_INTL['%s'] = \"%s\"\n" % (lang, conf.get("Invenio",
                                                                            "CFG_SITE_NAME_INTL_" + lang)))
    ## special treatment for CFG_SITE_SECURE_URL that may be empty, in
    ## which case it should be put equal to CFG_SITE_URL:
    if not conf.get("Invenio", "CFG_SITE_SECURE_URL"):
        conf.set("Invenio", "CFG_SITE_SECURE_URL",
                 conf.get("Invenio", "CFG_SITE_URL"))

    ## process all the options normally:
    sections = conf.sections()
    sections.sort()
    for section in sections:
        options = conf.options(section)
        options.sort()
        for option in options:
            if not option.upper().startswith('CFG_DATABASE_'):
                # put all options except for db credentials into config.py
                line_out = convert_conf_option(option, conf.get(section, option))
                if line_out:
                    fdesc.write(line_out + "\n")

    ## special treatment for CFG_SITE_SECRET_KEY that can not be empty
    if not conf.get("Invenio", "CFG_SITE_SECRET_KEY"):
        CFG_BINDIR = conf.get("Invenio", "CFG_BINDIR") + os.sep
        print >> sys.stderr, """WARNING: CFG_SITE_SECRET_KEY can not be empty.
You may want to customise your invenio-local.conf configuration accordingly.

$ %sinveniocfg --create-secret-key
$ %sinveniocfg --update-config-py
""" % (CFG_BINDIR, CFG_BINDIR)

    ## FIXME: special treatment for experimental variables
    ## CFG_WEBSEARCH_ENABLED_SEARCH_INTERFACES and CFG_WEBSEARCH_DEFAULT_SEARCH_INTERFACE
    ## (not offering them in invenio.conf since they will be refactored)
    fdesc.write("CFG_WEBSEARCH_DEFAULT_SEARCH_INTERFACE = 0\n")
    fdesc.write("CFG_WEBSEARCH_ENABLED_SEARCH_INTERFACES = [0, 1,]\n")
    ## generate postamble:
    fdesc.write("")
    fdesc.write("# END OF GENERATED FILE")
    ## we are done:
    fdesc.close()
    print "You may want to restart Apache now."
    print ">>> config.py updated successfully."

def cli_cmd_update_dbquery_py(conf):
    """
    Update lib/dbquery.py file with DB parameters read from conf file.
    Note: this edits dbquery.py in situ, taking a backup first.
    Use only when you know what you are doing.
    """
    print ">>> Going to update dbquery.py..."
    ## location where dbquery.py is:
    dbqueryconfigpyfile = conf.get("Invenio", "CFG_PYLIBDIR") + \
                    os.sep + 'invenio' + os.sep + 'dbquery_config.py'
    ## backup current dbquery.py file:
    if os.path.exists(dbqueryconfigpyfile + 'c'):
        shutil.copy(dbqueryconfigpyfile + 'c', dbqueryconfigpyfile + 'c.OLD')

    out = ["%s = '%s'\n" % (item.upper(), value) \
                        for item, value in conf.items('Invenio') \
                        if item.upper().startswith('CFG_DATABASE_')]

    fdesc = open(dbqueryconfigpyfile, 'w')
    fdesc.write("# -*- coding: utf-8 -*-\n")
    fdesc.writelines(out)
    fdesc.close()

    print "You may want to restart Apache now."
    print ">>> dbquery.py updated successfully."

def cli_cmd_update_dbexec(conf):
    """
    Update bin/dbexec file with DB parameters read from conf file.
    Note: this edits dbexec in situ, taking a backup first.
    Use only when you know what you are doing.
    """
    print ">>> Going to update dbexec..."
    ## location where dbexec is:
    dbexecfile = conf.get("Invenio", "CFG_BINDIR") + \
                    os.sep + 'dbexec'
    ## backup current dbexec file:
    if os.path.exists(dbexecfile):
        shutil.copy(dbexecfile, dbexecfile + '.OLD')
    ## replace db parameters via sed:
    out = ''
    for line in open(dbexecfile, 'r').readlines():
        match = re.search(r'^CFG_DATABASE_(HOST|PORT|NAME|USER|PASS|SLAVE)(\s*=\s*)\'.*\'$', line)
        if match:
            dbparam = 'CFG_DATABASE_' + match.group(1)
            out += "%s%s'%s'\n" % (dbparam, match.group(2),
                                   conf.get("Invenio", dbparam))
        else:
            out += line
    fdesc = open(dbexecfile, 'w')
    fdesc.write(out)
    fdesc.close()
    print ">>> dbexec updated successfully."

def cli_cmd_update_bibconvert_tpl(conf):
    """
    Update bibconvert/config/*.tpl files looking for 856
    http://.../CFG_SITE_RECORD lines, replacing URL with CFG_SITE_URL taken
    from conf file.  Note: this edits tpl files in situ, taking a
    backup first.  Use only when you know what you are doing.
    """
    print ">>> Going to update bibconvert templates..."
    ## location where bibconvert/config/*.tpl are:
    tpldir = conf.get("Invenio", 'CFG_ETCDIR') + \
             os.sep + 'bibconvert' + os.sep + 'config'
    ## find all *.tpl files:
    for tplfilename in os.listdir(tpldir):
        if tplfilename.endswith(".tpl"):
            ## change tpl file:
            tplfile = tpldir + os.sep + tplfilename
            shutil.copy(tplfile, tplfile + '.OLD')
            out = ''
            for line in open(tplfile, 'r').readlines():
                match = re.search(r'^(.*)http://.*?/%s/(.*)$' % conf.get("Invenio", 'CFG_SITE_RECORD'), line)
                if match:
                    out += "%s%s/%s/%s\n" % (match.group(1),
                                                 conf.get("Invenio", 'CFG_SITE_URL'),
                                                 conf.get("Invenio", 'CFG_SITE_RECORD'),
                                                 match.group(2))
                else:
                    out += line
            fdesc = open(tplfile, 'w')
            fdesc.write(out)
            fdesc.close()
    print ">>> bibconvert templates updated successfully."

def cli_cmd_update_web_tests(conf):
    """
    Update web test cases lib/webtest/test_*.html looking for
    <td>http://.+?[</] strings and replacing them with CFG_SITE_URL
    taken from conf file.  Note: this edits test files in situ, taking
    a backup first.  Use only when you know what you are doing.
    """
    print ">>> Going to update web tests..."
    ## location where test_*.html files are:
    testdir = conf.get("Invenio", 'CFG_PREFIX') + os.sep + \
             'lib' + os.sep + 'webtest' + os.sep + 'invenio'
    ## find all test_*.html files:
    for testfilename in os.listdir(testdir):
        if testfilename.startswith("test_") and \
               testfilename.endswith(".html"):
            ## change test file:
            testfile = testdir + os.sep + testfilename
            shutil.copy(testfile, testfile + '.OLD')
            out = ''
            for line in open(testfile, 'r').readlines():
                match = re.search(r'^(.*<td>)http://.+?([</].*)$', line)
                if match:
                    out += "%s%s%s\n" % (match.group(1),
                                         conf.get("Invenio", 'CFG_SITE_URL'),
                                         match.group(2))
                else:
                    match = re.search(r'^(.*<td>)/opt/invenio(.*)$', line)
                    if match:
                        out += "%s%s%s\n" % (match.group(1),
                                            conf.get("Invenio", 'CFG_PREFIX'),
                                            match.group(2))
                    else:
                        out += line
            fdesc = open(testfile, 'w')
            fdesc.write(out)
            fdesc.close()
    print ">>> web tests updated successfully."

def cli_cmd_reset_sitename(conf):
    """
    Reset collection-related tables with new CFG_SITE_NAME and
    CFG_SITE_NAME_INTL* read from conf files.
    """
    print ">>> Going to reset CFG_SITE_NAME and CFG_SITE_NAME_INTL..."
    from invenio.dbquery import run_sql, IntegrityError
    # reset CFG_SITE_NAME:
    sitename = conf.get("Invenio", "CFG_SITE_NAME")
    try:
        run_sql("""INSERT INTO collection (id, name, dbquery, reclist) VALUES
                                          (1,%s,NULL,NULL)""", (sitename,))
    except IntegrityError:
        run_sql("""UPDATE collection SET name=%s WHERE id=1""", (sitename,))
    # reset CFG_SITE_NAME_INTL:
    for lang in conf.get("Invenio", "CFG_SITE_LANGS").split(","):
        sitename_lang = conf.get("Invenio", "CFG_SITE_NAME_INTL_" + lang)
        try:
            run_sql("""INSERT INTO collectionname (id_collection, ln, type, value) VALUES
                         (%s,%s,%s,%s)""", (1, lang, 'ln', sitename_lang))
        except IntegrityError:
            run_sql("""UPDATE collectionname SET value=%s
                        WHERE ln=%s AND id_collection=1 AND type='ln'""",
                    (sitename_lang, lang))
    print "You may want to restart Apache now."
    print ">>> CFG_SITE_NAME and CFG_SITE_NAME_INTL* reset successfully."

def cli_cmd_reset_recstruct_cache(conf):
    """If CFG_BIBUPLOAD_SERIALIZE_RECORD_STRUCTURE is changed, this function
    will adapt the database to either store or not store the recstruct
    format."""
    from invenio.intbitset import intbitset
    from invenio.dbquery import run_sql, serialize_via_marshal
    from invenio.search_engine import get_record
    from invenio.bibsched import server_pid, pidfile
    enable_recstruct_cache = conf.get("Invenio", "CFG_BIBUPLOAD_SERIALIZE_RECORD_STRUCTURE")
    enable_recstruct_cache = enable_recstruct_cache in ('True', '1')
    pid = server_pid(ping_the_process=False)
    if pid:
        print >> sys.stderr, "ERROR: bibsched seems to run with pid %d, according to %s." % (pid, pidfile)
        print >> sys.stderr, "       Please stop bibsched before running this procedure."
        sys.exit(1)
    if enable_recstruct_cache:
        print ">>> Searching records which need recstruct cache resetting; this may take a while..."
        all_recids = intbitset(run_sql("SELECT id FROM bibrec"))
        good_recids = intbitset(run_sql("SELECT bibrec.id FROM bibrec JOIN bibfmt ON bibrec.id = bibfmt.id_bibrec WHERE format='recstruct' AND modification_date < last_updated"))
        recids = all_recids - good_recids
        print ">>> Generating recstruct cache..."
        tot = len(recids)
        count = 0
        for recid in recids:
            value = serialize_via_marshal(get_record(recid))
            run_sql("DELETE FROM bibfmt WHERE id_bibrec=%s AND format='recstruct'", (recid, ))
            run_sql("INSERT INTO bibfmt(id_bibrec, format, last_updated, value) VALUES(%s, 'recstruct', NOW(), %s)", (recid, value))
            count += 1
            if count % 1000 == 0:
                print "    ... done records %s/%s" % (count, tot)
        if count % 1000 != 0:
            print "    ... done records %s/%s" % (count, tot)
        print ">>> recstruct cache generated successfully."
    else:
        print ">>> Cleaning recstruct cache..."
        run_sql("DELETE FROM bibfmt WHERE format='recstruct'")

def cli_cmd_reset_recjson_cache(conf):
    """If CFG_BIBUPLOAD_SERIALIZE_RECORD_STRUCTURE is changed, this function
    will adapt the database to either store or not store the recjson
    format."""
    try:
        import cPickle as pickle
    except:
        import pickle
    from invenio.intbitset import intbitset
    from invenio.dbquery import run_sql
    from invenio.bibfield import get_record
    from invenio.bibsched import server_pid, pidfile
    enable_recjson_cache = conf.get("Invenio", "CFG_BIBUPLOAD_SERIALIZE_RECORD_STRUCTURE")
    enable_recjson_cache = enable_recjson_cache in ('True', '1')
    pid = server_pid(ping_the_process=False)
    if pid:
        print >> sys.stderr, "ERROR: bibsched seems to run with pid %d, according to %s." % (pid, pidfile)
        print >> sys.stderr, "       Please stop bibsched before running this procedure."
        sys.exit(1)
    if enable_recjson_cache:
        print ">>> Searching records which need recjson cache resetting; this may take a while..."
        all_recids = intbitset(run_sql("SELECT id FROM bibrec"))
        #TODO: prevent doing all records?
        recids = all_recids
        print ">>> Generating recjson cache..."
        tot = len(recids)
        count = 0
        for recid in recids:
            run_sql("DELETE FROM bibfmt WHERE id_bibrec=%s AND format='recjson'", (recid,))
            #TODO: Update the cache or wait for the first access
            get_record(recid)
            count += 1
            if count % 1000 == 0:
                print "    ... done records %s/%s" % (count, tot)
        if count % 1000 != 0:
            print "    ... done records %s/%s" % (count, tot)
        print ">>> recjson cache generated successfully."

def cli_cmd_reset_siteadminemail(conf):
    """
    Reset user-related tables with new CFG_SITE_ADMIN_EMAIL read from conf files.
    """
    print ">>> Going to reset CFG_SITE_ADMIN_EMAIL..."
    from invenio.dbquery import run_sql
    siteadminemail = conf.get("Invenio", "CFG_SITE_ADMIN_EMAIL")
    run_sql("DELETE FROM user WHERE id=1")
    run_sql("""INSERT INTO user (id, email, password, note, nickname) VALUES
                        (1, %s, AES_ENCRYPT(email, ''), 1, 'admin')""",
            (siteadminemail,))
    print "You may want to restart Apache now."
    print ">>> CFG_SITE_ADMIN_EMAIL reset successfully."

def cli_cmd_reset_fieldnames(conf):
    """
    Reset I18N field names such as author, title, etc and other I18N
    ranking method names such as word similarity.  Their translations
    are taken from the PO files.
    """
    print ">>> Going to reset I18N field names..."
    from invenio.messages import gettext_set_language, language_list_long
    from invenio.dbquery import run_sql, IntegrityError

    ## get field id and name list:
    field_id_name_list = run_sql("SELECT id, name FROM field")
    ## get rankmethod id and name list:
    rankmethod_id_name_list = run_sql("SELECT id, name FROM rnkMETHOD")
    ## update names for every language:
    for lang, dummy in language_list_long():
        _ = gettext_set_language(lang)
        ## this list is put here in order for PO system to pick names
        ## suitable for translation
        field_name_names = {"any field": _("any field"),
                            "title": _("title"),
                            "author": _("author"),
                            "abstract": _("abstract"),
                            "keyword": _("keyword"),
                            "report number": _("report number"),
                            "subject": _("subject"),
                            "reference": _("reference"),
                            "fulltext": _("fulltext"),
                            "collection": _("collection"),
                            "division": _("division"),
                            "year": _("year"),
                            "journal": _("journal"),
                            "experiment": _("experiment"),
                            "record ID": _("record ID")}
        ## update I18N names for every language:
        for (field_id, field_name) in field_id_name_list:
            if field_name_names.has_key(field_name):
                try:
                    run_sql("""INSERT INTO fieldname (id_field,ln,type,value) VALUES
                                (%s,%s,%s,%s)""", (field_id, lang, 'ln',
                                                field_name_names[field_name]))
                except IntegrityError:
                    run_sql("""UPDATE fieldname SET value=%s
                                WHERE id_field=%s AND ln=%s AND type=%s""",
                            (field_name_names[field_name], field_id, lang, 'ln',))
        ## ditto for rank methods:
        rankmethod_name_names = {"wrd": _("word similarity"),
                                 "demo_jif": _("journal impact factor"),
                                 "citation": _("times cited"),
                                 "citerank_citation_t": _("time-decay cite count"),
                                 "citerank_pagerank_c": _("all-time-best cite rank"),
                                 "citerank_pagerank_t": _("time-decay cite rank"),}
        for (rankmethod_id, rankmethod_name) in rankmethod_id_name_list:
            if rankmethod_name_names.has_key(rankmethod_name):
                try:
                    run_sql("""INSERT INTO rnkMETHODNAME (id_rnkMETHOD,ln,type,value) VALUES
                                (%s,%s,%s,%s)""", (rankmethod_id, lang, 'ln',
                                                   rankmethod_name_names[rankmethod_name]))
                except IntegrityError:
                    run_sql("""UPDATE rnkMETHODNAME SET value=%s
                                WHERE id_rnkMETHOD=%s AND ln=%s AND type=%s""",
                            (rankmethod_name_names[rankmethod_name], rankmethod_id, lang, 'ln',))

    print ">>> I18N field names reset successfully."

def cli_check_openoffice(conf):
    """
    If OpenOffice.org integration is enabled, checks whether the system is
    properly configured.
    """
    from invenio.bibtask import check_running_process_user
    from invenio.websubmit_file_converter import can_unoconv, get_file_converter_logger
    logger = get_file_converter_logger()
    for handler in logger.handlers:
        logger.removeHandler(handler)
    check_running_process_user()
    print ">>> Checking if Libre/OpenOffice.org is correctly integrated...",
    sys.stdout.flush()
    if can_unoconv(True):
        print "ok"
    else:
        sys.exit(1)

def test_db_connection():
    """
    Test DB connection, and if fails, advise user how to set it up.
    Useful to be called during table creation.
    """
    print "Testing DB connection...",
    from invenio.textutils import wrap_text_in_a_box
    from invenio.dbquery import run_sql, Error

    ## first, test connection to the DB server:
    try:
        run_sql("SHOW TABLES")
    except Error, err:
        from invenio.dbquery import CFG_DATABASE_HOST, CFG_DATABASE_PORT, \
             CFG_DATABASE_NAME, CFG_DATABASE_USER, CFG_DATABASE_PASS
        print wrap_text_in_a_box("""\
DATABASE CONNECTIVITY ERROR %(errno)d: %(errmsg)s.\n

Perhaps you need to set up database and connection rights?
If yes, then please login as MySQL admin user and run the
following commands now:


$ mysql -h %(dbhost)s -P %(dbport)s -u root -p mysql

mysql> CREATE DATABASE %(dbname)s DEFAULT CHARACTER SET utf8;

mysql> GRANT ALL PRIVILEGES ON %(dbname)s.*

       TO %(dbuser)s@%(webhost)s IDENTIFIED BY '%(dbpass)s';

mysql> QUIT


The values printed above were detected from your
configuration. If they are not right, then please edit your
invenio-local.conf file and rerun 'inveniocfg --update-all' first.


If the problem is of different nature, then please inspect
the above error message and fix the problem before continuing.""" % \
                                 {'errno': err.args[0],
                                  'errmsg': err.args[1],
                                  'dbname': CFG_DATABASE_NAME,
                                  'dbhost': CFG_DATABASE_HOST,
                                  'dbport': CFG_DATABASE_PORT,
                                  'dbuser': CFG_DATABASE_USER,
                                  'dbpass': CFG_DATABASE_PASS,
                                  'webhost': CFG_DATABASE_HOST == 'localhost' and 'localhost' or os.popen('hostname -f', 'r').read().strip(),
                                  })
        sys.exit(1)
    print "ok"

    ## second, test insert/select of a Unicode string to detect
    ## possible Python/MySQL/MySQLdb mis-setup:
    print "Testing Python/MySQL/MySQLdb UTF-8 chain...",
    try:
        try:
            beta_in_utf8 = "β" # Greek beta in UTF-8 is 0xCEB2
            run_sql("CREATE TABLE test__invenio__utf8 (x char(1), y varbinary(2)) DEFAULT CHARACTER SET utf8 ENGINE=MyISAM;")
            run_sql("INSERT INTO test__invenio__utf8 (x, y) VALUES (%s, %s)", (beta_in_utf8, beta_in_utf8))
            res = run_sql("SELECT x,y,HEX(x),HEX(y),LENGTH(x),LENGTH(y),CHAR_LENGTH(x),CHAR_LENGTH(y) FROM test__invenio__utf8")
            assert res[0] == ('\xce\xb2', '\xce\xb2', 'CEB2', 'CEB2', 2L, 2L, 1L, 2L)
            run_sql("DROP TABLE test__invenio__utf8")
        except Exception, err:
            print wrap_text_in_a_box("""\
DATABASE RELATED ERROR %s\n

A problem was detected with the UTF-8 treatment in the chain
between the Python application, the MySQLdb connector, and
the MySQL database. You may perhaps have installed older
versions of some prerequisite packages?\n

Please check the INSTALL file and please fix this problem
before continuing.""" % err)

            sys.exit(1)
    finally:
        run_sql("DROP TABLE IF EXISTS test__invenio__utf8")
    print "ok"

def cli_cmd_create_secret_key(conf):
    """Generate and append CFG_SITE_SECRET_KEY to invenio-local.conf.
    Useful for the installation process."""
    print ">>> Going to generate random CFG_SITE_SECRET_KEY..."
    try:
        from invenio.config import CFG_ETCDIR, CFG_SITE_SECRET_KEY
    except ImportError:
        print "ERROR: please run 'inveniocfg --update-config-py' first."
        sys.exit(1)
    if CFG_SITE_SECRET_KEY is not None and len(CFG_SITE_SECRET_KEY) > 0:
        print "ERROR: CFG_SITE_SECRET_KEY is already filled."
        sys.exit(1)
    invenio_local_path = CFG_ETCDIR + os.sep + 'invenio-local.conf'
    if _grep_version_from_executable(invenio_local_path, 'CFG_SITE_SECRET_KEY'):
        print "WARNING: invenio-local.conf already contains CFG_SITE_SECRET_KEY."
        print "You may want to run 'inveniocfg --update-all'' now."
        print ">>> No need to generate secret key."
    else:
        secret_key = ''.join([random.choice(string.letters + string.digits) \
                              for dummy in range(0,256)])
        with open(invenio_local_path, 'a') as f:
            f.write('\nCFG_SITE_SECRET_KEY = %s\n' % (secret_key, ))
        print ">>> CFG_SITE_SECRET_KEY appended to `%s`." % (invenio_local_path, )


def cli_cmd_create_tables(conf):
    """Create and fill Invenio DB tables.  Useful for the installation process."""
    import sys
    from warnings import warn
    from invenio.database_manager import main

    warn('inveniocfg --create-tables is deprecated. Using instead: inveniomanage database create')

    sys_argv = sys.argv
    sys.argv = 'database_manager.py create'.split()
    main()
    sys.argv = sys_argv


def cli_cmd_load_webstat_conf(conf):
    print ">>> Going to load WebStat config..."
    from invenio.config import CFG_PREFIX
    cmd = "%s/bin/webstatadmin --load-config" % CFG_PREFIX
    if os.system(cmd):
        print "ERROR: failed execution of", cmd
        sys.exit(1)
    print ">>> WebStat config load successfully."

<<<<<<< HEAD
=======
def cli_cmd_load_bibfield_config(conf):
    print ">>> Going to load BibField config..."
    from invenio.bibfield_config_engine import BibFieldParser
    BibFieldParser().write_to_file()
    print ">>> BibField config load successfully."
>>>>>>> 1fccd117

def cli_cmd_drop_tables(conf):
    """Drop Invenio DB tables.  Useful for the uninstallation process."""
    print ">>> Going to drop tables and related data on filesystem ..."

    import sys
    from warnings import warn
    from invenio.database_manager import main

    warn('inveniocfg --drop-tables is deprecated. Using instead: inveniomanage database drop')

    sys_argv = sys.argv
    if '--yes-i-know' in sys_argv:
        sys.argv.append('--yes-i-know')
    sys.argv = 'database_manager.py drop'.split()
    main()
    sys.argv = sys_argv


def cli_cmd_create_demo_site(conf):
    """Create demo site.  Useful for testing purposes."""
    print ">>> Going to create demo site..."
    from invenio.config import CFG_PREFIX
    from invenio.dbquery import run_sql
    run_sql("TRUNCATE schTASK")
    run_sql("TRUNCATE session")
    run_sql("DELETE FROM user WHERE email=''")
    for cmd in ["%s/bin/dbexec < %s/lib/sql/invenio/democfgdata.sql" % \
                   (CFG_PREFIX, CFG_PREFIX),]:
        if os.system(cmd):
            print "ERROR: failed execution of", cmd
            sys.exit(1)
    cli_cmd_reset_fieldnames(conf) # needed for I18N demo ranking method names
    for cmd in ["%s/bin/webaccessadmin -u admin -c -r -D" % CFG_PREFIX,
                "%s/bin/webcoll -u admin" % CFG_PREFIX,
                "%s/bin/webcoll 1" % CFG_PREFIX,
                "%s/bin/bibsort -u admin --load-config" % CFG_PREFIX,
                "%s/bin/bibsort 2" % CFG_PREFIX, ]:
        if os.system(cmd):
            print "ERROR: failed execution of", cmd
            sys.exit(1)
    print ">>> Demo site created successfully."

def cli_cmd_load_demo_records(conf):
    """Load demo records.  Useful for testing purposes."""
    from invenio.config import CFG_PREFIX
    from invenio.dbquery import run_sql
    print ">>> Going to load demo records..."
    run_sql("TRUNCATE schTASK")
    for cmd in ["%s/bin/bibupload -u admin -i %s/var/tmp/demobibdata.xml" % (CFG_PREFIX, CFG_PREFIX),
                "%s/bin/bibupload 1" % CFG_PREFIX,
                "%s/bin/bibdocfile --textify --with-ocr --recid 97" % CFG_PREFIX,
                "%s/bin/bibdocfile --textify --all" % CFG_PREFIX,
                "%s/bin/bibindex -u admin" % CFG_PREFIX,
                "%s/bin/bibindex 2" % CFG_PREFIX,
                "%s/bin/bibreformat -u admin -o HB" % CFG_PREFIX,
                "%s/bin/bibreformat 3" % CFG_PREFIX,
                "%s/bin/webcoll -u admin" % CFG_PREFIX,
                "%s/bin/webcoll 4" % CFG_PREFIX,
                "%s/bin/bibrank -u admin" % CFG_PREFIX,
                "%s/bin/bibrank 5" % CFG_PREFIX,
                "%s/bin/bibsort -u admin -R" % CFG_PREFIX,
                "%s/bin/bibsort 6" % CFG_PREFIX,
                "%s/bin/oairepositoryupdater -u admin" % CFG_PREFIX,
                "%s/bin/oairepositoryupdater 7" % CFG_PREFIX,
                "%s/bin/bibupload 8" % CFG_PREFIX,]:
        if os.system(cmd):
            print "ERROR: failed execution of", cmd
            sys.exit(1)
    print ">>> Demo records loaded successfully."

def cli_cmd_remove_demo_records(conf):
    """Remove demo records.  Useful when you are finished testing."""
    print ">>> Going to remove demo records..."
    from invenio.config import CFG_PREFIX
    from invenio.dbquery import run_sql
    from invenio.textutils import wrap_text_in_a_box, wait_for_user
    wait_for_user(wrap_text_in_a_box("""WARNING: You are going to destroy
your records and documents!"""))
    if os.path.exists(CFG_PREFIX + os.sep + 'var' + os.sep + 'data'):
        shutil.rmtree(CFG_PREFIX + os.sep + 'var' + os.sep + 'data')
    run_sql("TRUNCATE schTASK")
    for cmd in ["%s/bin/dbexec < %s/lib/sql/invenio/tabbibclean.sql" % (CFG_PREFIX, CFG_PREFIX),
                "%s/bin/webcoll -u admin" % CFG_PREFIX,
                "%s/bin/webcoll 1" % CFG_PREFIX,]:
        if os.system(cmd):
            print "ERROR: failed execution of", cmd
            sys.exit(1)
    print ">>> Demo records removed successfully."

def cli_cmd_drop_demo_site(conf):
    """Drop demo site completely.  Useful when you are finished testing."""
    print ">>> Going to drop demo site..."
    from invenio.textutils import wrap_text_in_a_box, wait_for_user
    wait_for_user(wrap_text_in_a_box("""WARNING: You are going to destroy
your site and documents!"""))
    cli_cmd_drop_tables(conf)
    cli_cmd_create_tables(conf)
    cli_cmd_remove_demo_records(conf)
    print ">>> Demo site dropped successfully."

def cli_cmd_run_unit_tests(conf):
    """Run unit tests, usually on the working demo site."""
    from invenio.testutils import build_and_run_unit_test_suite
    if not build_and_run_unit_test_suite():
        sys.exit(1)

def cli_cmd_run_js_unit_tests(conf):
    """Run JavaScript unit tests, usually on the working demo site."""
    from invenio.testutils import build_and_run_js_unit_test_suite
    if not build_and_run_js_unit_test_suite():
        sys.exit(1)

def cli_cmd_run_regression_tests(conf):
    """Run regression tests, usually on the working demo site."""
    from invenio.testutils import build_and_run_regression_test_suite
    if not build_and_run_regression_test_suite():
        sys.exit(1)

def cli_cmd_run_web_tests(conf):
    """Run web tests in a browser. Requires Firefox with Selenium."""
    from invenio.testutils import build_and_run_web_test_suite
    if not build_and_run_web_test_suite():
        sys.exit(1)

def cli_cmd_run_flask_tests(conf):
    """Run flask tests."""
    from invenio.testutils import build_and_run_flask_test_suite
    build_and_run_flask_test_suite()

def _detect_ip_address():
    """Detect IP address of this computer.  Useful for creating Apache
    vhost conf snippet on RHEL like machines.

    @return: IP address, or '*' if cannot detect
    @rtype: string
    @note: creates socket for real in order to detect real IP address,
        not the loopback one.
    """
    try:
        s = socket.socket(socket.AF_INET, socket.SOCK_DGRAM)
        s.connect(('invenio-software.org', 0))
        return s.getsockname()[0]
    except:
        return '*'

def cli_cmd_create_apache_conf(conf):
    """
    Create Apache conf files for this site, keeping previous
    files in a backup copy.
    """
    import sys
    from warnings import warn
    from invenio.apache_manager import main

    warn('inveniocfg --create-apache-conf is deprecated. Using instead: inveniomanage apache create_conf')

    sys_argv = sys.argv
    sys.argv = 'apache_manager.py create_conf'.split()
    main()
    sys.argv = sys_argv

def cli_cmd_get(conf, varname):
    """
    Return value of VARNAME read from CONF files.  Useful for
    third-party programs to access values of conf options such as
    CFG_PREFIX.  Return None if VARNAME is not found.
    """
    try:
        if not varname:
            raise Exception("ERROR: Please specify a configuration variable.")
        varname = varname.lower()
        # do not pay attention to section names yet:
        all_options = {}
        for section in conf.sections():
            for option in conf.options(section):
                all_options[option] = conf.get(section, option)
        varvalue = all_options.get(varname, None)
        if varvalue is None:
            raise Exception()
        print varvalue
    except Exception, e:
        if e.message:
            print e.message
        sys.exit(1)

def cli_cmd_list(conf):
    """
    Print a list of all conf options and values from CONF.
    """
    sections = conf.sections()
    sections.sort()
    for section in sections:
        options = conf.options(section)
        options.sort()
        for option in options:
            print option.upper(), '=', conf.get(section, option)

def _grep_version_from_executable(path_to_exec, version_regexp):
    """
    Try to detect a program version by digging into its binary
    PATH_TO_EXEC and looking for VERSION_REGEXP.  Return program
    version as a string.  Return empty string if not succeeded.
    """
    from invenio.shellutils import run_shell_command
    exec_version = ""
    if os.path.exists(path_to_exec):
        dummy1, cmd2_out, dummy2 = run_shell_command("strings %s | grep %s",
                                                     (path_to_exec, version_regexp))
        if cmd2_out:
            for cmd2_out_line in cmd2_out.split("\n"):
                if len(cmd2_out_line) > len(exec_version):
                    # the longest the better
                    exec_version = cmd2_out_line
    return exec_version

def detect_apache_version():
    """
    Try to detect Apache version by localizing httpd or apache
    executables and grepping inside binaries.  Return list of all
    found Apache versions and paths.  (For a given executable, the
    returned format is 'apache_version [apache_path]'.)  Return empty
    list if no success.
    """
    from invenio.shellutils import run_shell_command
    out = []
    dummy1, cmd_out, dummy2 = run_shell_command("locate bin/httpd bin/apache")
    for apache in cmd_out.split("\n"):
        apache_version = _grep_version_from_executable(apache, '^Apache\/')
        if apache_version:
            out.append("%s [%s]" % (apache_version, apache))
    return out

def cli_cmd_detect_system_details(conf):
    """
    Detect and print system details such as Apache/Python/MySQL
    versions etc.  Useful for debugging problems on various OS.
    """
    import MySQLdb
    print ">>> Going to detect system details..."
    print "* Hostname: " + socket.gethostname()
    print "* Invenio version: " + conf.get("Invenio", "CFG_VERSION")
    print "* Python version: " + sys.version.replace("\n", " ")
    print "* Apache version: " + ";\n                  ".join(detect_apache_version())
    print "* MySQLdb version: " + MySQLdb.__version__
    try:
        from invenio.dbquery import run_sql
        print "* MySQL version:"
        for key, val in run_sql("SHOW VARIABLES LIKE 'version%'") + \
                run_sql("SHOW VARIABLES LIKE 'charact%'") + \
                run_sql("SHOW VARIABLES LIKE 'collat%'"):
            if False:
                print "    - %s: %s" % (key, val)
            elif key in ['version',
                         'character_set_client',
                         'character_set_connection',
                         'character_set_database',
                         'character_set_results',
                         'character_set_server',
                         'character_set_system',
                         'collation_connection',
                         'collation_database',
                         'collation_server']:
                print "    - %s: %s" % (key, val)
    except ImportError:
        print "* ERROR: cannot import dbquery"
    print ">>> System details detected successfully."


def cli_cmd_upgrade(conf):
    """
    Command for applying upgrades
    """
    from invenio.inveniocfg_upgrader import cmd_upgrade
    cmd_upgrade(conf)

def cli_cmd_upgrade_check(conf):
    """
    Command for running pre-upgrade checks
    """
    from invenio.inveniocfg_upgrader import cmd_upgrade_check
    cmd_upgrade_check(conf)


def cli_cmd_upgrade_show_pending(conf):
    """
    Command for showing upgrades ready to be applied
    """
    from invenio.inveniocfg_upgrader import cmd_upgrade_show_pending
    cmd_upgrade_show_pending(conf)


def cli_cmd_upgrade_show_applied(conf):
    """
    Command for showing all upgrades already applied.
    """
    from invenio.inveniocfg_upgrader import cmd_upgrade_show_applied
    cmd_upgrade_show_applied(conf)


def cli_cmd_upgrade_create_release_recipe(conf, path):
    """
    Create a new release upgrade recipe (for developers).
    """
    from invenio.inveniocfg_upgrader import cmd_upgrade_create_release_recipe
    cmd_upgrade_create_release_recipe(conf, path)


def cli_cmd_upgrade_create_standard_recipe(conf, path, depends_on=None,
                                          release=False):
    """
    Create a new upgrade recipe (for developers).
    """
    from invenio.inveniocfg_upgrader import cmd_upgrade_create_standard_recipe
    cmd_upgrade_create_standard_recipe(conf, path, depends_on=depends_on,
                                       release=release)


def prepare_option_parser():
    """Parse the command line options."""

    class InvenioOption(Option):
        """
        Option class that implements the action 'store_append_const' which will

        1) append <const> to list in options.<dest>
        2) take a value and store in options.<const>

        Useful for e.g. appending a const to an actions list, while also taking
        an option value and storing it.

        This ensures that we can run actions in the order they are given on the
        command-line.

        Python 2.4 compatibility note: *append_const* action is not available in
        Python 2.4, so it is implemented here, together with the new action
        *store_append_const*.
        """
        ACTIONS = Option.ACTIONS + ("store_append_const", "append_const")
        STORE_ACTIONS = Option.STORE_ACTIONS + ("store_append_const", "append_const")
        TYPED_ACTIONS = Option.TYPED_ACTIONS + ("store_append_const", )
        ALWAYS_TYPED_ACTIONS = Option.ALWAYS_TYPED_ACTIONS + ("store_append_const", )
        CONST_ACTIONS = getattr(Option, 'CONST_ACTIONS', ()) + ("store_append_const", "append_const")

        def take_action(self, action, dest, opt, value, values, parser):
            if action == "store_append_const":
                # Combination of 'store' and 'append_const' actions
                values.ensure_value(dest, []).append(self.const)
                value_dest = self.const.replace('-', '_')
                setattr(values, value_dest, value)
            elif action == "append_const" and not hasattr(Option, 'CONST_ACTIONS'):
                values.ensure_value(dest, []).append(self.const)
            else:
                Option.take_action(self, action, dest, opt, value, values, parser)

        def _check_const(self):
            if self.action not in self.CONST_ACTIONS and self.const is not None:
                raise OptionError(
                    "'const' must not be supplied for action %r" % self.action,
                    self)

        CHECK_METHODS = [
            Option._check_action,
            Option._check_type,
            Option._check_choice,
            Option._check_dest,
            _check_const,
            Option._check_nargs,
            Option._check_callback,
        ]

    parser = OptionParser(option_class=InvenioOption, description="Invenio configuration and administration CLI tool", formatter=IndentedHelpFormatter(max_help_position=31))

    parser.add_option("-V", "--version", action="store_true", help="print version number")

    finish_options = OptionGroup(parser, "Options to finish your installation")
    finish_options.add_option("", "--create-secret-key", dest='actions', const='create-secret-key', action="append_const", help="generate random CFG_SITE_SECRET_KEY")
    finish_options.add_option("", "--create-apache-conf", dest='actions', const='create-apache-conf', action="append_const", help="create Apache configuration files")
    finish_options.add_option("", "--create-tables", dest='actions', const='create-tables', action="append_const", help="create DB tables for Invenio")
    finish_options.add_option("", "--load-bibfield-conf", dest='actions', const='load-bibfield-conf', action="append_const", help="load bibfield configuration file")
    finish_options.add_option("", "--load-webstat-conf", dest='actions', const='load-webstat-conf', action="append_const", help="load the WebStat configuration")
    finish_options.add_option("", "--drop-tables", dest='actions', const='drop-tables', action="append_const", help="drop DB tables of Invenio")
    finish_options.add_option("", "--check-openoffice", dest='actions', const='check-openoffice', action="append_const", help="check for correctly set up of openoffice temporary directory")
    parser.add_option_group(finish_options)

    demotest_options = OptionGroup(parser, "Options to set up and test a demo site")
    demotest_options.add_option("", "--create-demo-site", dest='actions', const='create-demo-site', action="append_const", help="create demo site")
    demotest_options.add_option("", "--load-demo-records", dest='actions', const='load-demo-records', action="append_const", help="load demo records")
    demotest_options.add_option("", "--remove-demo-records", dest='actions', const='remove-demo-records', action="append_const", help="remove demo records, keeping demo site")
    demotest_options.add_option("", "--drop-demo-site", dest='actions', const='drop-demo-site', action="append_const", help="drop demo site configurations too")
    demotest_options.add_option("", "--run-unit-tests", dest='actions', const='run-unit-tests', action="append_const", help="run unit test suite (needs demo site)")
    demotest_options.add_option("", "--run-js-unit-tests", dest='actions', const='run-js-unit-tests', action="append_const", help="run JS unit test suite (needs demo site)")
    demotest_options.add_option("", "--run-regression-tests", dest='actions', const='run-regression-tests', action="append_const", help="run regression test suite (needs demo site)")
    demotest_options.add_option("", "--run-web-tests", dest='actions', const='run-web-tests', action="append_const", help="run web tests in a browser (needs demo site, Firefox, Selenium IDE)")
    demotest_options.add_option("", "--run-flask-tests", dest='actions', const='run-flask-tests', action="append_const", help="run Flask test suite")
    parser.add_option_group(demotest_options)

    config_options = OptionGroup(parser, "Options to update config files in situ")
    config_options.add_option("", "--update-all", dest='actions', const='update-all', action="append_const", help="perform all the update options")
    config_options.add_option("", "--update-config-py", dest='actions', const='update-config-py', action="append_const", help="update config.py file from invenio.conf file")
    config_options.add_option("", "--update-dbquery-py", dest='actions', const='update-dbquery-py', action="append_const", help="update dbquery.py with DB credentials from invenio.conf")
    config_options.add_option("", "--update-dbexec", dest='actions', const='update-dbexec', action="append_const", help="update dbexec with DB credentials from invenio.conf")
    config_options.add_option("", "--update-bibconvert-tpl", dest='actions', const='update-bibconvert-tpl', action="append_const", help="update bibconvert templates with CFG_SITE_URL from invenio.conf")
    config_options.add_option("", "--update-web-tests", dest='actions', const='update-web-tests', action="append_const", help="update web test cases with CFG_SITE_URL from invenio.conf")
    parser.add_option_group(config_options)

    reset_options = OptionGroup(parser, "Options to update DB tables")
    reset_options.add_option("", "--reset-all", dest='actions', const='reset-all', action="append_const", help="perform all the reset options")
    reset_options.add_option("", "--reset-sitename", dest='actions', const='reset-sitename', action="append_const", help="reset tables to take account of new CFG_SITE_NAME*")
    reset_options.add_option("", "--reset-siteadminemail", dest='actions', const='reset-siteadminemail', action="append_const", help="reset tables to take account of new CFG_SITE_ADMIN_EMAIL")
    reset_options.add_option("", "--reset-fieldnames", dest='actions', const='reset-fieldnames', action="append_const", help="reset tables to take account of new I18N names from PO files")
    reset_options.add_option("", "--reset-recstruct-cache", dest='actions', const='reset-recstruct-cache', action="append_const", help="reset record structure cache according to CFG_BIBUPLOAD_SERIALIZE_RECORD_STRUCTURE")
    reset_options.add_option("", "--reset-recjson-cache", dest='actions', const='reset-recjson-cache', action="append_const", help="reset record json structure cache according to CFG_BIBUPLOAD_SERIALIZE_RECORD_STRUCTURE")
    parser.add_option_group(reset_options)

    upgrade_options = OptionGroup(parser, "Options to upgrade your installation")
    upgrade_options.add_option("", "--upgrade", dest='actions', const='upgrade', action="append_const", help="apply all pending upgrades")
    upgrade_options.add_option("", "--upgrade-check", dest='actions', const='upgrade-check', action="append_const", help="run pre-upgrade checks for pending upgrades")
    upgrade_options.add_option("", "--upgrade-show-pending", dest='actions', const='upgrade-show-pending', action="append_const", help="show pending upgrades")
    upgrade_options.add_option("", "--upgrade-show-applied", dest='actions', const='upgrade-show-applied', action="append_const", help="show history of applied upgrades")
    upgrade_options.add_option("", "--upgrade-create-standard-recipe", dest='actions', metavar='REPOSITORY[,DIR]', const='upgrade-create-standard-recipe', action="store_append_const", help="create a new standard upgrade recipe (for developers)")
    upgrade_options.add_option("", "--upgrade-create-release-recipe", dest='actions', metavar='REPOSITORY[,DIR]', const='upgrade-create-release-recipe', action="store_append_const", help="create a new release upgrade recipe (for developers)")
    parser.add_option_group(upgrade_options)

    helper_options = OptionGroup(parser, "Options to help the work")
    helper_options.add_option("", "--list", dest='actions', const='list', action="append_const", help="print names and values of all options from conf files")
    helper_options.add_option("", "--get", dest='actions', const='get', action="store_append_const", metavar="OPTION", help="get value of a given option from conf files")
    helper_options.add_option("", "--conf-dir", action="store", metavar="PATH", help="path to directory where invenio*.conf files are [optional]")
    helper_options.add_option("", "--detect-system-details", dest='actions', const='detect-system-details', action="append_const", help="print system details such as Apache/Python/MySQL versions")
    parser.add_option_group(helper_options)

    parser.add_option('--yes-i-know', action='store_true', dest='yes-i-know', help='use with care!')

    return parser


def prepare_conf(options):
    """ Read configuration files """
    conf = ConfigParser()
    confdir = getattr(options, 'conf_dir', None)

    if confdir is None:
        ## try to detect path to conf dir (relative to this bin dir):
        confdir = re.sub(r'/bin$', '/etc', sys.path[0])

    if confdir and not os.path.exists(confdir):
        raise Exception("ERROR: bad --conf-dir option value - directory does not exists.")
        sys.exit(1)

    ## read conf files:
    for conffile in [confdir + os.sep + 'invenio.conf',
                     confdir + os.sep + 'invenio-autotools.conf',
                     confdir + os.sep + 'invenio-local.conf', ]:

        if os.path.exists(conffile):
            conf.read(conffile)
        else:
            if not conffile.endswith("invenio-local.conf"):
                # invenio-local.conf is optional, otherwise stop
                raise Exception("ERROR: Badly guessed conf file location %s (Please use --conf-dir option.)" % conffile)
    return conf


def main(*cmd_args):
    """Main entry point."""
    # Allow easier testing
    if not cmd_args:
        cmd_args = sys.argv[1:]

    # Parse arguments
    parser = prepare_option_parser()
    (options, dummy_args) = parser.parse_args(list(cmd_args))

    if getattr(options, 'version', False):
        print_version()
    else:
        # Read configuration
        try:
            conf = prepare_conf(options)
        except Exception, e:
            print e
            sys.exit(1)

        ## Decide what to do
        actions = getattr(options, 'actions', None)

        if not actions:
            print """ERROR: Please specify a command.  Please see '--help'."""
            sys.exit(1)

        if len(actions) > 1:
            print """ERROR: Please specify only one command.  Please see '--help'."""
            sys.exit(1)

        for action in actions:
            if action == 'get':
                cli_cmd_get(conf, getattr(options, 'get', None))
            elif action == 'list':
                cli_cmd_list(conf)
            elif action == 'detect-system-details':
                cli_cmd_detect_system_details(conf)
            elif action == 'create-secret-key':
                cli_cmd_create_secret_key(conf)
            elif action == 'create-tables':
                cli_cmd_create_tables(conf)
            elif action == 'load-webstat-conf':
                cli_cmd_load_webstat_conf(conf)
            elif action == 'drop-tables':
                cli_cmd_drop_tables(conf)
            elif action == 'check-openoffice':
                cli_check_openoffice(conf)
            elif action == 'load-bibfield-conf':
                cli_cmd_load_bibfield_config(conf)
            elif action == 'create-demo-site':
                cli_cmd_create_demo_site(conf)
            elif action == 'load-demo-records':
                cli_cmd_load_demo_records(conf)
            elif action == 'remove-demo-records':
                cli_cmd_remove_demo_records(conf)
            elif action == 'drop-demo-site':
                cli_cmd_drop_demo_site(conf)
            elif action == 'run-unit-tests':
                cli_cmd_run_unit_tests(conf)
            elif action == 'run-js-unit-tests':
                cli_cmd_run_js_unit_tests(conf)
            elif action == 'run-regression-tests':
                cli_cmd_run_regression_tests(conf)
            elif action == 'run-web-tests':
                cli_cmd_run_web_tests(conf)
            elif action == 'run-flask-tests':
                cli_cmd_run_flask_tests(conf)
            elif action == 'update-all':
                cli_cmd_update_config_py(conf)
                cli_cmd_update_dbquery_py(conf)
                cli_cmd_update_dbexec(conf)
                cli_cmd_update_bibconvert_tpl(conf)
                cli_cmd_update_web_tests(conf)
            elif action == 'update-config-py':
                cli_cmd_update_config_py(conf)
            elif action == 'update-dbquery-py':
                cli_cmd_update_dbquery_py(conf)
            elif action == 'update-dbexec':
                cli_cmd_update_dbexec(conf)
            elif action == 'update-bibconvert-tpl':
                cli_cmd_update_bibconvert_tpl(conf)
            elif action == 'update-web-tests':
                cli_cmd_update_web_tests(conf)
            elif action == 'reset-all':
                cli_cmd_reset_sitename(conf)
                cli_cmd_reset_siteadminemail(conf)
                cli_cmd_reset_fieldnames(conf)
                cli_cmd_reset_recstruct_cache(conf)
            elif action == 'reset-sitename':
                cli_cmd_reset_sitename(conf)
            elif action == 'reset-siteadminemail':
                cli_cmd_reset_siteadminemail(conf)
            elif action == 'reset-fieldnames':
                cli_cmd_reset_fieldnames(conf)
            elif action == 'reset-recstruct-cache':
                cli_cmd_reset_recstruct_cache(conf)
            elif action == 'reset-recjson-cache':
                cli_cmd_reset_recjson_cache(conf)
            elif action == 'create-apache-conf':
                cli_cmd_create_apache_conf(conf)
            elif action == 'upgrade':
                cli_cmd_upgrade(conf)
            elif action == 'upgrade-check':
                cli_cmd_upgrade_check(conf)
            elif action == 'upgrade-show-pending':
                cli_cmd_upgrade_show_pending(conf)
            elif action == 'upgrade-show-applied':
                cli_cmd_upgrade_show_applied(conf)
            elif action == 'upgrade-create-standard-recipe':
                cli_cmd_upgrade_create_standard_recipe(conf, getattr(options, 'upgrade_create_standard_recipe', None))
            elif action == 'upgrade-create-release-recipe':
                cli_cmd_upgrade_create_release_recipe(conf, getattr(options, 'upgrade_create_release_recipe', None))
            else:
                print "ERROR: Unknown command", action
                sys.exit(1)

if __name__ == '__main__':
    main()<|MERGE_RESOLUTION|>--- conflicted
+++ resolved
@@ -227,12 +227,9 @@
                        'CFG_BIBEDIT_AUTOCOMPLETE_INSTITUTIONS_FIELDS',
                        'CFG_BIBFORMAT_DISABLE_I18N_FOR_CACHED_FORMATS',
                        'CFG_BIBFORMAT_HIDDEN_FILE_FORMATS',
-<<<<<<< HEAD
                        'CFG_FLASK_DISABLED_BLUEPRINTS',
-                       'CFG_DEVEL_TOOLS']:
-=======
+                       'CFG_DEVEL_TOOLS',
                        'CFG_BIBFIELD_MASTER_FORMATS', ]:
->>>>>>> 1fccd117
         out = "["
         for elem in option_value[1:-1].split(","):
             if elem:
@@ -811,14 +808,11 @@
         sys.exit(1)
     print ">>> WebStat config load successfully."
 
-<<<<<<< HEAD
-=======
 def cli_cmd_load_bibfield_config(conf):
     print ">>> Going to load BibField config..."
     from invenio.bibfield_config_engine import BibFieldParser
     BibFieldParser().write_to_file()
     print ">>> BibField config load successfully."
->>>>>>> 1fccd117
 
 def cli_cmd_drop_tables(conf):
     """Drop Invenio DB tables.  Useful for the uninstallation process."""
