--- conflicted
+++ resolved
@@ -181,15 +181,11 @@
                        'CFG_BIBDOCFILE_DOCUMENT_FILE_MANAGER_MISC',
                        'CFG_BIBDOCFILE_DOCUMENT_FILE_MANAGER_DOCTYPES',
                        'CFG_BIBDOCFILE_DOCUMENT_FILE_MANAGER_RESTRICTIONS',
-<<<<<<< HEAD
                        'CFG_DEVEL_TEST_DATABASE_ENGINES',
-                       'CFG_REFEXTRACT_KBS_OVERRIDE']:
-=======
                        'CFG_REFEXTRACT_KBS_OVERRIDE',
                        'CFG_OPENID_CONFIGURATIONS',
                        'CFG_OAUTH1_CONFIGURATIONS',
                        'CFG_OAUTH2_CONFIGURATIONS',]:
->>>>>>> a93c6105
         try:
             option_value = option_value[1:-1]
         except TypeError:
@@ -234,16 +230,12 @@
                        'CFG_BIBEDIT_AUTOCOMPLETE_INSTITUTIONS_FIELDS',
                        'CFG_BIBFORMAT_DISABLE_I18N_FOR_CACHED_FORMATS',
                        'CFG_BIBFORMAT_HIDDEN_FILE_FORMATS',
-<<<<<<< HEAD
                        'CFG_FLASK_DISABLED_BLUEPRINTS',
                        'CFG_DEVEL_TOOLS',
-                       'CFG_BIBFIELD_MASTER_FORMATS', ]:
-=======
                        'CFG_BIBFIELD_MASTER_FORMATS',
                        'CFG_OPENID_PROVIDERS',
                        'CFG_OAUTH1_PROVIDERS',
                        'CFG_OAUTH2_PROVIDERS',]:
->>>>>>> a93c6105
         out = "["
         for elem in option_value[1:-1].split(","):
             if elem:
