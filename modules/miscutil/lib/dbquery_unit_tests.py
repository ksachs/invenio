--- conflicted
+++ resolved
@@ -1,3 +1,4 @@
+
 # -*- coding: utf-8 -*-
 ##
 ## This file is part of Invenio.
@@ -21,11 +22,6 @@
 
 __revision__ = "$Id$"
 
-<<<<<<< HEAD
-
-=======
-from invenio.testutils import InvenioTestCase
->>>>>>> 4a2c28f7
 
 from invenio import dbquery
 from invenio.testutils import make_test_suite, run_test_suite, InvenioTestCase
