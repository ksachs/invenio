--- conflicted
+++ resolved
@@ -20,11 +20,6 @@
 """Unit tests for messages library."""
 
 __revision__ = "$Id$"
-
-<<<<<<< HEAD
-=======
-from invenio.testutils import InvenioTestCase
->>>>>>> 4a2c28f7
 
 from invenio import messages
 from invenio.config import CFG_SITE_LANG, CFG_SITE_LANGS
