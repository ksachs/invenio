--- conflicted
+++ resolved
@@ -112,18 +112,14 @@
              sequtils_model.py \
              sequtils_regression_tests.py \
              crossrefutils.py \
-<<<<<<< HEAD
              flaskshell.py \
              wtforms_utils.py \
              sherpa_romeo.py \
              sherpa_romeo_testing.py \
              orcid.py \
              xmlDict.py \
-             dataciteutils.py
-
-=======
+             dataciteutils.py \
              containerutils.py
->>>>>>> a93c6105
 
 jsdir=$(localstatedir)/www/js
 
