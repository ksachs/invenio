--- conflicted
+++ resolved
@@ -32,12 +32,8 @@
 import os
 import inspect
 import urllib
-<<<<<<< HEAD
-from urllib import urlencode, quote_plus, quote
-=======
 import urllib2
 from urllib import urlencode, quote_plus, quote, FancyURLopener
->>>>>>> a3c6b1a3
 from urlparse import urlparse
 from cgi import parse_qs, escape
 from md5 import md5
@@ -479,7 +475,6 @@
         out = out[5:]
     return out
 
-<<<<<<< HEAD
 def get_title_of_page(url):
     """
     @param url: page to get the title from
@@ -489,13 +484,14 @@
     """
     if BEAUTIFUL_SOUP_IMPORTED:
         try:
-            soup = BeautifulSoup.BeautifulSoup(urllib.urlopen(url))
+            opener = make_invenio_opener('UrlUtils')
+            soup = BeautifulSoup.BeautifulSoup(opener.open(url))
             return soup.title.string.encode("utf-8")
         except:
             return None
     else:
         return "Title not available"
-=======
+
 def make_user_agent_string(component=None):
     """
     Return a nice and uniform user-agent string to be used when Invenio
@@ -525,8 +521,6 @@
     opener = urllib2.build_opener()
     opener.addheaders = [('User-agent', make_user_agent_string(component))]
     return opener
-
->>>>>>> a3c6b1a3
 
 def create_AWS_request_url(base_url, argd, _amazon_secret_access_key,
                            _timestamp=None):
