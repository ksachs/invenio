--- conflicted
+++ resolved
@@ -1,11 +1,7 @@
 # -*- coding: utf-8 -*-
 ##
 ## This file is part of Invenio.
-<<<<<<< HEAD
-## Copyright (C) 2010, 2011 CERN.
-=======
-## Copyright (C) 2002, 2003, 2004, 2005, 2006, 2007, 2008, 2009, 2010, 2012 CERN.
->>>>>>> 60bc1f17
+## Copyright (C) 2010, 2011, 2012 CERN.
 ##
 ## Invenio is free software; you can redistribute it and/or
 ## modify it under the terms of the GNU General Public License as
@@ -39,28 +35,6 @@
 from invenio.testutils import make_test_suite, run_test_suite
 from invenio.shellutils import run_shell_command
 
-<<<<<<< HEAD
-=======
-class GetDefaultsTest(unittest.TestCase):
-    """Test function to get default values."""
-    def setUp(self):
-        self.arXiv_id = "arXiv:0901.4942"
-        self.tarball = "/opt/cds-invenio/var/tmp/arXiv:0901.4942/arXiv:0901.4942"
-
-    def test_get_defaults(self):
-        """plotextractor - get defaults"""
-        sdir = None
-        sdir_should_be = os.path.join(CFG_TMPDIR, self.arXiv_id + '_plots')
-
-        sdir, refno = get_defaults(self.tarball, sdir, "http://inspirehep.net")
-        if sdir != None:
-            run_shell_command("rm -rf %s" % (sdir,))
-        self.assertTrue(sdir == sdir_should_be, \
-                         "didn\'t get correct default scratch dir")
-        self.assertTrue(refno == "812227", \
-                         'didn\'t get correct default reference number')
-
->>>>>>> 60bc1f17
 class PutItTogetherTest(unittest.TestCase):
     """Test functions related to the put_it_together function."""
 
