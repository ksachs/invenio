# -*- coding: utf-8 -*-
##
## This file is part of Invenio.
## Copyright (C) 2010, 2011, 2012 CERN.
##
## Invenio is free software; you can redistribute it and/or
## modify it under the terms of the GNU General Public License as
## published by the Free Software Foundation; either version 2 of the
## License, or (at your option) any later version.
##
## Invenio is distributed in the hope that it will be useful, but
## WITHOUT ANY WARRANTY; without even the implied warranty of
## MERCHANTABILITY or FITNESS FOR A PARTICULAR PURPOSE.  See the GNU
## General Public License for more details.
##
## You should have received a copy of the GNU General Public License
## along with Invenio; if not, write to the Free Software Foundation, Inc.,
## 59 Temple Place, Suite 330, Boston, MA 02111-1307, USA.

"""Unit tests for the plotextract script."""

__revision__ = "$Id$"

<<<<<<< HEAD
=======
import os
from invenio.testutils import InvenioTestCase
>>>>>>> 4a2c28f7

from invenio.importutils import lazy_import
from invenio.testutils import make_test_suite, run_test_suite, InvenioTestCase

assemble_caption = lazy_import('invenio.plotextractor:assemble_caption')
find_open_and_close_braces = lazy_import('invenio.plotextractor:find_open_and_close_braces')
intelligently_find_filenames = lazy_import('invenio.plotextractor:intelligently_find_filenames')
put_it_together = lazy_import('invenio.plotextractor:put_it_together')
get_converted_image_name = lazy_import('invenio.plotextractor_output_utils:get_converted_image_name')
remove_dups = lazy_import('invenio.plotextractor_output_utils:remove_dups')
run_shell_command = lazy_import('invenio.shellutils:run_shell_command')

<<<<<<< HEAD

=======
>>>>>>> 4a2c28f7
class PutItTogetherTest(InvenioTestCase):
    """Test functions related to the put_it_together function."""

    def setUp(self):
        self.empty_images_and_captions = []
        self.dummy_line_index = -1
        self.empty_lines = []
        self.tex_file = 'unimportant'

    def test_with_singles(self):
        """plotextractor - put_it_together with singles"""
        single_image = 'singleimage'
        single_caption = 'singlecaption'
        single_label = 'singlelabel'

        cur_image, caption, images_and_captions = \
                put_it_together(single_image, single_caption, single_label,
                                self.empty_images_and_captions, self.dummy_line_index,
                                self.empty_lines)
        self.assertTrue(images_and_captions == [('singleimage', 'singlecaption', \
                                               'singlelabel')], \
                                               'failed to zip captions correctly')

    def test_with_multiples_0(self):
        """plotextractor - put_it_together with multiples"""
        no_main_two_subs = ['', ['img1', 'img2']]
        single_caption = 'singlecaption'
        single_label = 'singlelabel'
        cur_image, caption, images_and_captions = \
                put_it_together(no_main_two_subs, single_caption, single_label,
                                self.empty_images_and_captions, self.dummy_line_index,
                                self.empty_lines)
        self.assertTrue(images_and_captions == [('img1', 'singlecaption', 'singlelabel'), \
                                     ('img2', 'singlecaption', 'singlelabel')], \
               'didn\'t zip multiple images to one caption correctly')

    def test_with_multiples_1(self):
        """plotextractor - put_it_together with multiples 1"""
        no_main_two_subs = ['', ['sub1', 'sub2']]
        main_and_two_sub_captions = ['main caption', ['subcap1', 'subcap2']]
        single_label = 'singlelabel'
        cur_image, caption, images_and_captions = \
                put_it_together(no_main_two_subs, main_and_two_sub_captions, single_label,
                                self.empty_images_and_captions, self.dummy_line_index,
                                self.empty_lines)
        self.assertTrue(images_and_captions == [('sub1', 'main caption : subcap1', \
                                                 'singlelabel'), \
                                       ('sub2', 'main caption : subcap2', \
                                        'singlelabel')], \
                'didn\'t zip multiple images to main and subcaps correctly')

    def test_with_multiples_2(self):
        """plotextractor - put_it_together with multiples 2"""
        main_and_two_sub_images = ['main', ['sub1', 'sub2']]
        main_and_two_sub_captions = ['main caption', ['subcap1', 'subcap2']]
        single_label = 'singlelabel'
        cur_image, caption, images_and_captions = \
                put_it_together(main_and_two_sub_images,
                                main_and_two_sub_captions,
                                single_label,
                                self.empty_images_and_captions, self.dummy_line_index,
                                self.empty_lines)
        self.assertTrue(images_and_captions == [('main', 'main caption', 'singlelabel'),
                                     ('sub1', 'main caption : subcap1', 'singlelabel'), \
                                     ('sub2', 'main caption : subcap2', 'singlelabel')], \
                'didn\'t zip {main,sub}{images,captions} together properly')

    def test_with_multiples_3(self):
        """plotextractor - put_it_together with multiples 3"""
        single_image = 'singleimage'
        no_main_two_subcaptions = ['', ['subcap1', 'subcap2']]
        single_label = 'singlelabel'
        cur_image, caption, images_and_captions = \
                put_it_together(single_image, no_main_two_subcaptions, single_label,
                                self.empty_images_and_captions, self.dummy_line_index,
                                self.empty_lines)
        self.assertTrue(images_and_captions == [('singleimage', 'subcap1 : subcap2', \
                                               'singlelabel')], \
                'didn\'t zip a single image to multiple subcaps correctly')

    def test_extract_caption(self):
        """plotextractor - put_it_together with extract caption"""
        self.example_lines = ['{some caption}', '[something else]', 'unrelated']
        single_image = 'singleimage'
        no_caption = ''
        single_label = 'singlelabel'
        cur_image, caption, images_and_captions = \
                put_it_together(single_image, no_caption, single_label,
                                self.empty_images_and_captions, 1,
                                self.example_lines)
        self.assertTrue(images_and_captions == [('singleimage', 'some caption', 'singlelabel')], \
                'didn\'t correctly extract the caption for zipping')

class TestFindOpenAndCloseBraces(InvenioTestCase):

    def test_simple_test(self):
        """plotextractor - find_open_and_close_braces simple"""
        simple_test_lines = ['{simple}']

        start, start_line, end, end_line = find_open_and_close_braces(
                                               0, 0, '{', simple_test_lines)
        self.assertTrue(start == 0, 'didn\'t identify start index')
        self.assertTrue(start_line == 0, 'didn\'t identify start line')
        self.assertTrue(end == 7, 'didn\'t identify end index')
        self.assertTrue(end_line == 0, 'didn\'t identify end line')

    def test_braces_start_on_next_line_test(self):
        """plotextractor - find_open_and_close_braces next line"""
        start_on_next_line_lines = ['nothing here', 'chars{morestuff', 'last}']

        start, start_line, end, end_line = find_open_and_close_braces(
                                               0, 0, '{',
                                               start_on_next_line_lines)
        self.assertTrue(start == 5, 'didn\'t identify start index')
        self.assertTrue(start_line == 1, 'didn\'t identify start line')
        self.assertTrue(end == 4, 'didn\'t identify end index')
        self.assertTrue(end_line == 2, 'didn\'t identify end line')

    def test_confounding_braces(self):
        """plotextractor - find_open_and_close_braces confounding"""
        confounding_braces_lines = ['{brace{bracebrace}{}', 'brace{{brace}',
                                   'brace}', '}']

        start, start_line, end, end_line = find_open_and_close_braces(
                                               0, 0, '{',
                                               confounding_braces_lines)
        self.assertTrue(start == 0, 'didn\'t identify start index')
        self.assertTrue(start_line == 0, 'didn\'t identify start line')
        self.assertTrue(end == 0, 'didn\'t identify end index')
        self.assertTrue(end_line == 3, 'didn\'t identify end line')

    def test_square_braces(self):
        """plotextractor - find_open_and_close_braces square braces"""
        square_brace_lines = ['[squaaaaaaare braces]']

        start, start_line, end, end_line = find_open_and_close_braces(
                                               0, 0, '[',
                                               square_brace_lines)
        self.assertTrue(start == 0, 'didn\'t identify start index')
        self.assertTrue(start_line == 0, 'didn\'t identify start line')
        self.assertTrue(end == 20, 'didn\'t identify end index')
        self.assertTrue(end_line == 0, 'didn\'t identify end line')

    def test_hanging_braces(self):
        """plotextractor - find_open_and_close_braces hanging braces"""
        hanging_braces_lines = ['line{and stuff', 'and more stuff', 'and more']

        start, start_line, end, end_line = find_open_and_close_braces(
                                               0, 0, '{',
                                               hanging_braces_lines)
        self.assertTrue(start == 4, 'didn\'t identify start index')
        self.assertTrue(start_line == 0, 'didn\'t identify start line')
        self.assertTrue(end == 4, 'didn\'t identify end index')
        self.assertTrue(end_line == 0, 'didn\'t identify end line')

    def test_unacceptable_braces(self):
        """plotextractor - find_open_and_close_braces unacceptable braces"""
        empty_lines = []

        start, start_line, end, end_line = find_open_and_close_braces(
                                               0, 0, '?',
                                               empty_lines)
        self.assertTrue(start == -1, 'didn\'t identify non-brace')
        self.assertTrue(start_line == -1, 'didn\'t identify non-brace')
        self.assertTrue(end == -1, 'didn\'t identify non-brace')
        self.assertTrue(end_line == -1, 'didn\'t identify non-brace')

class TestIntelligentlyFindFilenames(InvenioTestCase):

    def test_simple_test(self):
        """plotextractor - intelligently_find_filenames simple"""
        line = 'file.eps'

        filenames = intelligently_find_filenames(line, ext=True)
        self.assertTrue(filenames == ['file.eps'], 'didn\'t find correct filenames')

    def test_ext_test(self):
        """plotextractor - intelligently_find_filenames extension"""
        line = 'file.eps file2'

        filenames = intelligently_find_filenames(line, ext=True)
        self.assertTrue(filenames == ['file.eps'], 'didn\'t look for extension')

    def test_tex_test(self):
        """plotextractor - intelligently_find_filenames TeX extension"""
        line = 'file.eps file2.tex'

        filenames = intelligently_find_filenames(line, TeX=True)
        self.assertTrue(filenames == ['file.eps', 'file2.tex'], 'not looking for TeX ext')

    def test_file_equals_test(self):
        """plotextractor - intelligently_find_filenames equals"""
        line = 'file=something.eps'

        filenames = intelligently_find_filenames(line, ext=True)
        self.assertTrue(filenames == ['something.eps', 'file=something.eps'], \
                        'didn\'t catch file=')

    def test_in_brackets_test(self):
        """plotextractor - intelligently_find_filenames brackets"""
        line = '[file.eps]{anotherfile.ps}'

        filenames = intelligently_find_filenames(line)
        self.assertTrue(filenames == ['file.eps', 'anotherfile.ps'], 'didn\'t sort ' + \
                'out brackets properly')

    def test_lots_of_filenames(self):
        """plotextractor - intelligently_find_filenames lots of filenames"""
        line = '[file.pstex]figure=something.eps,haha,anotherthing.ps'

        filenames = intelligently_find_filenames(line, ext=True)
        self.assertTrue('file.pstex' in filenames, 'didn\'t look in brackets')
        self.assertTrue('something.eps' in filenames, 'didn\'t find figure=')
        self.assertTrue('anotherthing.ps' in filenames, 'didn\'t find filename')

class TestAssembleCaption(InvenioTestCase):

    def test_simple_test(self):
        """plotextractor - assemble caption simple"""
        lines = ['some', 'simple ', 'caption!']

        caption = assemble_caption(0, 0, 2, 8, lines)
        self.assertTrue(caption == 'some simple caption!', 'didn\'t correctly assemble ' + \
                        'caption')

    def test_clean_out_label_test(self):
        """plotextractor - assemble caption clean out label"""
        lines = ['some', '\label{aghhhh}simple ', 'caption!']

        caption = assemble_caption(0, 0, 2, 8, lines)
        self.assertTrue(caption == 'some simple caption!', 'didn\'t correctly assemble ' + \
                        'caption')

class TestRemoveDups(InvenioTestCase):

    def test_no_dups(self):
        """plotextractor - remove_dups no dupes"""
        images_and_captions = [('img1', 'caption1', 'label1', 'FIXME1'), ('img2', 'caption2', 'label1', 'FIXME1')]

        pared_images_and_captions = remove_dups(images_and_captions)
        self.assertTrue(pared_images_and_captions == images_and_captions, 'removed nondup')

    def test_dup_images(self):
        """plotextractor - remove_dups images"""
        images_and_captions = [('img1', 'caption1', 'label1', 'FIXME1'), ('img1', 'caption2', 'label1', 'FIXME1')]

        pared_images_and_captions = remove_dups(images_and_captions)
        self.assertTrue(pared_images_and_captions == [('img1', 'caption1 : caption2', 'label1', 'FIXME1')], \
                'didn\'t merge captions correctly')

    def test_dup_captions(self):
        """plotextractor - remove_dups captions"""
        images_and_captions = [('img1', 'caption1', 'label1', 'FIXME1'), ('img1', 'caption1', 'label1', 'FIXME1'), \
                               ('img1', 'caption2', 'label1', 'FIXME1')]

        pared_images_and_captions = remove_dups(images_and_captions)
        self.assertTrue(pared_images_and_captions == [('img1', 'caption1 : caption2', 'label1', 'FIXME1')], \
                'didn\'t merge captions correctly')

class TestGetConvertedImageName(InvenioTestCase):

    def test_no_change_test(self):
        """plotextractor - get_converted_image_name no change"""
        image = '/path/to/image.png'

        converted_image = get_converted_image_name(image)
        self.assertTrue(converted_image == image, 'didn\'t notice image was already ' + \
                                       'converted')

    def test_dot_in_dir_name_no_ext_test(self):
        """plotextractor - get_converted_image_name dot in dir name"""
        image = '/path.to/the/image'

        converted_image = get_converted_image_name(image)
        self.assertTrue(converted_image == image + '.png', 'didn\'t add extension')

    def test_change_extension_test(self):
        """plotextractor - get_converted_image_name extension"""
        image = '/path/to/image.eps'

        converted_image = get_converted_image_name(image)
        self.assertTrue(converted_image == '/path/to/image.png', 'didn\'t change extension')

TEST_SUITE = make_test_suite(PutItTogetherTest, TestFindOpenAndCloseBraces, \
                             TestIntelligentlyFindFilenames, TestAssembleCaption, TestRemoveDups, \
                             TestGetConvertedImageName) # FIXME

if __name__ == "__main__":
    run_test_suite(TEST_SUITE)<|MERGE_RESOLUTION|>--- conflicted
+++ resolved
@@ -1,7 +1,7 @@
 # -*- coding: utf-8 -*-
 ##
 ## This file is part of Invenio.
-## Copyright (C) 2010, 2011, 2012 CERN.
+## Copyright (C) 2010, 2011, 2012, 2013 CERN.
 ##
 ## Invenio is free software; you can redistribute it and/or
 ## modify it under the terms of the GNU General Public License as
@@ -21,11 +21,6 @@
 
 __revision__ = "$Id$"
 
-<<<<<<< HEAD
-=======
-import os
-from invenio.testutils import InvenioTestCase
->>>>>>> 4a2c28f7
 
 from invenio.importutils import lazy_import
 from invenio.testutils import make_test_suite, run_test_suite, InvenioTestCase
@@ -38,10 +33,7 @@
 remove_dups = lazy_import('invenio.plotextractor_output_utils:remove_dups')
 run_shell_command = lazy_import('invenio.shellutils:run_shell_command')
 
-<<<<<<< HEAD
-
-=======
->>>>>>> 4a2c28f7
+
 class PutItTogetherTest(InvenioTestCase):
     """Test functions related to the put_it_together function."""
 
