# -*- coding: utf-8 -*-
##
## This file is part of Invenio.
## Copyright (C) 2005, 2006, 2007, 2008, 2010, 2011 CERN.
##
## Invenio is free software; you can redistribute it and/or
## modify it under the terms of the GNU General Public License as
## published by the Free Software Foundation; either version 2 of the
## License, or (at your option) any later version.
##
## Invenio is distributed in the hope that it will be useful, but
## WITHOUT ANY WARRANTY; without even the implied warranty of
## MERCHANTABILITY or FITNESS FOR A PARTICULAR PURPOSE.  See the GNU
## General Public License for more details.
##
## You should have received a copy of the GNU General Public License
## along with Invenio; if not, write to the Free Software Foundation, Inc.,
## 59 Temple Place, Suite 330, Boston, MA 02111-1307, USA.

""" Test unit for the miscutil/errorlib module. """

__revision__ = "$Id$"

from invenio.errorlib import get_emergency_recipients
from invenio.testutils import make_test_suite, run_test_suite, InvenioTestCase


<<<<<<< HEAD
=======
from invenio.testutils import InvenioTestCase
>>>>>>> 4a2c28f7
import datetime

class TestGetEmergencyRecipients(InvenioTestCase):

    def test_get_emergency_recipients(self):
        """errorlib - test return of proper set of recipients"""

        now = datetime.datetime.today()
        tomorrow = now + datetime.timedelta(days=1)
        diff_day = now + datetime.timedelta(days=4)
        later = now.replace(hour=(now.hour + 1) % 24)
        earlier = now.replace(hour=(now.hour - 1) % 24)
        constraint_now = "%s %s-%s" % (
                                    now.strftime("%a"),
                                    earlier.strftime("%H:00"),
                                    later.strftime("%H:00"),
                                    )
        constraint_tomorrow = "%s %s-%s" % (
                                    tomorrow.strftime("%a"),
                                    earlier.strftime("%H:00"),
                                    later.strftime("%H:00"),
                                    )
        constraint_time = "%s-%s" % (
                                    earlier.strftime("%H:00"),
                                    later.strftime("%H:00"),
                                    )
        minute = (now.minute - 3) % 60
        # hour and earlier can change when minute is modified
        if minute > now.minute:
            hour = (now.hour - 1) % 24
            earlier = now.replace(hour=(now.hour - 2) % 24)
        else:
            hour = now.hour
        constraint_near_miss = "%s-%s" % (
                                    earlier.strftime("%H:00"),
                                    now.replace(minute=minute, hour=hour) \
                                        .strftime("%H:%M")
                                    )
        constraint_day = "%s" % now.strftime("%A")
        constraint_diff_day = "%s" % diff_day.strftime("%A")
        test_config = {
                       constraint_now:      'now@example.com',
                       constraint_tomorrow: 'tomorrow@example.com',
                       constraint_time:     'time@example.com',
                       constraint_day:      'day@example.com,day@foobar.com',
                       constraint_diff_day: 'diff_day@example.com',
                       constraint_near_miss:'near_miss@example.com',
                       '*':                 'fallback@example.com',
                       }
        result = get_emergency_recipients(recipient_cfg=test_config)
        expected = ['now@example.com', 'time@example.com',
                    'day@example.com,day@foobar.com', 'fallback@example.com']
        self.assertEqual(set(result), set(expected))

TEST_SUITE = make_test_suite(TestGetEmergencyRecipients,)

if __name__ == "__main__":
    run_test_suite(TEST_SUITE)<|MERGE_RESOLUTION|>--- conflicted
+++ resolved
@@ -1,7 +1,7 @@
 # -*- coding: utf-8 -*-
 ##
 ## This file is part of Invenio.
-## Copyright (C) 2005, 2006, 2007, 2008, 2010, 2011 CERN.
+## Copyright (C) 2005, 2006, 2007, 2008, 2010, 2011, 2013 CERN.
 ##
 ## Invenio is free software; you can redistribute it and/or
 ## modify it under the terms of the GNU General Public License as
@@ -24,11 +24,6 @@
 from invenio.errorlib import get_emergency_recipients
 from invenio.testutils import make_test_suite, run_test_suite, InvenioTestCase
 
-
-<<<<<<< HEAD
-=======
-from invenio.testutils import InvenioTestCase
->>>>>>> 4a2c28f7
 import datetime
 
 class TestGetEmergencyRecipients(InvenioTestCase):
