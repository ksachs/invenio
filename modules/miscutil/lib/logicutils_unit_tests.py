--- conflicted
+++ resolved
@@ -1,7 +1,7 @@
 # -*- coding: utf-8 -*-
 ##
 ## This file is part of Invenio.
-## Copyright (C) 2010, 2011 CERN.
+## Copyright (C) 2010, 2011, 2013 CERN.
 ##
 ## Invenio is free software; you can redistribute it and/or
 ## modify it under the terms of the GNU General Public License as
@@ -18,12 +18,6 @@
 ## 59 Temple Place, Suite 330, Boston, MA 02111-1307, USA.
 
 """Unit tests for logic library."""
-
-<<<<<<< HEAD
-
-=======
-from invenio.testutils import InvenioTestCase
->>>>>>> 4a2c28f7
 
 from invenio.logicutils import expr, Expr, to_cnf, pl_true
 from invenio.testutils import make_test_suite, run_test_suite, InvenioTestCase
