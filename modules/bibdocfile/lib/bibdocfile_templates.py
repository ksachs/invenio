## This file is part of Invenio.
## Copyright (C) 2012 CERN.
##
## Invenio is free software; you can redistribute it and/or
## modify it under the terms of the GNU General Public License as
## published by the Free Software Foundation; either version 2 of the
## License, or (at your option) any later version.
##
## Invenio is distributed in the hope that it will be useful, but
## WITHOUT ANY WARRANTY; without even the implied warranty of
## MERCHANTABILITY or FITNESS FOR A PARTICULAR PURPOSE.  See the GNU
## General Public License for more details.
##
## You should have received a copy of the GNU General Public License
## along with Invenio; if not, write to the Free Software Foundation, Inc.,
## 59 Temple Place, Suite 330, Boston, MA 02111-1307, USA.

import urllib
import cgi

from invenio.config import CFG_SITE_URL, \
     CFG_SITE_LANG, CFG_SITE_RECORD, CFG_INSPIRE_SITE
from invenio.messages import gettext_set_language
from invenio.dateutils import convert_datestruct_to_dategui
from invenio.urlutils import create_html_link
from invenio.textutils import nice_size

def list_types_from_array(bibdocs):
    """Retrieves the list of types from the given bibdoc list."""
    types = []
    for bibdoc in bibdocs:
        if not bibdoc.get_type() in types:
            types.append(bibdoc.get_type())
    types.sort()
    if 'Main' in types:
        ## Move 'Main' at the beginning
        types.remove('Main')
        types.insert(0, 'Main')
    return types

def list_versions_from_array(docfiles):
    """Retrieve the list of existing versions from the given docfiles list."""
    versions = []
    for docfile in docfiles:
        if not docfile.get_version() in versions:
            versions.append(docfile.get_version())
    versions.sort()
    versions.reverse()
    return versions

class Template:

    # Parameters allowed in the web interface for fetching files
    files_default_urlargd = {
        'version': (str, ""), # version "" means "latest"
        'docname': (str, ""), # the docname (optional)
        'format' : (str, ""), # the format
        'verbose' : (int, 0), # the verbosity
        'subformat': (str, ""), # the subformat
        'download': (int, 0), # download as attachment
        }
    def tmpl_display_bibrecdocs(self, bibrecdocs, docname="", version="", doctype="", ln=CFG_SITE_LANG, verbose=0, display_hidden=True):
        """
        Returns an HTML representation of the the attached documents.

        @param docname: if set, include only the requested document.
        @type docname: string
        @param version: if not set, only the last version will be displayed. If
            'all', all versions will be displayed.
        @type version: string (integer or 'all')
        @param doctype: is set, include only documents of the requested type.
        @type doctype: string
        @param ln: the language code.
        @type ln: string
        @param verbose: if greater than 0, includes debug information.
        @type verbose: integer
        @param display_hidden: whether to include hidden files as well.
        @type display_hidden: bool
        @return: the formatted representation.
        @rtype: HTML string
        """
        t = ""
        if docname:
            try:
                bibdocs = [bibrecdocs.get_bibdoc(docname)]
            except Exception, dummy:
                bibdocs = bibrecdocs.list_bibdocs(doctype)
        else:
            bibdocs = bibrecdocs.list_bibdocs(doctype)
        if bibdocs:
            types = list_types_from_array(bibdocs)
            fulltypes = []
            for mytype in types:
                if mytype in ('Plot', 'PlotMisc'):
                    # FIXME: quick hack to ignore plot-like doctypes
                    # on Files tab
                    continue
                fulltype = {
                            'name' : mytype,
                            'content' : [],
                           }
                for bibdoc in bibdocs:
                    if mytype == bibdoc.get_type():
                        fulltype['content'].append(
                            self.tmpl_display_bibdoc(bibdoc, version,
                                                     ln=ln, display_hidden=display_hidden,
                                                     recid=bibrecdocs.id, docname=bibrecdocs.get_docname(bibdoc.id),
                                                     status=bibdoc.status))
                fulltypes.append(fulltype)

            if verbose >= 9:
                verbose_files = str(bibrecdocs)
            else:
                verbose_files = ''

            t = self.tmpl_bibrecdoc_filelist(
                  ln=ln,
                  types = fulltypes,
                  verbose_files=verbose_files
                )
        return t

    def tmpl_filelist(self, ln, filelist=''):
        """
        Displays the file list for a record.

        Parameters:

          - 'ln' *string* - The language to display the interface in

          - 'recid' *int* - The record id

          - 'docname' *string* - The document name

          - 'version' *int* - The version of the document

          - 'filelist' *string* - The HTML string of the filelist (produced by the BibDoc classes)
        """

        # load the right message language
        _ = gettext_set_language(ln)

<<<<<<< HEAD
        #title = _("record") + ' #' + '<a href="%s/%s/%s">%s</a>' % (CFG_SITE_URL, CFG_SITE_RECORD, recid, recid)
        #if docname != "":
        #    title += ' ' + _("document") + ' #' + str(docname)
        #if version != "":
        #    title += ' ' + _("version") + ' #' + str(version)
=======
        title = _("record") + ' #' + '<a href="%s/%s/%s">%s</a>' % (CFG_SITE_URL, CFG_SITE_RECORD, recid, recid)
        if docname != "":
            title += ' ' + _("document") + ' #' + cgi.escape(str(docname))
        if version != "":
            title += ' ' + _("version") + ' #' + str(version)
>>>>>>> b6962617

        out = """<div style="width:90%%;margin:auto;min-height:100px;margin-top:10px">
                <!--start file list-->
                  %s
                <!--end file list--></div>
              """ % (filelist)

        return out

    def tmpl_bibrecdoc_filelist(self, ln, types, verbose_files=''):
        """
        Displays the file list for a record.

        Parameters:

          - 'ln' *string* - The language to display the interface in

          - 'types' *array* - The different types to display, each record in the format:

               - 'name' *string* - The name of the format

               - 'content' *array of string* - The HTML code produced by tmpl_bibdoc_filelist, for the right files

          - 'verbose_files' - A string representing in a verbose way the
          file information.
        """

        # load the right message language
        _ = gettext_set_language(ln)

        out = ""
        for mytype in types:
            if mytype['name']:
                if not (CFG_INSPIRE_SITE and mytype['name'] == 'INSPIRE-PUBLIC'):
                    out += "<small><b>%s</b> %s:</small>" % (mytype['name'], _("file(s)"))
            out += "<ul>"
            for content in mytype['content']:
                out += content
            out += "</ul>"
            if verbose_files:
                out += "<pre>%s</pre>" % verbose_files
        return out

    def tmpl_display_bibdocfile(self, bibdocfile, ln = CFG_SITE_LANG):
        """Returns a formatted representation of this docfile."""
        return self.tmpl_bibdocfile_filelist(
                 ln = ln,
                 recid = bibdocfile.get_recid(),
                 version = bibdocfile.version,
                 md = bibdocfile.md,
                 name = bibdocfile.name,
                 superformat = bibdocfile.get_superformat(),
                 subformat = bibdocfile.subformat,
                 nice_size_f = nice_size(bibdocfile.get_size()),
                 description = bibdocfile.description or ''
               )

    def tmpl_display_bibdoc(self, bibdoc, version="", ln=CFG_SITE_LANG,
                            display_hidden=True, recid=0, docname="", status=""):
        """
        Returns an HTML representation of the this document.

        @param version: if not set, only the last version will be displayed. If
            'all', all versions will be displayed.
        @type version: string (integer or 'all')
        @param ln: the language code.
        @type ln: string
        @param display_hidden: whether to include hidden files as well.
        @type display_hidden: bool
        @return: the formatted representation.
        @rtype: HTML string
        """
        if version == "all":
            docfiles = bibdoc.list_all_files(list_hidden=display_hidden)
        elif version != "":
            version = int(version)
            docfiles = bibdoc.list_version_files(version, list_hidden=display_hidden)
        else:
            docfiles = bibdoc.list_latest_files(list_hidden=display_hidden)
        icon = bibdoc.get_icon(display_hidden=display_hidden)
        if icon:
            imageurl = icon.get_url()
        else:
            imageurl = "%s/img/smallfiles.gif" % CFG_SITE_URL

        versions = []
        for version in list_versions_from_array(docfiles):
            currversion = {
                            'version' : version,
                            'previous' : 0,
                            'content' : []
                          }
            if version == bibdoc.get_latest_version() and version != 1:
                currversion['previous'] = 1
            for docfile in docfiles:
                if docfile.get_version() == version:
                    currversion['content'].append(self.tmpl_display_bibdocfile(docfile, ln = ln))
            versions.append(currversion)

        if versions:
            return self.tmpl_bibdoc_filelist(
                ln = ln,
                versions = versions,
                imageurl = imageurl,
                docname = docname,
                recid = recid,
                status = status
                )
        else:
            return ""



    def tmpl_bibdoc_filelist(self, ln, versions=None, imageurl='', recid='', docname='', status=''):
        """
        Displays the file list for a record.

        Parameters:

          - 'ln' *string* - The language to display the interface in

          - 'versions' *array* - The different versions to display, each record in the format:

               - 'version' *string* - The version

               - 'content' *string* - The HTML code produced by tmpl_bibdocfile_filelist, for the right file

               - 'previous' *bool* - If the file has previous versions

          - 'imageurl' *string* - The URL to the file image

         - 'recid' *int* - The record id

         - 'docname' *string* - The name of the document

         - 'status' *string* - The status of a document
        """
        if versions is None:
            versions = []

        # load the right message language
        _ = gettext_set_language(ln)

        out = """<table border="0" cellspacing="1" class="searchbox">
                   %(restriction_label)s
                   <tr>
                     <td align="left" colspan="2" class="portalboxheader">
                       <img src='%(imageurl)s' border="0" />&nbsp;&nbsp;%(docname)s
                     </td>
                   </tr>""" % {
                     'imageurl' : imageurl,
                     'docname' : cgi.escape(docname),
                     'restriction_label': status and ('<tr><td colspan="2" class="restrictedfilerowheader">%s</td></tr>' % _('Restricted')) or ''
                   }
        for version in versions:
            if version['previous']:
                versiontext =  """<br />(%(see)s <a href="%(siteurl)s/%(CFG_SITE_RECORD)s/%(recID)s/files/?docname=%(docname)s&amp;version=all%(ln_link)s">%(previous)s</a>)""" % {
                                 'see' : _("see"),
                                 'siteurl' : CFG_SITE_URL,
                                 'CFG_SITE_RECORD': CFG_SITE_RECORD,
                                 'docname' : cgi.escape(urllib.quote(docname), True),
                                 'recID': recid,
                                 'previous': _("previous"),
                                 'ln_link': (ln != CFG_SITE_LANG and '&amp;ln=' + ln) or '',
                               }
            else:
                versiontext = ""
            out += """<tr>
                        <td class="portalboxheader">
                          <font size="-2">%(version)s %(ver)s%(text)s</font>
                        </td>
                        <td>
                          <table>
                        """ % {
                          'version' : _("version"),
                          'ver' : version['version'],
                          'text' : versiontext,
                        }
            for content in version['content']:
                out += content
            out += "</table></td></tr>"
        out += "</table>"
        return out

    def tmpl_bibdocfile_filelist(self, ln, recid, name, version, md, superformat, subformat, nice_size_f, description):
        """
        Displays a file in the file list.

        Parameters:

          - 'ln' *string* - The language to display the interface in

          - 'recid' *int* - The id of the record

          - 'name' *string* - The name of the file

          - 'version' *string* - The version

          - 'md' *datetime* - the modification date

          - 'superformat' *string* - The display superformat

          - 'subformat' *string* - The display subformat

          - 'nice_size_f' *string* - The nice_size of the file

          - 'description' *string* - The description that might have been associated
          to the particular file
        """

        # load the right message language
        _ = gettext_set_language(ln)

        urlbase = '%s/%s/%s/files/%s' % (
            CFG_SITE_URL,
            CFG_SITE_RECORD,
            recid,
            '%s%s' % (cgi.escape(name, True), superformat))

        urlargd = {'version' : version}
        if subformat:
            urlargd['subformat'] = subformat

        link_label = '%s%s' % (name, superformat)
        if subformat:
            link_label += ' (%s)' % subformat

        link = create_html_link(urlbase, urlargd, cgi.escape(link_label))

        return """<tr>
                    <td valign="top">
                      <small>%(link)s</small>
                    </td>
                    <td valign="top">
                      <font size="-2" color="green">[%(nice_size)s]</font>
                      <font size="-2"><em>%(md)s</em>
                    </td>
                    <td valign="top"><em>%(description)s</em></td>
                    </tr>""" % {
                      'link' : link,
                      'nice_size' : nice_size_f,
                      'md' : convert_datestruct_to_dategui(md.timetuple(), ln),
                      'description' : cgi.escape(description),
                    }<|MERGE_RESOLUTION|>--- conflicted
+++ resolved
@@ -1,5 +1,5 @@
 ## This file is part of Invenio.
-## Copyright (C) 2012 CERN.
+## Copyright (C) 2012, 2013 CERN.
 ##
 ## Invenio is free software; you can redistribute it and/or
 ## modify it under the terms of the GNU General Public License as
@@ -140,19 +140,11 @@
         # load the right message language
         _ = gettext_set_language(ln)
 
-<<<<<<< HEAD
         #title = _("record") + ' #' + '<a href="%s/%s/%s">%s</a>' % (CFG_SITE_URL, CFG_SITE_RECORD, recid, recid)
         #if docname != "":
-        #    title += ' ' + _("document") + ' #' + str(docname)
+        #    title += ' ' + _("document") + ' #' + cgi.escape(str(docname))
         #if version != "":
         #    title += ' ' + _("version") + ' #' + str(version)
-=======
-        title = _("record") + ' #' + '<a href="%s/%s/%s">%s</a>' % (CFG_SITE_URL, CFG_SITE_RECORD, recid, recid)
-        if docname != "":
-            title += ' ' + _("document") + ' #' + cgi.escape(str(docname))
-        if version != "":
-            title += ' ' + _("version") + ' #' + str(version)
->>>>>>> b6962617
 
         out = """<div style="width:90%%;margin:auto;min-height:100px;margin-top:10px">
                 <!--start file list-->
