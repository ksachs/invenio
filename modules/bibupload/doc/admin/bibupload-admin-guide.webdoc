## -*- mode: html; coding: utf-8; -*-

## This file is part of Invenio.
<<<<<<< HEAD
## Copyright (C) 2007, 2008, 2009, 2010, 2011, 2012, 2013 CERN.
=======
## Copyright (C) 2002, 2003, 2004, 2005, 2006, 2007, 2008, 2009, 2010, 2013, 2014 CERN.
>>>>>>> 26c1ec63
##
## Invenio is free software; you can redistribute it and/or
## modify it under the terms of the GNU General Public License as
## published by the Free Software Foundation; either version 2 of the
## License, or (at your option) any later version.
##
## Invenio is distributed in the hope that it will be useful, but
## WITHOUT ANY WARRANTY; without even the implied warranty of
## MERCHANTABILITY or FITNESS FOR A PARTICULAR PURPOSE.  See the GNU
## General Public License for more details.
##
## You should have received a copy of the GNU General Public License
## along with Invenio; if not, write to the Free Software Foundation, Inc.,
## 59 Temple Place, Suite 330, Boston, MA 02111-1307, USA.

<!-- WebDoc-Page-Title: BibUpload Admin Guide -->
<!-- WebDoc-Page-Navtrail:<a class="navtrail" href="<CFG_SITE_URL>/help/admin<lang:link/>">_(Admin Area)_</a> -->
<!-- WebDoc-Page-Revision: $Id$ -->

<h2>Contents</h2>
<strong>1. <a href="#1">Overview</a></strong><br />
<strong>2. <a href="#2">Configuring BibUpload</a></strong><br />
<strong>3. <a href="#3">Running BibUpload</a></strong><br />
&nbsp;&nbsp;&nbsp;&nbsp;&nbsp;&nbsp; 3.1. <a href="#3.1">Inserting new records</a><br />
&nbsp;&nbsp;&nbsp;&nbsp;&nbsp;&nbsp; 3.2. <a href="#3.2">Inserting records into the Holding Pen</a><br />
&nbsp;&nbsp;&nbsp;&nbsp;&nbsp;&nbsp; 3.3. <a href="#3.3">Updating existing records</a><br />
&nbsp;&nbsp;&nbsp;&nbsp;&nbsp;&nbsp; 3.4. <a href="#3.4">Inserting and updating at the same time</a><br />
&nbsp;&nbsp;&nbsp;&nbsp;&nbsp;&nbsp; 3.5. <a href="#3.5">Updating preformatted output formats</a><br />
&nbsp;&nbsp;&nbsp;&nbsp;&nbsp;&nbsp; 3.6. <a href="#3.6">Uploading fulltext files</a><br />
&nbsp;&nbsp;&nbsp;&nbsp;&nbsp;&nbsp; 3.7. <a href="#3.7">Obtaining feedbacks</a><br />
<strong>4. <a href="#4">Batch Uploader</a></strong><br />
&nbsp;&nbsp;&nbsp;&nbsp;&nbsp;&nbsp; 4.1. <a href="#4.1">Web interface - Cataloguers</a><br />
&nbsp;&nbsp;&nbsp;&nbsp;&nbsp;&nbsp; 4.1. <a href="#4.2">Web interface - Robots</a><br />
&nbsp;&nbsp;&nbsp;&nbsp;&nbsp;&nbsp; 4.2. <a href="#4.3">Daemon mode</a><br />

<a name="1"></a><h2>1. Overview</h2>

<p>BibUpload enables you to upload bibliographic data in MARCXML
format into Invenio bibliographic database.  It is also used
internally by other Invenio modules as the sole entrance of
metadata into the bibliographic databases.</p>

<p>Note that before uploading a MARCXML file, you may want to run
provided <code>/opt/invenio/bin/xmlmarclint</code> on it in order
to verify its correctness.</p>

<a name="2"></a><h2>2. Configuring BibUpload</h2>

<p>BibUpload takes a MARCXML file as its input.  There is nothing to
be configured for these files.  If the files have to be coverted into
MARCXML from some other format, structured or not, this is usually
done beforehand via <a href="bibconvert-admin">BibConvert</a> module.
</p>

<p>Note that if you are using external system numbers for your
records, such as when your records are being synchronized from an
external system, then BibUpload knows about the tag 970 as the one
containing external system number.  (To change this 970 tag into
something else, you would have to edit BibUpload config source file.)
</p>

<p>Note also that in the similar way BibUpload knows about OAI
identifiers, so that it will refuse to insert the same OAI harvested
record twice, for example.
</p>

<a name="3"></a><h2>3. Running BibUpload</h2>

<a name="3.1"></a><h3>3.1 Inserting new records</h3>

<p>Consider that you have an MARCXML file containing new records that
is to be uploaded into the Invenio.  (For example, it might have
been produced by <a href="bibconvert-admin">BibConvert</a>.)  To finish
the upload, you would call the BibUpload script in the insert mode as
follows:

<blockquote>
<pre>
$ bibupload -i file.xml
<pre>
</blockquote>

In the insert mode, all the records from the file will be treated as
new.  This means that they should not contain neither 001 tags
(holding record IDs) nor 970 tags (holding external system numbers).
BibUpload would refuse to upload records having these tags, in order
to prevent potential double uploading.  If your file does contain 001
or 970, then chances are that you want to update existing records, not
re-upload them as new, and so BibUpload will warn you about this and
will refuse to continue.
</p>

<p>For example, to insert a new record, your file should look like this:

<pre>
    &lt;record&gt;
        &lt;datafield tag="100" ind1=" " ind2=" "&gt;
            &lt;subfield code="a"&gt;Doe, John&lt;/subfield&gt;
        &lt;/datafield&gt;
        &lt;datafield tag="245" ind1=" " ind2=" "&gt;
            &lt;subfield code="a"&gt;On The Foo And Bar&lt;/subfield&gt;
        &lt;/datafield&gt;
    &lt;/record&gt;
</pre>
</p>

<a name="3.2"></a><h3>3.2 Inserting records into the Holding Pen</h3>

<p>A special mode of BibUpload that is thigthly connected with BibEdit is the
<em>Holding Pen</em> mode.</p>

<p>When you insert a record using the holding pen mode such as in the following
example:

<blockquote>
<pre>
$ bibupload -o file.xml
</pre>
</blockquote>

the records are not actually integrated into the database, but are instead put
into an intermediate space called holding pen, where authorized curators can
review them, manipulate them and eventually approve them.</p>

<p>The holding pen is integrated with <a href="/help/admin/bibedit-admin-guide" alt="BibEdit">BibEdit</a>.</p>

<a name="3.3"></a><h3>3.3 Updating existing records</h3>

<p>When you want to update existing records, with the new content from
your input MARCXML file, then your input file should contain either
tags 001 (holding record IDs) or tag 970 (holding external system
numbers).  BibUpload will try to match existing records via 001 and
970 and if it finds a record in the database that corresponds to a
record from the file, it will update its content.  Otherwise it will
signal an error saying that it could not find the
record-to-be-updated.
</p>

<p>For example, to update a title of record #123 via correct mode, your
input file should contain record ID in the 001 tag and the title in
245 tag as follows:

<pre>
    &lt;record&gt;
        &lt;controlfield tag="001"&gt;123&lt;/controlfield&gt;
        &lt;datafield tag="245" ind1=" " ind2=" "&gt;
            &lt;subfield code="a"&gt;My Newly Updated Title&lt;/subfield&gt;
        &lt;/datafield&gt;
    &lt;/record&gt;
</pre>
</p>

<p>There are several updating modes:
<pre>

    -r, --replace Replace existing records by those from the XML
                  MARC file.  The original content is wiped out
                  and fully replaced.  Signals error if record
                  is not found via matching record IDs or system
                  numbers.
                  Fields defined in Invenio config variable
                  CFG_BIBUPLOAD_STRONG_TAGS are not replaced.

                  Note also that `-r' can be combined with `-i'
                  into an `-ir' option that would automatically
                  either insert records as new if they are not
                  found in the system, or correct existing
                  records if they are found to exist.

    -a, --append  Append fields from XML MARC file at the end of
                  existing records.  The original content is
                  enriched only.  Signals error if record is not
                  found via matching record IDs or system
                  numbers.

    -c, --correct Correct fields of existing records by those
                  from XML MARC file.  The original record
                  content is modified only on those fields from
                  the XML MARC file where both the tags and the
                  indicators match: the original fields are
                  removed and replaced by those from the XML
                  MARC file.  Fields not present in XML MARC
                  file are not changed (unlike the -r option).
                  Fields with "provenance" subfields defined in
                  'CFG_BIBUPLOAD_CONTROLLED_PROVENANCE_TAGS'
                  are protected against deletion unless the
                  input MARCXML contains a matching
                  provenance value.
                  Signals error if record is not found via
                  matching record IDs or system numbers.

    -d, --delete  Delete fields of existing records that are
                  contained in the XML MARC file. The fields in
                  the original record that are not present in
                  the XML MARC file are preserved.
                  This is incompatible with FFT (see below).
</pre>
</p>

<p>Note that if you are using the <code>--replace</code> mode, and you specify
in the incoming MARCXML a 001 tag with a value representing a record ID that
does not exist, bibupload will not create the record on-the-fly unless the
<code>--force</code> parameter was also passed on the command line. This is done
in order to avoid creating, by mistake, holes in the database list of record
identifiers. When you ask, in fact, to <code>--replace</code> a non-existing record
imposing a record ID with a value of, say, <code>1 000 000</code> and, subsequently, you
<code>--insert</code> a new record, this will automatically receive an ID with
the value <code>1 000 001</code>.</p>

<p>If you combine the <code>--pretend</code> parameter with the above updating modes you can actually test what would be executed without modifying the database or altering the system status.</p>

<a name="3.4"></a><h3>3.4 Inserting and updating at the same time</h3>

<p>Note that the insert/update modes can be combined together.  For
example, if you have a file that contains a mixture of new records
with possibly some records to be updated, then you can run:

<blockquote>
<pre>
$ bibupload -i -r file.xml
<pre>
</blockquote>

In this case BibUpload will try to do an update (for records having
either 001 or 970 identifiers), or an insert (for the other ones).
</p>

<a name="3.5"></a><h3>3.5 Updating preformatted output formats</h3>

<p>BibFormat can use this special upload mode during which metadata will
not be updated, only the preformatted output formats for records:

<pre>
    -f, --format        Upload only the format (FMT) fields.
                        The original content is not changed, and neither its modification date.
</pre>

This is useful for <code>bibreformat</code> daemon only; human
administrators don't need to explicitly know about this mode.
</p>

<a name="3.6"></a><h3>3.6 Uploading fulltext files</h3>

<p>The fulltext files can be uploaded and revised via a special FFT
("fulltext file transfer") tag with the following
semantic:

<pre>
    FFT $a  ...  location of the docfile to upload (a filesystem path or a URL)
        $d  ...  docfile description (optional) (will go in 8564_ $y)
        $f  ...  format (optional; if not set, deduced from $a)
        $m  ...  new desired docfile name (optional; used for renaming files)
        $n  ...  docfile name (optional; if not set, deduced from $a)
        $o  ...  flag (repeatable subfield)
        $r  ...  restriction (optional, see below)
        $s  ...  set timestamp (optional, see below)
        $t  ...  docfile type (e.g. Main, Additional)
        $v  ...  version (used only with REVERT and DELETE-FILE, see below)
        $x  ...  url/path for an icon (optional)
        $z  ...  comment (optional) (will go in 8564_ $z)
</pre>
</p>

<p>For example, to upload a new fulltext file <code>thesis.pdf</code>
associated to record ID 123:

<pre>
    &lt;record&gt;
        &lt;controlfield tag="001"&gt;123&lt;/controlfield&gt;
        &lt;datafield tag="FFT" ind1=" " ind2=" "&gt;
            &lt;subfield code="a"&gt;/tmp/thesis.pdf&lt;/subfield&gt;
            &lt;subfield code="t"&gt;Main&lt;/subfield&gt;
            &lt;subfield code="d"&gt;
              This is the fulltext version of my thesis in the PDF format.
            &lt;/subfield&gt;
            &lt;subfield code="z"&gt;
              Chapter 5 still needs some revision.
            &lt;/subfield&gt;
        &lt;/datafield&gt;
    &lt;/record&gt;
</pre>
</p>

<p>The FFT tag can be repetitive, so one can pass along another FFT
tag instance containing a pointer to e.g. the thesis defence slides.
The subfields of an FFT tag are non-repetitive.
</p>

<p>When more than one FFT tag is specified for the same document
(e.g. for adding more than one format at a time), if $t (docfile
type), $m (new desired docfile name), $r (restriction), $v (version),
$x (url/path for an icon), are specified, they should be identically
specified for each single entry of FFT.  E.g. if you want to specify
an icon for a document with two formats (say .pdf and .doc), you'll
write two FFT tags, both containing the same $x subfield.</p>

<p>The bibupload process, when it encounters FFT tags, will
automatically populate fulltext storage space
(<code>/opt/invenio/var/data/files</code>) and metadata record
associated tables (<code>bibrec_bibdoc</code>, <code>bibdoc</code>) as
appropriate.  It will also enrich the 856 tags (URL tags) of the MARC
metadata of the record in question with references to the latest
versions of each file.
</p>

<p>Note that for $a and $x subfields filesystem paths must be absolute
(e.g. <code>/tmp/icon.gif</code> is valid,
while <code>Destkop/icon.gif</code> is not) and they must be readable
by the user/group of the bibupload process that will handle the FFT.
</p>

<p>The bibupload process supports the usual modes correct, append,
replace, insert with a semantic that is somewhat similar to the
semantic of the metadata upload:

<blockquote>
<table border="1">
<thead>
<tr>
<th></th><th>Metadata</th>  <th>Fulltext</th>
</tr>
</thead>
<tbody>
<tr>
<td>objects being uploaded</td><td> MARC field instances characterized by tags (010-999) </td> <td>  fulltext files characterized by unique file names (FFT $n)</td>
</tr>
<tr>
<td>   insert  </td><td>     insert new record; must not exist     </td><td>          insert new files; must not exist </td>
</tr>
<tr>
<td>   append  </td><td>     append new tag instances for the given tag XXX, regardless of existing tag instances</td><td>          append new files, if filename (i.e. new format) not already present </td>
</tr>
<tr>
<td>   correct  </td><td>    correct tag instances for the given tag XXX; delete existing ones and replace with given ones    </td><td>     correct files with the given filename; add new revision or delete file; if the docname does not exist the file is added</td>
</tr>
<tr>
<td>   replace   </td><td>   replace all tags, whatever XXX are</td><td> replace all files, whatever filenames are </td>
</tr>
<tr>
<td>   delete    </td><td>   delete all existing tag instances</td><td> not supported </td>
</tr>
</tbody>
</table>
</blockquote>
</p>

<p>Note that you can mix regular MARC tags with special FFT tags in
the incoming XML input file.  Both record metadata and record files
will be updated as a result.  Hence beware with some input modes, such
as replace mode, if you would like to touch only files.</p>

<p>Note that in append and insert mode the <code>$m</code> is ignored.

<p>In order to rename a document just use the the correct mode specifing in the
$n subfield the original docname that should be renamed and in $m the new name.
</p>

<p>Special values can be assigned to the $t subfield.</p>

<table border="1">
<thead><tr><th>Value</th><th>Meaning</th></tr></thead>
<tbody>
<tr><td><tt>PURGE</tt></td><td>In order to purge previous file revisions (i.e. in order to keep only the latest file version), please use the correct mode with $n docname and $t PURGE as the special keyword.</td></tr>
<tr><td><tt>DELETE</tt></td><td>In order to delete all existing versions of a file, making it effectively hidden, please use the correct mode with $n docname
and $t DELETE as the special keyword.</td></tr>
<tr><td><tt>EXPUNGE</tt></td><td>In order to expunge (i.e. remove completely, also from the
filesystem) all existing versions of a file, making it effectively disappear, please use the correct mode with $n docname and $t EXPUNGE as the special keyword.
</td><tr>
<tr><td><tt>FIX-MARC</tt></td><td>In order to synchronize MARC to the bibrec/bibdoc structure (e.g. after an update or a tweak in the database), please use the correct mode with $n docname and $t FIX-MARC as the special keyword.</td></tr>
<tr><td><tt>FIX-ALL</tt></td><td>In order to fix a record (i.e. put all its linked documents in a coherent state) and synchronize the MARC to the table, please use the correct mode with $n docname and $t FIX-ALL as the special keyword.</td></tr>
<tr><td><tt>REVERT</tt></td><td>In order to revert to a previous file revision (i.e. to create a new revision with the same content as some previous revision had), please use the correct mode with $n docname, $t REVERT as the special
keyword and $v the number corresponding to the desired version.</td></tr>
<tr><td><tt>DELETE-FILE</tt></td><td>In order to delete a particular file added by mistake, please use the correct mode with $n docname, $t DELETE-FILE, specifing $v version and $f format. Note that this operation is not reversible. Note that
if you don't spcify a version, the last version will be used.</td></tr>
</tbody></table>

<p>In order to preserve previous comments and descriptions when
correcting, please use the KEEP-OLD-VALUE special keyword with the
desired $d and $z subfield.
</p>

<p>The $r subfield can contain a string that can be use to restrict
the given document. The same value must be specified for all the
format of a given document. By default the keyword will be used as the status
parameter for the "viewrestrdoc" action, which can be used to give
access right/restriction to desired user. e.g. if you set the keyword
"thesis", you can the connect the "thesisviewer" to the action
"viewrestrdoc" with parameter "status" set to "thesis". Then all the
user which are linked with the "thesisviewer" role will be able to
download the document. Instead any other user <em>which are not considered
as authors</em> for the given record will not be allowed.
Note, if you use the keyword "KEEP-OLD-VALUE" the previous
restrictions if applicable will be kept.
</p>

<p>More advanced document-level restriction is indeed possible. If the value
contains infact:
<ul>
<li><tt><strong>email: </strong>john.doe@example.org</tt>: then only the user
having <tt>john.doe@example.org</tt> as email address will be authorized to
access the given document.</li>
<li><tt><strong>group: </strong>example</tt>: then only users belonging to
the local/external group <tt>example</tt> will be authorized to
access the given document.</li>
<li><tt><strong>role: </strong>example</tt>: then only the users
belonging to the WebAccess role <tt>example</tt> will be authorized to
access the given document.</li>
<li><tt><strong>firerole: </strong>allow .../deny...</tt>: then only the users
implicitly matched by the given
<a href="/help/admin/webaccess-admin-guide#6">firewall like role definition</a>
will be authorized to access the given document.</li>
<li><tt><strong>status: </strong>example</tt>: then only the users
belonging to roles having an authorization for the WebAccess action
<tt>viewrestrdoc</tt> with parameter <tt>status</tt> set to <tt>example</tt>
will be authorized (that is exactly like setting $r to <tt>example</tt>).</li>
</ul>
Note, that authors (as defined in the record MARC) and superadmin are always
authorized to access a document, no matter what is the given value of the status.
</p>

<p>Some special flags might be set via FFT and associated with the current
document by using the $o subfield. This feature is experimental. Currently only
two flags are actively considered:
    <ul>
        <li><strong>HIDDEN</strong>: used to specify that the file that is
        currently added (via revision or append) must be hidden, i.e. must
        not be visible to the world but only known by the system (e.g. to
        allow for fulltext indexing). This flag is permanently associated
        with the specific revision and format of the file being added.</li>
        <li><strong>PERFORM_HIDE_PREVIOUS</strong>: used to specify that, although
        the current file should be visible (unless the HIDDEN flag is also
        specified), any other previous revision of the document should receive
        the HIDDEN flag, and should thus be hidden to the world.</li>
    </ul>
</p>

<p>Note that each time bibupload is called on a record, the 8564 tags
pointing to locally stored files are recreated on the basis of the
full-text files connected to the record.  Thus, if you whish to update
some 8564 tag pointing to a locally managed file, the only way to
perform this is through the FFT tag, not by editing 8564 directly.<p>

<<<<<<< HEAD
<p>The subfield $s of FFT can be used to set time stamp of the
uploaded file to a given value, e.g. 2007-05-04 03:02:01.  This is
useful when uploading old files.  When $s is not present, the current
time will be used.

<a name="3.7"></a><h3>3.7 Obtaining feedbacks</h3>
<p>Sometimes, to implement a particular workflow or policy in a digital
repository, it might be nice to receive an automatic machine friendly
feedback that aknowledges the outcome of a bibupload execution. To this aim
the <tt>--callback-url</tt> command line parameter can be used. This parameter
expects a <em>URL</em> to be specified to which a
<strong><a href="http://json.org/" alt="JSON" target="_blank">JSON</a>-serialized</strong>
response will <strong>POSTed</strong>.<p>

<p>Say, you have an external service reachable via the URL
<tt>http://www.example.org/accept_feedback</tt>. If the argument:
<pre>
--callback-url http://www.example.org/accept_feedback
</pre>
is added to the usual bibupload call, at the end of the execution of the
corresponding bibupload task, an HTTP POST request will be performed,
if possible to the given URL, reporting the outcome of the bibupload execution
as a JSON-serialized response with the following structure:
<ul>
<li>a JSON <strong>object</strong> with the following <em>string</em> -- <em>value</em> mapping:
<ul>
<li>string: <strong>results</strong> -- value: a JSON <strong>array</strong> whose values
are all JSON <strong>objects</strong> with the following <em>string</em> -- <em>value</em> mapping:
<ul>
<li><strong>recid</strong>: an integer number, representing the described record
identifier (<tt>-1</tt> if no record identifier can be retrieved)</li>
<li><strong>success</strong>: either <tt>true</tt> or <tt>false</tt> depending
on the success of the elaboration of the corresponding MARCXML</li>
<li><strong>error_message</strong>: a <strong>string</strong> containing a human-friendly
description of the error that caused the MARCXML elaboration to fail (in case <tt>success</tt>
was having <tt>false</tt> value)</li>
<li><strong>marcxml</strong>: in case of success, this contains the final MARCXML
representation of the record</li>
<li><strong>url</strong>: in case of success, this contains the final URL where
the detailde representation of the record can be fetched (i.e. its canonical URL)
</li></ul>
</li></ul>
</li></ul>
</p>

<p>For example, a possible JSON response posted to a specified URL can look like:
<pre>
{
    "results": [
        {
            "recid": -1,
            "error_message": "ERROR: can not retrieve the record identifier",
            "success": false
        },
        {
            "recid": 1000,
            "error_message": "",
            "success": true,
            "marcxml": "<record><controlfield tag=\"001\">1000</controlfield>...</record>",
            "url": "http://www.example.org/record/1000"
        },
        ...
    ]
}
</pre>
<p>Note that, currently, in case the specified URL can not be reached at the time of the POST request,
the whole bibupload task will fail.</p>

<p>If you use the same callback URL to receive the feedback from more than one bibupload request
you might want to be able to correctly identify each bibupload call with the corresponding
feedback. For this reason you can pass to the bibupload call an additional argument:
<pre>
--nonce VALUE
</pre>
where value can be any string you wish. Such string will be then added to the JSON structure, as in
(supposing you specified <tt>--nonce 1234</tt>):
<pre>
{
    "nonce": "1234",
    "results": [
        {
            "recid": -1,
            "error_message": "ERROR: can not retrieve the record identifier",
            "success": false
        },
        {
            "recid": 1000,
            "error_message": "",
            "success": true,
            "marcxml": "<record><controlfield tag=\"001\">1000</controlfield>...</record>",
            "url": "http://www.example.org/record/1000"
        },
        ...
    ]
}
</pre>
</p>
=======
<p>Note as well that:
<ul><li>the description indicated in FFT $d is going to be stored in
the corresponding 8564_ $y subfield (and by default used as anchor for the link
to the fulltext);</li>
<li>The comment indicated in FFT $z is going to be stored in the corresponding 8564_ $z.</li>
</ul>

>>>>>>> 26c1ec63
<a name="4"></a><h2>4. Batch Uploader</h2>
<a name="4.1"></a><h3>4.1 Web interface - Cataloguers</h3>
<p>The batchuploader web interface can be used either to upload metadata files or documents. Opposed to daemon mode, actions will be executed only once.</p>

<p>The available upload history displays metadata and document uploads using the web interface, not daemon mode.</p>

<a name="4.2"></a><h3>4.2 Web interface - Robots</h3>
<p>If it is needed to use the batch upload function from within command line, this can be achieved with a curl call, like:
<blockquote>
<pre>
$ curl -F 'file=@localfile.xml' -F 'mode=-i' http://cdsweb.cern.ch/batchuploader/robotupload [-F 'callback_url=http://...'] -A invenio_webupload
<pre>
</blockquote></p>

<p>This service provides (client, file) checking to assure the records are put into a collection the client has rights to.<br />
To configure this permissions, check <tt>CFG_BATCHUPLOADER_WEB_ROBOT_RIGHTS</tt> variable in the configuration file.<br />
The allowed user agents can also be defined using the <tt>CFG_BATCHUPLOADER_WEB_ROBOT_AGENT</tt> variable.</p>
<p>Note that you can receive machine-friendly feedbacks from the corresponding
bibupload task that is launched by a given batchuploader request, by adding
the optional POST field <tt>callback_url</tt> with the same semantic of the <tt>--callback-url</tt>
command line parameter of bibupload (see the previous paragraph <a href="#3.7">Obtaining feedbacks</a>).</p>

<p>A second more <em>RESTful</em> interface is also available: it will suffice to append to the URL the specific mode (among "<em>insert</em>",
"<em>append</em>", "<em>correct</em>", "<em>delete</em>", "<em>replace</em>"), as in:
<pre>
http://cdsweb.cern.ch/batchuploader/robotupload/insert
</pre>
</p>
<p>The <em>callback_url</em> argument can be put in query part of the URL as in:
<pre>
http://cdsweb.cern.ch/batchuploader/robotupload/insert?callback_url=http://myhandler
</pre>
<p>

<p>In case the HTTP server that is going to receive the feedback at <em>callback_url</em> expect the request to be encoded in <em>application/x-www-form-urlencoded</em> rather than <em>application/json</em> (e.g. if the server is implemented directly in Oracle),
you can further specify the <em>special_treatment<em> argument and set it to <em>oracle</em>. The feedback will then be further encoded
into an <em>application/x-www-form-urlencoded</em> request, with a single form key called <em>results</em>, which will contain
the final JSON data.</p>

<p>The MARCXML content should then be specified as the body of the request. With <em>curl</em> this can be implemented as in:
<pre>
$ curl -T localfile.xml http://cdsweb.cern.ch/batchuploader/robotupload/insert?callback_url=http://... -A invenio_webupload -H "Content-Type: application/marcxml+xml"
</pre>

<p>The <em>nonce</em> argument that can be passed to BibUpload as described in the previous paragraph can also be specified with both robotupload interfaces. E.g.:
<pre>
$ curl -F 'file=@localfile.xml' -F 'nonce=1234' -F 'mode=-i' http://cdsweb.cern.ch/batchuploader/robotupload -F 'callback_url=http://...' -A invenio_webupload
</pre>
and
<pre>
$ curl -T localfile.xml http://cdsweb.cern.ch/batchuploader/robotupload/insert?nonce=1234&callback_url=http://... -A invenio_webupload -H "Content-Type: application/marcxml+xml"
</pre>
</p>

<a name="4.3"></a><h3>4.2 Daemon mode</h3>

<p>The batchuploader daemon mode is intended to be a bibsched task for document or metadata upload. The parent directory where the daemon will look for folders <tt>metadata</tt> and <tt>documents</tt> must be specified in the invenio configuration file.</p>
<p>An example of how directories should be arranged, considering that invenio was installed in folder <tt>/opt/invenio</tt> would be:
<pre>
     /opt/invenio/var/batchupload
            /opt/invenio/var/batchupload/documents
                    /opt/invenio/var/batchupload/documents/append
                    /opt/invenio/var/batchupload/documents/revise
            /opt/invenio/var/batchupload/metadata
                    /opt/invenio/var/batchupload/metadata/append
                    /opt/invenio/var/batchupload/metadata/correct
                    /opt/invenio/var/batchupload/metadata/insert
                    /opt/invenio/var/batchupload/metadata/replace
</pre>
</p>
<p>When running the batchuploader daemon there are two possible execution modes:

<pre>
        -m,   --metadata    Look for metadata files in folders insert, append, correct and replace.
                            All files are uploaded and then moved to the corresponding DONE folder.
        -d,   --documents   Look for documents in folders append and revise. Uploaded files are then
                            moved to DONE folders if possible.
</pre>
By default, metadata mode is used.</p>

<p>An example of invocation would be:
<blockquote>
<pre>
$ batchuploader --documents
<pre>
</blockquote></p>

It is possible to program batch uploader to run periodically. Read the <a href='howto-run'>Howto-run guide</a> to see how.<|MERGE_RESOLUTION|>--- conflicted
+++ resolved
@@ -1,11 +1,7 @@
 ## -*- mode: html; coding: utf-8; -*-
 
 ## This file is part of Invenio.
-<<<<<<< HEAD
-## Copyright (C) 2007, 2008, 2009, 2010, 2011, 2012, 2013 CERN.
-=======
-## Copyright (C) 2002, 2003, 2004, 2005, 2006, 2007, 2008, 2009, 2010, 2013, 2014 CERN.
->>>>>>> 26c1ec63
+## Copyright (C) 2007, 2008, 2009, 2010, 2011, 2012, 2013, 2014 CERN.
 ##
 ## Invenio is free software; you can redistribute it and/or
 ## modify it under the terms of the GNU General Public License as
@@ -448,7 +444,13 @@
 some 8564 tag pointing to a locally managed file, the only way to
 perform this is through the FFT tag, not by editing 8564 directly.<p>
 
-<<<<<<< HEAD
+<p>Note as well that:
+<ul><li>the description indicated in FFT $d is going to be stored in
+the corresponding 8564_ $y subfield (and by default used as anchor for the link
+to the fulltext);</li>
+<li>The comment indicated in FFT $z is going to be stored in the corresponding 8564_ $z.</li>
+</ul>
+
 <p>The subfield $s of FFT can be used to set time stamp of the
 uploaded file to a given value, e.g. 2007-05-04 03:02:01.  This is
 useful when uploading old files.  When $s is not present, the current
@@ -546,15 +548,7 @@
 }
 </pre>
 </p>
-=======
-<p>Note as well that:
-<ul><li>the description indicated in FFT $d is going to be stored in
-the corresponding 8564_ $y subfield (and by default used as anchor for the link
-to the fulltext);</li>
-<li>The comment indicated in FFT $z is going to be stored in the corresponding 8564_ $z.</li>
-</ul>
-
->>>>>>> 26c1ec63
+
 <a name="4"></a><h2>4. Batch Uploader</h2>
 <a name="4.1"></a><h3>4.1 Web interface - Cataloguers</h3>
 <p>The batchuploader web interface can be used either to upload metadata files or documents. Opposed to daemon mode, actions will be executed only once.</p>
