--- conflicted
+++ resolved
@@ -133,12 +133,9 @@
            line-up-trans.gif \
            line.gif \
            loading.gif \
-<<<<<<< HEAD
            logo_white.png \
-=======
            magnifying_minus.png \
            magnifying_plus.png \
->>>>>>> 0c490984
            mail-icon-12x8.gif \
            mainmenu.gif \
            merge-small.png \
