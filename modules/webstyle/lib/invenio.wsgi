--- conflicted
+++ resolved
@@ -55,21 +55,14 @@
 except:
     pass
 
-<<<<<<< HEAD
 ## You can't write to stdout in mod_wsgi, but some of our
 ## dependecies do this! (e.g. 4Suite)
 import sys
 sys.stdout = sys.stderr
 
-from invenio.webinterface_handler_flask import create_invenio_flask_app
-application = create_invenio_flask_app()
-
-if 'werkzeug-debugger' in getattr(config, 'CFG_DEVEL_TOOLS', []):
-    from werkzeug.debug import DebuggedApplication
-    application = DebuggedApplication(application, evalex=True)
-=======
 try:
-    from invenio.webinterface_handler_wsgi import application
+    from invenio.webinterface_handler_flask import create_invenio_flask_app
+    application = create_invenio_flask_app()
 finally:
     ## mod_wsgi uses one thread to import the .wsgi file
     ## and a second one to instantiate the application.
@@ -77,4 +70,7 @@
     ## are allocated on the 1st thread.
     from invenio.dbquery import close_connection
     close_connection()
->>>>>>> 205bafa0
+
+if 'werkzeug-debugger' in getattr(config, 'CFG_DEVEL_TOOLS', []):
+    from werkzeug.debug import DebuggedApplication
+    application = DebuggedApplication(application, evalex=True)