--- conflicted
+++ resolved
@@ -1,12 +1,7 @@
 ## -*- mode: html; coding: utf-8; -*-
 
-<<<<<<< HEAD
 ## This file is part of Invenio.
-## Copyright (C) 2002, 2003, 2004, 2005, 2006, 2007, 2008, 2009, 2010 CERN.
-=======
-## This file is part of CDS Invenio.
-## Copyright (C) 2002, 2003, 2004, 2005, 2006, 2007, 2008, 2012 CERN.
->>>>>>> 704ae207
+## Copyright (C) 2002, 2003, 2004, 2005, 2006, 2007, 2008, 2009, 2010, 2012 CERN.
 ##
 ## Invenio is free software; you can redistribute it and/or
 ## modify it under the terms of the GNU General Public License as
