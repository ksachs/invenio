--- conflicted
+++ resolved
@@ -2,7 +2,7 @@
 * -*- mode: text; coding: utf-8; -*-
 
    This file is part of Invenio.
-   Copyright (C) 2009, 2010, 2011 CERN.
+   Copyright (C) 2009, 2010, 2011, 2012 CERN.
 
    Invenio is free software; you can redistribute it and/or
    modify it under the terms of the GNU General Public License as
@@ -1961,8 +1961,6 @@
    cursor: pointer;
    color: blue;
 }
-<<<<<<< HEAD
-=======
 /* end of WebSubmit module */
 
 /* BibEdit module */
@@ -2368,7 +2366,6 @@
 }
 
 /* end of BibEdit module */
->>>>>>> a6886fc1
 
 /* end of WebSubmit module */
 /* BibMerge module */
@@ -3791,4 +3788,4 @@
 
 }
 
-/* end of invenio.css */
+/* end of invenio.css */