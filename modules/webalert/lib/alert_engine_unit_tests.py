# -*- coding: utf-8 -*-
##
## This file is part of Invenio.
## Copyright (C) 2008, 2010, 2011, 2013 CERN.
##
## Invenio is free software; you can redistribute it and/or
## modify it under the terms of the GNU General Public License as
## published by the Free Software Foundation; either version 2 of the
## License, or (at your option) any later version.
##
## Invenio is distributed in the hope that it will be useful, but
## WITHOUT ANY WARRANTY; without even the implied warranty of
## MERCHANTABILITY or FITNESS FOR A PARTICULAR PURPOSE.  See the GNU
## General Public License for more details.
##
## You should have received a copy of the GNU General Public License
## along with Invenio; if not, write to the Free Software Foundation, Inc.,
## 59 Temple Place, Suite 330, Boston, MA 02111-1307, USA.

"""Unit tests for the WebAlert engine."""

__revision__ = \
    "$Id$"

<<<<<<< HEAD

=======
from invenio.testutils import InvenioTestCase
>>>>>>> 4a2c28f7
from invenio.config import CFG_SITE_URL
from invenio.importutils import lazy_import
from invenio.testutils import make_test_suite, run_test_suite, InvenioTestCase

RecordHTMLParser = lazy_import('invenio.htmlparser:RecordHTMLParser')


class TestWashHTMLtoText(InvenioTestCase):
    """Test HTML to text conversion."""

    def test_wash_html_to_text(self):
        """webalert - stripping HTML markup for alert emails"""
        htparser = RecordHTMLParser()
        htparser.feed('''<style type="text/css">
                    <!--
                       div.thumbMosaic {display:inline;}
                       div.thumbMosaic span{display:none;}
                       div.thumbMosaic:hover span{display:inline;position:absolute;}
                     -->
                     </style><!--START_NOT_FOR_TEXT--><strong>Abracadabra!</strong><!--END_NOT_FOR_TEXT--><br/><a class="moreinfo" href="%(CFG_SITE_URL)s">Detailed Record</a>''' % {'CFG_SITE_URL': CFG_SITE_URL})

        self.assertEqual('\nDetailed record : <%s>' % CFG_SITE_URL, htparser.result)

    def test_entity_ref_conversion(self):
        """webalert - convert entity reference to text (Eg: '&lt;' -> '<')"""
        htparser = RecordHTMLParser()
        htparser.feed('<strong>a &lt; b &gt; c</strong> &copy;CERN')
        self.assertEqual('a < b > c ©CERN', htparser.result)

    def test_character_ref_conversion(self):
        """webalert - convert character reference to text (Eg: '&#97;' -> 'a')"""
        htparser = RecordHTMLParser()
        htparser.feed('&#80;ython is co&#111;l')
        self.assertEqual('Python is cool', htparser.result)

TEST_SUITE = make_test_suite(TestWashHTMLtoText)

if __name__ == "__main__":
    run_test_suite(TEST_SUITE)
<|MERGE_RESOLUTION|>--- conflicted
+++ resolved
@@ -22,11 +22,7 @@
 __revision__ = \
     "$Id$"
 
-<<<<<<< HEAD
 
-=======
-from invenio.testutils import InvenioTestCase
->>>>>>> 4a2c28f7
 from invenio.config import CFG_SITE_URL
 from invenio.importutils import lazy_import
 from invenio.testutils import make_test_suite, run_test_suite, InvenioTestCase
@@ -65,4 +61,4 @@
 TEST_SUITE = make_test_suite(TestWashHTMLtoText)
 
 if __name__ == "__main__":
-    run_test_suite(TEST_SUITE)
+    run_test_suite(TEST_SUITE)