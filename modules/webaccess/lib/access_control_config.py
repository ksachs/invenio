--- conflicted
+++ resolved
@@ -134,13 +134,9 @@
 
 # Demo site roles
 DEF_DEMO_ROLES = (('photocurator', 'Photo collection curator', 'deny any'),
-<<<<<<< HEAD
-                  ('thesesviewer', 'Theses viewer', 'allow group "Theses viewers"\nallow apache_group "theses"'),
+                  ('thesesviewer', 'Theses viewer', 'allow group "Theses viewers"'),
+                  ('thesescurator', 'Theses collection curator', 'deny any'),
                   ('swordcurator', 'BibSword client curator', 'deny any'),
-=======
-                  ('thesesviewer', 'Theses viewer', 'allow group "Theses viewers"'),
->>>>>>> 8f7bc2a6
-                  ('thesescurator', 'Theses collection curator', 'deny any'),
                   ('referee_DEMOBOO_*', 'Book collection curator', 'deny any'),
                   ('restrictedpicturesviewer', 'Restricted pictures viewer', 'deny any'),
                   ('curator', 'Curator', 'deny any'),
