## This file is part of Invenio.
## Copyright (C) 2003, 2004, 2005, 2006, 2007, 2008, 2010, 2011 CERN.
##
## Invenio is free software; you can redistribute it and/or
## modify it under the terms of the GNU General Public License as
## published by the Free Software Foundation; either version 2 of the
## License, or (at your option) any later version.
##
## Invenio is distributed in the hope that it will be useful, but
## WITHOUT ANY WARRANTY; without even the implied warranty of
## MERCHANTABILITY or FITNESS FOR A PARTICULAR PURPOSE.  See the GNU
## General Public License for more details.
##
## You should have received a copy of the GNU General Public License
## along with Invenio; if not, write to the Free Software Foundation, Inc.,
## 59 Temple Place, Suite 330, Boston, MA 02111-1307, USA.

CLEANFILES = *~ *.tmp

<<<<<<< HEAD
EXTRA_DIST = inveniounoconv.in

bin_SCRIPTS = inveniounoconv
=======
EXTRA_DIST = bibdocfile.in websubmitadmin.in

bin_SCRIPTS = bibdocfile websubmitadmin
>>>>>>> 6999ab19
<|MERGE_RESOLUTION|>--- conflicted
+++ resolved
@@ -1,5 +1,5 @@
 ## This file is part of Invenio.
-## Copyright (C) 2003, 2004, 2005, 2006, 2007, 2008, 2010, 2011 CERN.
+## Copyright (C) 2003, 2004, 2005, 2006, 2007, 2008, 2010, 2011, 2013 CERN.
 ##
 ## Invenio is free software; you can redistribute it and/or
 ## modify it under the terms of the GNU General Public License as
@@ -17,12 +17,6 @@
 
 CLEANFILES = *~ *.tmp
 
-<<<<<<< HEAD
-EXTRA_DIST = inveniounoconv.in
+EXTRA_DIST = inveniounoconv.in websubmitadmin.in
 
-bin_SCRIPTS = inveniounoconv
-=======
-EXTRA_DIST = bibdocfile.in websubmitadmin.in
-
-bin_SCRIPTS = bibdocfile websubmitadmin
->>>>>>> 6999ab19
+bin_SCRIPTS = inveniounoconv websubmitadmin