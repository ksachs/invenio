--- conflicted
+++ resolved
@@ -52,17 +52,10 @@
         except:
             raise InvenioWebSubmitFunctionError("Cannot create done directory %s" % donedir)
     # Moves the files to the done diectory and creates an archive
-<<<<<<< HEAD
-    rn = rn.replace("/", "-")
+    rn = rn.replace("/", "-").replace(" ","")
     namedir = "%s_%s" % (rn, time.strftime("%Y%m%d%H%M%S"))
     finaldir = os.path.join(donedir, namedir)
     os.rename(curdir, finaldir)
-=======
-    rn = rn.replace("/","-").replace(" ","")
-    namedir = "%s_%s" % (rn,time.strftime("%Y%m%d%H%M%S"))
-    FINALDIR = "%s/%s" % (DONEDIR,namedir)
-    os.rename(curdir,FINALDIR)
->>>>>>> c65385d4
     if CFG_PATH_TAR != "" and CFG_PATH_GZIP != "":
         if subprocess.Popen([CFG_PATH_TAR, '-czf', '%s.tar.gz' % namedir, namedir], cwd=donedir).wait() == 0:
             shutil.rmtree(finaldir)
