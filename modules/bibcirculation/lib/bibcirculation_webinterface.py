# -*- coding: utf-8 -*-
##
## This file is part of Invenio.
## Copyright (C) 2008, 2009, 2010, 2011 CERN.
##
## Invenio is free software; you can redistribute it and/or
## modify it under the terms of the GNU General Public License as
## published by the Free Software Foundation; either version 2 of the
## License, or (at your option) any later version.
##
## Invenio is distributed in the hope that it will be useful, but
## WITHOUT ANY WARRANTY; without even the implied warranty of
## MERCHANTABILITY or FITNESS FOR A PARTICULAR PURPOSE.  See the GNU
## General Public License for more details.
##
## You should have received a copy of the GNU General Public License
## along with Invenio; if not, write to the Free Software Foundation, Inc.,
## 59 Temple Place, Suite 330, Boston, MA 02111-1307, USA.


""" Bibcirculation web interface """

__revision__ = "$Id$"

__lastupdated__ = """$Date$"""

# others invenio imports
from invenio.config import CFG_SITE_LANG, \
                           CFG_SITE_SECURE_URL, \
                           CFG_ACCESS_CONTROL_LEVEL_SITE, \
                           CFG_WEBSESSION_DIFFERENTIATE_BETWEEN_GUESTS, \
                           CFG_SITE_RECORD, \
                           CFG_CERN_SITE

from invenio.webuser import getUid, page_not_authorized, isGuestUser, \
                            collect_user_info
from invenio.webpage import page, pageheaderonly, pagefooteronly
from invenio.search_engine import create_navtrail_links, \
     guess_primary_collection_of_a_record, \
     get_colID, check_user_can_view_record, \
     record_exists
from invenio.urlutils import redirect_to_url, \
                             make_canonical_urlargd

from invenio.messages import gettext_set_language
from invenio.webinterface_handler import wash_urlargd, WebInterfaceDirectory
from invenio.websearchadminlib import get_detailed_page_tabs
from invenio.access_control_config import VIEWRESTRCOLL
from invenio.access_control_mailcookie import mail_cookie_create_authorize_action
import invenio.template
webstyle_templates = invenio.template.load('webstyle')
websearch_templates = invenio.template.load('websearch')

# bibcirculation imports
bc_templates = invenio.template.load('bibcirculation')
import invenio.bibcirculation_dblayer as db

from invenio.bibcirculation_utils import search_user
from invenio.bibcirculation import perform_new_request, \
                                   perform_new_request_send, \
                                   perform_get_holdings_information, \
                                   perform_borrower_loans, \
                                   perform_loanshistoricaloverview, \
                                   ill_register_request, \
                                   ill_request_with_recid, \
                                   ill_register_request_with_recid
from invenio.bibcirculation_config import CFG_BIBCIRCULATION_ILL_STATUS_NEW, \
                                          CFG_BIBCIRCULATION_ACQ_STATUS_NEW
import time

class WebInterfaceYourLoansPages(WebInterfaceDirectory):
    """Defines the set of /yourloans pages."""

    _exports = ['', 'display', 'loanshistoricaloverview']

    def __init__(self, recid=-1):
        self.recid = recid

    def index(self, req, form):
        """ The function called by default
        """
        redirect_to_url(req, "%s/yourloans/display?%s" % (CFG_SITE_SECURE_URL,
                                                          req.args))

    def display(self, req, form):
        """
        Displays all loans of a given user
        @param ln:  language
        @return the page for inbox
        """

        argd = wash_urlargd(form, {'barcode': (str, ""),
                                   'borrower_id': (int, 0),
                                   'request_id': (int, 0),
                                   'action': (str, "")})

        # Check if user is logged
        uid = getUid(req)
        if CFG_ACCESS_CONTROL_LEVEL_SITE >= 1:
            return page_not_authorized(req, "%s/yourloans/display" % \
                                       (CFG_SITE_SECURE_URL,),
                                       navmenuid="yourloans")
        elif uid == -1 or isGuestUser(uid):
            return redirect_to_url(req, "%s/youraccount/login%s" % (
                CFG_SITE_SECURE_URL,
                make_canonical_urlargd({
                    'referer' : "%s/yourloans/display%s" % (
<<<<<<< HEAD
                        CFG_SITE_URL, make_canonical_urlargd(argd, {})),
                    "ln" : argd['ln']}, {})),
                    norobot=True)
=======
                        CFG_SITE_SECURE_URL,
                        make_canonical_urlargd(argd, {})),
                    "ln" : argd['ln']}, {})), norobot=True)
>>>>>>> 821db804

        _ = gettext_set_language(argd['ln'])

        user_info = collect_user_info(req)
        if not user_info['precached_useloans']:
            return page_not_authorized(req, "../", \
                                       text = _("You are not authorized to use loans."))

        body = perform_borrower_loans(uid=uid,
                                      barcode=argd['barcode'],
                                      borrower_id=argd['borrower_id'],
                                      request_id=argd['request_id'],
                                      action=argd['action'],
                                      ln=argd['ln'])

        return page(title       = _("Your Loans"),
                    body        = body,
                    uid         = uid,
                    lastupdated = __lastupdated__,
                    req         = req,
                    language    = argd['ln'],
                    navmenuid   = "yourloans",
                    secure_page_p=1)

    def loanshistoricaloverview(self, req, form):
        """
        Show loans historical overview.
        """

        argd = wash_urlargd(form, {})

        # Check if user is logged
        uid = getUid(req)
        if CFG_ACCESS_CONTROL_LEVEL_SITE >= 1:
            return page_not_authorized(req, "%s/yourloans/loanshistoricaloverview" % \
                                       (CFG_SITE_SECURE_URL,),
                                       navmenuid="yourloans")
        elif uid == -1 or isGuestUser(uid):
            return redirect_to_url(req, "%s/youraccount/login%s" % (
                CFG_SITE_SECURE_URL,
                make_canonical_urlargd({
                    'referer' : "%s/yourloans/loanshistoricaloverview%s" % (
                        CFG_SITE_SECURE_URL,
                        make_canonical_urlargd(argd, {})),
                    "ln" : argd['ln']}, {})), norobot=True)

        _ = gettext_set_language(argd['ln'])

        user_info = collect_user_info(req)
        if not user_info['precached_useloans']:
            return page_not_authorized(req, "../", \
                            text = _("You are not authorized to use loans."))

        body = perform_loanshistoricaloverview(uid=uid,
                                               ln=argd['ln'])

        return page(title       = _("Loans - historical overview"),
                    body        = body,
                    uid         = uid,
                    lastupdated = __lastupdated__,
                    req         = req,
                    language    = argd['ln'],
                    navmenuid   = "yourloans",
                    secure_page_p=1)


class WebInterfaceILLPages(WebInterfaceDirectory):
    """Defines the set of /ill pages."""


    _exports = ['', 'register_request', 'book_request_step1',
                'book_request_step2','book_request_step3',
                'article_request_step1', 'article_request_step2',
                'article_request_step3', 'acq_request_step1',
                'acq_request_step2']

    def index(self, req, form):
        """ The function called by default
        """
<<<<<<< HEAD
        redirect_to_url(req, "%s/ill/book_request_step1?%s" % (CFG_SITE_URL,
=======
        redirect_to_url(req, "%s/ill/display?%s" % (CFG_SITE_SECURE_URL,
>>>>>>> 821db804
                                                          req.args))

    def book_request_step1(self, req, form):
        """
        Displays all loans of a given user
        @param ln:  language
        @return the page for inbox
        """

        argd = wash_urlargd(form, {})

        # Check if user is logged
        uid = getUid(req)
        if CFG_ACCESS_CONTROL_LEVEL_SITE >= 1:
<<<<<<< HEAD
            return page_not_authorized(req, "%s/ill/book_request_step1" % \
                                       (CFG_SITE_URL,),
=======
            return page_not_authorized(req, "%s/ill/display" % \
                                       (CFG_SITE_SECURE_URL,),
>>>>>>> 821db804
                                       navmenuid="ill")
        elif uid == -1 or isGuestUser(uid):
            return redirect_to_url(req, "%s/youraccount/login%s" % (
                CFG_SITE_SECURE_URL,
                make_canonical_urlargd({
<<<<<<< HEAD
                    'referer' : "%s/ill/book_request_step1%s" % (
                        CFG_SITE_URL,
=======
                    'referer' : "%s/ill/display%s" % (
                        CFG_SITE_SECURE_URL,
>>>>>>> 821db804
                        make_canonical_urlargd(argd, {})),
                    "ln" : argd['ln']}, {})), norobot=True)

        _ = gettext_set_language(argd['ln'])

        user_info = collect_user_info(req)
        if not user_info['precached_useloans']:
            return page_not_authorized(req, "../", \
                                       text = _("You are not authorized to use ill."))

        ### get borrower_id ###
        borrower_id = search_user('email', user_info['email'])
        if borrower_id == ():
            body = "wrong user id"
        else:
            body = bc_templates.tmpl_register_ill_request_with_no_recid_step1([], None, False, argd['ln'])
        #body = display_ill_form(ln=argd['ln'])

        return page(title       = _("Interlibrary loan request for books"),
                    body        = body,
                    uid         = uid,
                    lastupdated = __lastupdated__,
                    req         = req,
                    language    = argd['ln'],
                    navmenuid   = "ill")

    def book_request_step2(self, req, form):
        """
        Displays all loans of a given user
        @param ln:  language
        @return the page for inbox
        """

        argd = wash_urlargd(form, {'title': (str, None), 'authors': (str, None),
            'place': (str, None), 'publisher': (str, None), 'year': (str, None),
            'edition': (str, None), 'isbn': (str, None), 'budget_code': (str, ''),
            'period_of_interest_from': (str, None), 'period_of_interest_to': (str, None),
            'additional_comments': (str, None), 'only_edition': (str, 'No'),'ln': (str, "en")})

        title = argd['title']
        authors = argd['authors']
        place = argd['place']
        publisher = argd['publisher']
        year = argd['year']
        edition = argd['edition']
        isbn = argd['isbn']
        budget_code = argd['budget_code']
        period_of_interest_from = argd['period_of_interest_from']
        period_of_interest_to = argd['period_of_interest_to']
        additional_comments = argd['additional_comments']
        only_edition = argd['only_edition']
        #key = argd['key']
        #string = argd['string']
        #borrower_id = argd['borrower_id']
        ln = argd['ln']

        #if borrower_id == 'None':
        #    borrower_id = None
        #else:
        #    borrower_id = borrower_id.strip()

        if title is not None:
            title = title.strip()
        if authors is not None:
            authors = authors.strip()
        if place is not None:
            place = place.strip()
        if publisher is not None:
            publisher = publisher.strip()
        if year is not None:
            year = year.strip()
        if edition is not None:
            edition =  edition.strip()
        if isbn is not None:
            isbn = isbn.strip()
        if budget_code is not None:
            budget_code = budget_code.strip()
        if period_of_interest_from is not None:
            period_of_interest_from = period_of_interest_from.strip()
        if period_of_interest_to is not None:
            period_of_interest_to = period_of_interest_to.strip()
        #string = string.strip()

        # Check if user is logged
        uid = getUid(req)
        if CFG_ACCESS_CONTROL_LEVEL_SITE >= 1:
            return page_not_authorized(req, "%s/ill/book_request_step2" % \
                                       (CFG_SITE_URL,),
                                       navmenuid="ill")
        elif uid == -1 or isGuestUser(uid):
            return redirect_to_url(req, "%s/youraccount/login%s" % (
                CFG_SITE_SECURE_URL,
                make_canonical_urlargd({
                    'referer' : "%s/ill/book_request_step2%s" % (
                        CFG_SITE_URL,
                        make_canonical_urlargd(argd, {})),
                    "ln" : ln}, {})), norobot=True)

        _ = gettext_set_language(ln)

        user_info = collect_user_info(req)
        if not user_info['precached_useloans']:
            return page_not_authorized(req, "../", \
                                       text = _("You are not authorized to use ill."))

        if CFG_CERN_SITE:
            borrower_id = search_user('ccid', user_info['external_hidden_personid'])
        else:
            borrower_id = search_user('email', user_info['email'])

        if borrower_id != ():
            borrower_id = borrower_id[0][0]

            book_info = (title, authors, place, publisher,
                         year, edition, isbn)
            user_info = db.get_borrower_data_by_id(borrower_id)

            request_details = (budget_code, period_of_interest_from,
                               period_of_interest_to, additional_comments,
                               only_edition)
            body = bc_templates.tmpl_register_ill_request_with_no_recid_step3(
                                        book_info, user_info, request_details, False, ln)

        else:
            body = "wrong user id"

        return page(title       = _("Interlibrary loan request for books"),
                    body        = body,
                    uid         = uid,
                    lastupdated = __lastupdated__,
                    req         = req,
                    language    = ln,
                    navmenuid   = "ill")

    def book_request_step3(self, req, form):
        """
        Displays all loans of a given user
        @param ln:  language
        @return the page for inbox
        """

        argd = wash_urlargd(form, {'title': (str, None), 'authors': (str, None),
            'place': (str, None), 'publisher': (str, None), 'year': (str, None),
            'edition': (str, None), 'isbn': (str, None), 'borrower_id': (str, None),
            'budget_code': (str, ''), 'period_of_interest_from': (str, None),
            'period_of_interest_to': (str, None), 'additional_comments': (str, None),
            'only_edition': (str, None), 'ln': (str, "en")})

        title = argd['title']
        authors = argd['authors']
        place = argd['place']
        publisher = argd['publisher']
        year = argd['year']
        edition = argd['edition']
        isbn = argd['isbn']

        borrower_id = argd['borrower_id']

        budget_code = argd['budget_code']
        period_of_interest_from = argd['period_of_interest_from']
        period_of_interest_to = argd['period_of_interest_to']
        library_notes = argd['additional_comments']
        only_edition = argd['only_edition']

        ln = argd['ln']

        book_info = (title, authors, place, publisher, year, edition, isbn)
        #request_details = (budget_code, period_of_interest_from, period_of_interest_to,
        #                    library_notes, only_edition)

        # Check if user is logged
        uid = getUid(req)
        if CFG_ACCESS_CONTROL_LEVEL_SITE >= 1:
            return page_not_authorized(req, "%s/ill/book_request_step2" % \
                                       (CFG_SITE_URL,),
                                       navmenuid="ill")
        elif uid == -1 or isGuestUser(uid):
            return redirect_to_url(req, "%s/youraccount/login%s" % (
                CFG_SITE_SECURE_URL,
                make_canonical_urlargd({
                    'referer' : "%s/ill/book_request_step2%s" % (
                        CFG_SITE_URL,
                        make_canonical_urlargd(argd, {})),
                    "ln" : argd['ln']}, {})), norobot=True)

        _ = gettext_set_language(argd['ln'])

        user_info = collect_user_info(req)
        if not user_info['precached_useloans']:
            return page_not_authorized(req, "../", \
                                       text = _("You are not authorized to use ill."))

        book_info = {'title': title, 'authors': authors, 'place': place,
                     'publisher': publisher, 'year' : year,
                     'edition': edition, 'isbn' : isbn}

        ill_request_notes = {}
        if library_notes:
            ill_request_notes[time.strftime("%Y-%m-%d %H:%M:%S")] = str(library_notes)

        ### budget_code ###
        db.ill_register_request_on_desk(borrower_id, book_info,
                                        period_of_interest_from,
                                        period_of_interest_to,
                                        CFG_BIBCIRCULATION_ILL_STATUS_NEW,
                                        str(ill_request_notes), only_edition,
                                        'book', budget_code)

        infos = []
        infos.append('Interlibrary loan request done.')
        body = bc_templates.tmpl_infobox(infos, ln)

        return page(title       = _("Interlibrary loan request for books"),
                    body        = body,
                    uid         = uid,
                    lastupdated = __lastupdated__,
                    req         = req,
                    language    = argd['ln'],
                    navmenuid   = "ill")

    def acq_request_step1(self, req, form):
        """
        Displays all loans of a given user
        @param ln:  language
        @return the page for inbox
        """

        argd = wash_urlargd(form, {'type': (str, 'acq-book'),
                'title': (str, ''), 'authors': (str, ''), 'place': (str, ''),
                'publisher': (str, ''), 'year': (str, ''), 'edition': (str, ''),
                'this_edition_only': (str, 'No'),
                'isbn': (str, ''), 'standard_number': (str, ''),
                'budget_code': (str, ''), 'cash': (str, 'No'),
                'period_of_interest_from': (str, ''),
                'period_of_interest_to': (str, ''),
                'additional_comments': (str, ''), 'ln': (str, "en")})

        type = argd['type'].strip()
        title = argd['title'].strip()
        authors = argd['authors'].strip()
        place = argd['place'].strip()
        publisher = argd['publisher'].strip()
        year = argd['year'].strip()
        edition = argd['edition'].strip()
        this_edition_only = argd['this_edition_only'].strip()
        isbn = argd['isbn'].strip()
        standard_number = argd['standard_number'].strip()
        budget_code = argd['budget_code'].strip()
        cash = argd['cash'] == 'Yes'
        period_of_interest_from = argd['period_of_interest_from'].strip()
        period_of_interest_to = argd['period_of_interest_to'].strip()
        additional_comments = argd['additional_comments'].strip()
        ln = argd['ln']

        fields = (type, title, authors, place, publisher, year, edition,
                  this_edition_only, isbn, standard_number, budget_code,
                  cash, period_of_interest_from, period_of_interest_to,
                  additional_comments)

        # Check if user is logged
        uid = getUid(req)
        if CFG_ACCESS_CONTROL_LEVEL_SITE >= 1:
            return page_not_authorized(req, "%s/ill/acq_request_step1" % \
                                       (CFG_SITE_URL,),
                                       navmenuid="ill")
        elif uid == -1 or isGuestUser(uid):
            return redirect_to_url(req, "%s/youraccount/login%s" % (
                CFG_SITE_SECURE_URL,
                make_canonical_urlargd({
                    'referer' : "%s/ill/acq_request_step1%s" % (
                        CFG_SITE_URL,
                        make_canonical_urlargd(argd, {})),
                    "ln" : argd['ln']}, {})), norobot=True)

        _ = gettext_set_language(argd['ln'])

        user_info = collect_user_info(req)
        if not user_info['precached_useloans']:
            return page_not_authorized(req, "../", \
                                text = _("You are not authorized to use ill."))

        ### get borrower_id ###
        borrower_id = search_user('email', user_info['email'])
        if borrower_id == ():
            body = "wrong user id"
        else:
            body = bc_templates.tmpl_register_purchase_request_step1([], fields,
                                                            False, argd['ln'])

        return page(title       = _("Purchase request"),
                    body        = body,
                    uid         = uid,
                    lastupdated = __lastupdated__,
                    req         = req,
                    language    = argd['ln'],
                    navmenuid   = "ill")

    def acq_request_step2(self, req, form):

        argd = wash_urlargd(form, {'type': (str, 'acq-book'),
                'title': (str, ''), 'authors': (str, ''), 'place': (str, ''),
                'publisher': (str, ''), 'year': (str, ''), 'edition': (str, ''),
                'this_edition_only': (str, 'No'),
                'isbn': (str, ''), 'standard_number': (str, ''),
                'budget_code': (str, ''), 'cash': (str, 'No'),
                'period_of_interest_from': (str, ''),
                'period_of_interest_to': (str, ''),
                'additional_comments': (str, ''), 'ln': (str, "en")})

        type = argd['type'].strip()
        title = argd['title'].strip()
        authors = argd['authors'].strip()
        place = argd['place'].strip()
        publisher = argd['publisher'].strip()
        year = argd['year'].strip()
        edition = argd['edition'].strip()
        this_edition_only = argd['this_edition_only'].strip()
        isbn = argd['isbn'].strip()
        standard_number = argd['standard_number'].strip()
        budget_code = argd['budget_code'].strip()
        cash = argd['cash'] == 'Yes'
        period_of_interest_from = argd['period_of_interest_from'].strip()
        period_of_interest_to = argd['period_of_interest_to'].strip()
        additional_comments = argd['additional_comments'].strip()
        ln = argd['ln']

        fields = (type, title, authors, place, publisher, year, edition,
                  this_edition_only, isbn, standard_number, budget_code,
                  cash, period_of_interest_from, period_of_interest_to,
                  additional_comments)

        # Check if user is logged
        uid = getUid(req)
        if CFG_ACCESS_CONTROL_LEVEL_SITE >= 1:
            return page_not_authorized(req, "%s/ill/acq_request_step1" % \
                                       (CFG_SITE_URL,),
                                       navmenuid="ill")
        elif uid == -1 or isGuestUser(uid):
            return redirect_to_url(req, "%s/youraccount/login%s" % (
                CFG_SITE_SECURE_URL,
                make_canonical_urlargd({
                    'referer' : "%s/ill/acq_request_step2%s" % (
                        CFG_SITE_URL,
                        make_canonical_urlargd(argd, {})),
                    "ln" : argd['ln']}, {})), norobot=True)

        _ = gettext_set_language(argd['ln'])

        user_info = collect_user_info(req)
        if not user_info['precached_useloans']:
            return page_not_authorized(req, "../", \
                                text = _("You are not authorized to use ill."))

        infos = []

        if budget_code == '' and not cash:
            infos.append(_("Payment method information is mandatory. Please, type your budget code or tick the 'cash' checkbox."))
            body = bc_templates.tmpl_register_purchase_request_step1(infos=infos,
                                    fields=(type, title, authors, place, publisher,
                                            year, edition, this_edition_only,
                                            isbn, standard_number,
                                            budget_code, cash,
                                            period_of_interest_from,
                                            period_of_interest_to,
                                            additional_comments),
                                    ln=ln)
        else:
            borrower_id = db.get_borrower_id_by_email(\
                                            db.get_invenio_user_email(uid))

            item_info = {'title': title, 'authors': authors, 'place': place,
                         'publisher': publisher, 'year' : year,
                         'edition': edition, 'isbn' : isbn,
                         'standard_number': standard_number}

            ill_request_notes = {}
            if additional_comments:
                ill_request_notes[time.strftime("%Y-%m-%d %H:%M:%S")] \
                                                      = str(additional_comments)

            if cash and budget_code == '':
                budget_code = 'cash'

            db.ill_register_request_on_desk(borrower_id, item_info,
                                            period_of_interest_from,
                                            period_of_interest_to,
                                            CFG_BIBCIRCULATION_ACQ_STATUS_NEW,
                                            str(ill_request_notes),
                                            this_edition_only, type,
                                            budget_code)

            body = bc_templates.tmpl_message_purchase_request_send_ok_other(ln=ln)

        return page(title=_("Register purchase request"),
                    uid=uid,
                    req=req,
                    body=body,
                    language=ln,
                    metaheaderadd='<link rel="stylesheet" ' \
                                        'href="%s/img/jquery-ui.css" ' \
                                        'type="text/css" />' % CFG_SITE_URL,
                    lastupdated=__lastupdated__)

    def article_request_step1(self, req, form):
        """
        Displays all loans of a given user
        @param ln:  language
        @return the page for inbox
        """

        argd = wash_urlargd(form, {})

        # Check if user is logged
        uid = getUid(req)
        if CFG_ACCESS_CONTROL_LEVEL_SITE >= 1:
            return page_not_authorized(req, "%s/ill/article_request_step1" % \
                                       (CFG_SITE_URL,),
                                       navmenuid="ill")
        elif uid == -1 or isGuestUser(uid):
            return redirect_to_url(req, "%s/youraccount/login%s" % (
                CFG_SITE_SECURE_URL,
                make_canonical_urlargd({
                    'referer' : "%s/ill/article_request_step1%s" % (
                        CFG_SITE_URL,
                        make_canonical_urlargd(argd, {})),
                    "ln" : argd['ln']}, {})), norobot=True)

        _ = gettext_set_language(argd['ln'])

        user_info = collect_user_info(req)
        if not user_info['precached_useloans']:
            return page_not_authorized(req, "../", \
                                       text = _("You are not authorized to use ill."))

        ### get borrower_id ###
        borrower_id = search_user('email', user_info['email'])
        if borrower_id == ():
            body = "Wrong user id"
        else:
            body = bc_templates.tmpl_register_ill_article_request_step1([], False, argd['ln'])

        return page(title       = _("Interlibrary loan request for articles"),
                    body        = body,
                    uid         = uid,
                    lastupdated = __lastupdated__,
                    req         = req,
                    language    = argd['ln'],
                    navmenuid   = "ill")

    def article_request_step2(self, req, form):
        """
        Displays all loans of a given user
        @param ln:  language
        @return the page for inbox
        """

        argd = wash_urlargd(form, {'periodical_title': (str, None), 'article_title': (str, None),
            'author': (str, None), 'report_number': (str, None), 'volume': (str, None),
            'issue': (str, None), 'page': (str, None), 'year': (str, None),
            'budget_code': (str, ''), 'issn': (str, None),
            'period_of_interest_from': (str, None), 'period_of_interest_to': (str, None),
            'additional_comments': (str, None), 'key': (str, None), 'string': (str, None),
            'ln': (str, "en")})

        # Check if user is logged
        uid = getUid(req)
        if CFG_ACCESS_CONTROL_LEVEL_SITE >= 1:
            return page_not_authorized(req, "%s/ill/article_request_step2" % \
                                       (CFG_SITE_URL,),
                                       navmenuid="ill")
        elif uid == -1 or isGuestUser(uid):
            return redirect_to_url(req, "%s/youraccount/login%s" % (
                CFG_SITE_SECURE_URL,
                make_canonical_urlargd({
                    'referer' : "%s/ill/article_request_step2%s" % (
                        CFG_SITE_URL,
                        make_canonical_urlargd(argd, {})),
                    "ln" : argd['ln']}, {})), norobot=True)

        _ = gettext_set_language(argd['ln'])

        user_info = collect_user_info(req)
        if not user_info['precached_useloans']:
            return page_not_authorized(req, "../", \
                                text = _("You are not authorized to use ill."))

        borrower_id = search_user('email', user_info['email'])
        if borrower_id != ():
            borrower_id = borrower_id[0][0]
            notes = argd['additional_comments']
            ill_request_notes = {}
            if notes:
                ill_request_notes[time.strftime("%Y-%m-%d %H:%M:%S")] = str(notes)

            item_info = {'periodical_title': argd['periodical_title'],
                'title': argd['article_title'], 'authors': argd['author'],
                'place': "", 'publisher': "", 'year' : argd['year'],
                'edition': "", 'issn' : argd['issn'], 'volume': argd['volume'],
                'page': argd['page'], 'issue': argd['issue'] }

            ### budget_code ###
            db.ill_register_request_on_desk(borrower_id, item_info,
                                    argd['period_of_interest_from'],
                                    argd['period_of_interest_to'],
                                    CFG_BIBCIRCULATION_ILL_STATUS_NEW,
                                    str(ill_request_notes), 'No', 'article',
                                    argd['budget_code'])

            infos = []
            infos.append('Interlibrary loan request done.')
            body = bc_templates.tmpl_infobox(infos, argd['ln'])

        else:
            body = _("Wrong user id")

        return page(title       = _("Interlibrary loan request for books"),
                    body        = body,
                    uid         = uid,
                    lastupdated = __lastupdated__,
                    req         = req,
                    language    = argd['ln'],
                    navmenuid   = "ill")


    def register_request(self, req, form):
        """
        Displays all loans of a given user
        @param ln:  language
        @return the page for inbox
        """

        argd = wash_urlargd(form, {'ln': (str, ""),
                                   'title': (str, ""),
                                   'authors': (str, ""),
                                   'place': (str, ""),
                                   'publisher': (str, ""),
                                   'year': (str, ""),
                                   'edition': (str, ""),
                                   'isbn': (str, ""),
                                   'period_of_interest_from': (str, ""),
                                   'period_of_interest_to': (str, ""),
                                   'additional_comments': (str, ""),
                                   'conditions': (str, ""),
                                   'only_edition': (str, ""),
                                   })

        # Check if user is logged
        uid = getUid(req)
        if CFG_ACCESS_CONTROL_LEVEL_SITE >= 1:
            return page_not_authorized(req, "%s/ill/register_request" % \
                                       (CFG_SITE_SECURE_URL,),
                                       navmenuid="ill")
        elif uid == -1 or isGuestUser(uid):
            return redirect_to_url(req, "%s/youraccount/login%s" % (
                CFG_SITE_SECURE_URL,
                make_canonical_urlargd({
                    'referer' : "%s/ill/register_request%s" % (
                        CFG_SITE_SECURE_URL,
                        make_canonical_urlargd(argd, {})),
                    "ln" : argd['ln']}, {})), norobot=True)

        _ = gettext_set_language(argd['ln'])

        user_info = collect_user_info(req)
        if not user_info['precached_useloans']:
            return page_not_authorized(req, "../", \
                                text = _("You are not authorized to use ill."))

        body = ill_register_request(uid=uid,
                        title=argd['title'],
                        authors=argd['authors'],
                        place=argd['place'],
                        publisher=argd['publisher'],
                        year=argd['year'],
                        edition=argd['edition'],
                        isbn=argd['isbn'],
                        period_of_interest_from=argd['period_of_interest_from'],
                        period_of_interest_to=argd['period_of_interest_to'],
                        additional_comments=argd['additional_comments'],
                        conditions=argd['conditions'],
                        only_edition=argd['only_edition'],
                        request_type='book',
                        ln=argd['ln'])

        return page(title       = _("Interlibrary loan request for books"),
                    body        = body,
                    uid         = uid,
                    lastupdated = __lastupdated__,
                    req         = req,
                    language    = argd['ln'],
                    navmenuid   = "ill")



class WebInterfaceHoldingsPages(WebInterfaceDirectory):
    """Defines the set of /holdings pages."""

    _exports = ['', 'display', 'request', 'send', 'ill_request_with_recid',
                'ill_register_request_with_recid']

    def __init__(self, recid=-1):
        self.recid = recid


    def index(self, req, form):
        """
        Redirects to display function
        """

        return self.display(req, form)

    def display(self, req, form):
        """
        Show the tab 'holdings'.
        """

        argd = wash_urlargd(form, {'do': (str, "od"),
                                   'ds': (str, "all"),
                                   'nb': (int, 100),
                                   'p' : (int, 1),
                                   'voted': (int, -1),
                                   'reported': (int, -1),
                                   })

        _ = gettext_set_language(argd['ln'])

        record_exists_p = record_exists(self.recid)
        if record_exists_p != 1:
            if record_exists_p == -1:
                msg = _("The record has been deleted.")
            else:
                msg = _("Requested record does not seem to exist.")
            msg = '<span class="quicknote">' + msg + '</span>'
            title, description, keywords = \
                websearch_templates.tmpl_record_page_header_content(req,
                                                                    self.recid,
                                                                    argd['ln'])
            return page(title = title,
                        show_title_p = False,
                        body = msg,
                        description = description,
                        keywords = keywords,
                        uid = getUid(req),
                        language = argd['ln'],
                        req = req,
                        navmenuid='search')

        body = perform_get_holdings_information(self.recid, req, argd['ln'])

        uid = getUid(req)

        user_info = collect_user_info(req)
        (auth_code, auth_msg) = check_user_can_view_record(user_info, self.recid)
        if auth_code and user_info['email'] == 'guest' and not user_info['apache_user']:
            cookie = mail_cookie_create_authorize_action(VIEWRESTRCOLL,
                                {'collection': guess_primary_collection_of_a_record(self.recid)})
            target = '/youraccount/login' + \
<<<<<<< HEAD
                    make_canonical_urlargd({'action': cookie, 'ln': argd['ln'],
                                'referer': CFG_SITE_URL + user_info['uri']}, {})
=======
                make_canonical_urlargd({'action': cookie, 'ln' : argd['ln'], 'referer' : \
                CFG_SITE_SECURE_URL + user_info['uri']}, {})
>>>>>>> 821db804
            return redirect_to_url(req, target, norobot=True)
        elif auth_code:
            return page_not_authorized(req, "../", text=auth_msg)


        unordered_tabs = get_detailed_page_tabs(get_colID(\
                    guess_primary_collection_of_a_record(self.recid)),
                    self.recid, ln=argd['ln'])
        ordered_tabs_id = [(tab_id, values['order']) for (tab_id, values) in unordered_tabs.iteritems()]
        ordered_tabs_id.sort(lambda x, y: cmp(x[1], y[1]))
        link_ln = ''
        if argd['ln'] != CFG_SITE_LANG:
            link_ln = '?ln=%s' % argd['ln']
        tabs = [(unordered_tabs[tab_id]['label'], \
                 '%s/%s/%s/%s%s' % (CFG_SITE_SECURE_URL, CFG_SITE_RECORD, self.recid, tab_id, link_ln), \
                 tab_id in ['holdings'],
                 unordered_tabs[tab_id]['enabled']) \
                for (tab_id, _order) in ordered_tabs_id
                if unordered_tabs[tab_id]['visible'] == True]
        top = webstyle_templates.detailed_record_container_top(self.recid,
                                                               tabs,
                                                               argd['ln'])
        bottom = webstyle_templates.detailed_record_container_bottom(self.recid,
                                                                     tabs,
                                                                     argd['ln'])

        title = websearch_templates.tmpl_record_page_header_content(req, self.recid, argd['ln'])[0]
        navtrail = create_navtrail_links(cc=guess_primary_collection_of_a_record(self.recid), ln=argd['ln'])
        navtrail += ' &gt; <a class="navtrail" href="%s/%s/%s?ln=%s">'% (CFG_SITE_SECURE_URL, CFG_SITE_RECORD, self.recid, argd['ln'])
        navtrail += title
        navtrail += '</a>'

        return pageheaderonly(title=title,
                              navtrail=navtrail,
                              uid=uid,
                              verbose=1,
                              req=req,
<<<<<<< HEAD
                              metaheaderadd = "<link rel=\"stylesheet\" href=\"%s/img/jquery/jquery-ui.css\" type=\"text/css\" />" % CFG_SITE_URL,
=======
                              metaheaderadd = "<link rel=\"stylesheet\" href=\"%s/img/jquery-ui.css\" type=\"text/css\" />" % CFG_SITE_SECURE_URL,
>>>>>>> 821db804
                              language=argd['ln'],
                              navmenuid='search',
                              navtrail_append_title_p=0) + \
                              websearch_templates.tmpl_search_pagestart(argd['ln']) + \
                              top + body + bottom + \
                              websearch_templates.tmpl_search_pageend(argd['ln']) + \
                              pagefooteronly(lastupdated=__lastupdated__, language=argd['ln'], req=req)

    # Return the same page wether we ask for /CFG_SITE_RECORD/123 or /CFG_SITE_RECORD/123/
    __call__ = index


    def request(self, req, form):
        """
        Show new hold request form.
        """
        argd = wash_urlargd(form, {'ln': (str, ""), 'barcode': (str, "")})

        _ = gettext_set_language(argd['ln'])
        uid = getUid(req)

        body = perform_new_request(recid=self.recid,
                                   barcode=argd['barcode'],
                                   ln=argd['ln'])

        uid = getUid(req)
        if uid == -1 or CFG_ACCESS_CONTROL_LEVEL_SITE >= 1:
            return page_not_authorized(req, "../holdings/request",
                                       navmenuid = 'yourbaskets')

        if isGuestUser(uid):
            if not CFG_WEBSESSION_DIFFERENTIATE_BETWEEN_GUESTS:
                return redirect_to_url(req, "%s/youraccount/login%s" % (
                    CFG_SITE_SECURE_URL,
                        make_canonical_urlargd({
                    'referer' : "%s/%s/%s/holdings/request%s" % (
                        CFG_SITE_SECURE_URL,
                        CFG_SITE_RECORD,
                        self.recid,
                        make_canonical_urlargd(argd, {})),
                    "ln" : argd['ln']}, {})), norobot=True)


        user_info = collect_user_info(req)
        (auth_code, auth_msg) = check_user_can_view_record(user_info, self.recid)
        if auth_code and user_info['email'] == 'guest':
            cookie = mail_cookie_create_authorize_action(VIEWRESTRCOLL, {'collection' : guess_primary_collection_of_a_record(self.recid)})
            target = '/youraccount/login' + \
                     make_canonical_urlargd({'action': cookie, 'ln' : argd['ln'], 'referer' : \
                CFG_SITE_SECURE_URL + user_info['uri']}, {})
            return redirect_to_url(req, target, norobot=True)
        elif auth_code:
            return page_not_authorized(req, "../", \
                text = auth_msg)


        unordered_tabs = get_detailed_page_tabs(get_colID(guess_primary_collection_of_a_record(self.recid)), self.recid, ln=argd['ln'])
        ordered_tabs_id = [(tab_id, values['order']) for (tab_id, values) in unordered_tabs.iteritems()]
        ordered_tabs_id.sort(lambda x, y: cmp(x[1], y[1]))
        link_ln = ''
        if argd['ln'] != CFG_SITE_LANG:
            link_ln = '?ln=%s' % argd['ln']
        tabs = [(unordered_tabs[tab_id]['label'], \
                 '%s/%s/%s/%s%s' % (CFG_SITE_SECURE_URL, CFG_SITE_RECORD, self.recid, tab_id, link_ln), \
                 tab_id in ['holdings'],
                 unordered_tabs[tab_id]['enabled']) \
                for (tab_id, _order) in ordered_tabs_id
                if unordered_tabs[tab_id]['visible'] == True]
        top = webstyle_templates.detailed_record_container_top(self.recid,
                                                               tabs,
                                                               argd['ln'])
        bottom = webstyle_templates.detailed_record_container_bottom(self.recid,
                                                                     tabs,
                                                                     argd['ln'])

        title = websearch_templates.tmpl_record_page_header_content(req, self.recid, argd['ln'])[0]
        navtrail = create_navtrail_links(cc=guess_primary_collection_of_a_record(self.recid), ln=argd['ln'])
        navtrail += ' &gt; <a class="navtrail" href="%s/%s/%s?ln=%s">'% (CFG_SITE_SECURE_URL, CFG_SITE_RECORD, self.recid, argd['ln'])
        navtrail += title
        navtrail += '</a>'

        return pageheaderonly(title=title,
                              navtrail=navtrail,
                              uid=uid,
                              verbose=1,
                              req=req,
<<<<<<< HEAD
                              metaheaderadd = "<link rel=\"stylesheet\" href=\"%s/img/jquery/jquery-ui.css\" type=\"text/css\" />" % CFG_SITE_URL,
=======
                              metaheaderadd = "<link rel=\"stylesheet\" href=\"%s/img/jquery-ui.css\" type=\"text/css\" />" % CFG_SITE_SECURE_URL,
>>>>>>> 821db804
                              language=argd['ln'],
                              navmenuid='search',
                              navtrail_append_title_p=0) + \
                              websearch_templates.tmpl_search_pagestart(argd['ln']) + \
                              top + body + bottom + \
                              websearch_templates.tmpl_search_pageend(argd['ln']) + \
                              pagefooteronly(lastupdated=__lastupdated__, language=argd['ln'], req=req)


    def send(self, req, form):
        """
        Create a new hold request.
        """
        argd = wash_urlargd(form, {'period_from': (str, ""),
                                   'period_to': (str, ""),
                                   'barcode': (str, "")
                                   })

        uid = getUid(req)

        period_from = argd['period_from']
        period_to = argd['period_to']
        period_from = period_from.strip()
        period_to = period_to.strip()
        barcode = argd['barcode']

        body = perform_new_request_send(recid=self.recid,
                                        uid=uid,
                                        period_from=argd['period_from'],
                                        period_to=argd['period_to'],
                                        barcode=barcode)

        ln = CFG_SITE_LANG
        _ = gettext_set_language(ln)

        user_info = collect_user_info(req)
        (auth_code, auth_msg) = check_user_can_view_record(user_info, self.recid)
        if auth_code and user_info['email'] == 'guest':
            cookie = mail_cookie_create_authorize_action(VIEWRESTRCOLL, {'collection' : guess_primary_collection_of_a_record(self.recid)})
            target = '/youraccount/login' + \
                     make_canonical_urlargd({'action': cookie, 'ln' : argd['ln'], 'referer' : \
                CFG_SITE_SECURE_URL + user_info['uri']}, {})
            return redirect_to_url(req, target)
        elif auth_code:
            return page_not_authorized(req, "../", \
                text = auth_msg)

        unordered_tabs = get_detailed_page_tabs(get_colID(guess_primary_collection_of_a_record(self.recid)), self.recid, ln=ln)
        ordered_tabs_id = [(tab_id, values['order']) for (tab_id, values) in unordered_tabs.iteritems()]
        ordered_tabs_id.sort(lambda x, y: cmp(x[1], y[1]))
        link_ln = ''
        if argd['ln'] != CFG_SITE_LANG:
            link_ln = '?ln=%s' % ln
        tabs = [(unordered_tabs[tab_id]['label'], \
                 '%s/%s/%s/%s%s' % (CFG_SITE_SECURE_URL, CFG_SITE_RECORD, self.recid, tab_id, link_ln), \
                 tab_id in ['holdings'],
                 unordered_tabs[tab_id]['enabled']) \
                for (tab_id, _order) in ordered_tabs_id
                if unordered_tabs[tab_id]['visible'] == True]
        top = webstyle_templates.detailed_record_container_top(self.recid,
                                                               tabs,
                                                               argd['ln'])
        bottom = webstyle_templates.detailed_record_container_bottom(self.recid,
                                                                     tabs,
                                                                     argd['ln'])

        title = websearch_templates.tmpl_record_page_header_content(req, self.recid, argd['ln'])[0]
        navtrail = create_navtrail_links(cc=guess_primary_collection_of_a_record(self.recid), ln=argd['ln'])
        navtrail += ' &gt; <a class="navtrail" href="%s/%s/%s?ln=%s">'% (CFG_SITE_SECURE_URL, CFG_SITE_RECORD, self.recid, argd['ln'])
        navtrail += title
        navtrail += '</a>'

        return pageheaderonly(title=title,
                              navtrail=navtrail,
                              uid=uid,
                              verbose=1,
                              req=req,
                              language=argd['ln'],
                              navmenuid='search',
                              navtrail_append_title_p=0) + \
                              websearch_templates.tmpl_search_pagestart(argd['ln']) + \
                              top + body + bottom + \
                              websearch_templates.tmpl_search_pageend(argd['ln']) + \
                              pagefooteronly(lastupdated=__lastupdated__,
                              language=argd['ln'], req=req)


    def ill_request_with_recid(self, req, form):
        """
        Show ILL request form.
        """

        argd = wash_urlargd(form, {'ln': (str, "")})

        _ = gettext_set_language(argd['ln'])
        uid = getUid(req)

        body = ill_request_with_recid(recid=self.recid,
                                      ln=argd['ln'])

        if uid == -1 or CFG_ACCESS_CONTROL_LEVEL_SITE >= 1:
            return page_not_authorized(req, "../holdings/ill_request_with_recid",
                                       navmenuid = 'yourbaskets')

        if isGuestUser(uid):
            if not CFG_WEBSESSION_DIFFERENTIATE_BETWEEN_GUESTS:
                return redirect_to_url(req, "%s/youraccount/login%s" % (
                    CFG_SITE_SECURE_URL,
                        make_canonical_urlargd({
                    'referer' : "%s/%s/%s/holdings/ill_request_with_recid%s" % (
                        CFG_SITE_SECURE_URL,
                        CFG_SITE_RECORD,
                        self.recid,
                        make_canonical_urlargd(argd, {})),
                    "ln" : argd['ln']}, {})))


        user_info = collect_user_info(req)
        (auth_code, auth_msg) = check_user_can_view_record(user_info, self.recid)
        if auth_code and user_info['email'] == 'guest':
            cookie = mail_cookie_create_authorize_action(VIEWRESTRCOLL, {'collection' : guess_primary_collection_of_a_record(self.recid)})
            target = '/youraccount/login' + \
                     make_canonical_urlargd({'action': cookie, 'ln' : argd['ln'], 'referer' : \
                CFG_SITE_SECURE_URL + user_info['uri']}, {})
            return redirect_to_url(req, target)
        elif auth_code:
            return page_not_authorized(req, "../", \
                text = auth_msg)



        unordered_tabs = get_detailed_page_tabs(get_colID(guess_primary_collection_of_a_record(self.recid)),
                                                    self.recid,
                                                    ln=argd['ln'])
        ordered_tabs_id = [(tab_id, values['order']) for (tab_id, values) in unordered_tabs.iteritems()]
        ordered_tabs_id.sort(lambda x, y: cmp(x[1], y[1]))
        link_ln = ''
        if argd['ln'] != CFG_SITE_LANG:
            link_ln = '?ln=%s' % argd['ln']
        tabs = [(unordered_tabs[tab_id]['label'], \
                 '%s/%s/%s/%s%s' % (CFG_SITE_SECURE_URL, CFG_SITE_RECORD, self.recid, tab_id, link_ln), \
                 tab_id in ['holdings'],
                 unordered_tabs[tab_id]['enabled']) \
                for (tab_id, _order) in ordered_tabs_id
                if unordered_tabs[tab_id]['visible'] == True]
        top = webstyle_templates.detailed_record_container_top(self.recid,
                                                               tabs,
                                                               argd['ln'])
        bottom = webstyle_templates.detailed_record_container_bottom(self.recid,
                                                                     tabs,
                                                                     argd['ln'])

        title = websearch_templates.tmpl_record_page_header_content(req, self.recid, argd['ln'])[0]
        navtrail = create_navtrail_links(cc=guess_primary_collection_of_a_record(self.recid), ln=argd['ln'])
        navtrail += ' &gt; <a class="navtrail" href="%s/%s/%s?ln=%s">'% (CFG_SITE_SECURE_URL, CFG_SITE_RECORD, self.recid, argd['ln'])
        navtrail += title
        navtrail += '</a>'

        return pageheaderonly(title=title,
                              navtrail=navtrail,
                              uid=uid,
                              verbose=1,
                              req=req,
<<<<<<< HEAD
                              metaheaderadd = "<link rel=\"stylesheet\" href=\"%s/img/jquery/jquery-ui.css\" type=\"text/css\" />" % CFG_SITE_URL,
=======
                              metaheaderadd = "<link rel=\"stylesheet\" href=\"%s/img/jquery-ui.css\" type=\"text/css\" />" % CFG_SITE_SECURE_URL,
>>>>>>> 821db804
                              language=argd['ln'],
                              navmenuid='search',
                              navtrail_append_title_p=0) + \
                              websearch_templates.tmpl_search_pagestart(argd['ln']) + \
                              top + body + bottom + \
                              websearch_templates.tmpl_search_pageend(argd['ln']) + \
                              pagefooteronly(lastupdated=__lastupdated__, language=argd['ln'], req=req)


    def ill_register_request_with_recid(self, req, form):
        """
        Register ILL request.
        """

        argd = wash_urlargd(form, {'ln': (str, ""),
                                   'period_of_interest_from': (str, ""),
                                   'period_of_interest_to': (str, ""),
                                   'additional_comments': (str, ""),
                                   'conditions': (str, ""),
                                   'only_edition': (str, ""),
                                   })

        _ = gettext_set_language(argd['ln'])
        uid = getUid(req)

        body = ill_register_request_with_recid(recid=self.recid,
                                               uid=uid,
                                               period_of_interest_from =  argd['period_of_interest_from'],
                                               period_of_interest_to =  argd['period_of_interest_to'],
                                               additional_comments =  argd['additional_comments'],
                                               conditions = argd['conditions'],
                                               only_edition = argd['only_edition'],
                                               ln=argd['ln'])

        uid = getUid(req)
        if uid == -1 or CFG_ACCESS_CONTROL_LEVEL_SITE >= 1:
            return page_not_authorized(req, "../holdings/ill_request_with_recid",
                                       navmenuid = 'yourbaskets')

        if isGuestUser(uid):
            if not CFG_WEBSESSION_DIFFERENTIATE_BETWEEN_GUESTS:
                return redirect_to_url(req, "%s/youraccount/login%s" % (
                    CFG_SITE_SECURE_URL,
                        make_canonical_urlargd({
                    'referer' : "%s/%s/%s/holdings/ill_request_with_recid%s" % (
                        CFG_SITE_SECURE_URL,
                        CFG_SITE_RECORD,
                        self.recid,
                        make_canonical_urlargd(argd, {})),
                    "ln" : argd['ln']}, {})))


        user_info = collect_user_info(req)
        (auth_code, auth_msg) = check_user_can_view_record(user_info, self.recid)
        if auth_code and user_info['email'] == 'guest':
            cookie = mail_cookie_create_authorize_action(VIEWRESTRCOLL, {'collection' : guess_primary_collection_of_a_record(self.recid)})
            target = '/youraccount/login' + \
                     make_canonical_urlargd({'action': cookie, 'ln' : argd['ln'], 'referer' : \
                CFG_SITE_SECURE_URL + user_info['uri']}, {})
            return redirect_to_url(req, target)
        elif auth_code:
            return page_not_authorized(req, "../", \
                text = auth_msg)



        unordered_tabs = get_detailed_page_tabs(get_colID(guess_primary_collection_of_a_record(self.recid)),
                                                    self.recid,
                                                    ln=argd['ln'])
        ordered_tabs_id = [(tab_id, values['order']) for (tab_id, values) in unordered_tabs.iteritems()]
        ordered_tabs_id.sort(lambda x, y: cmp(x[1], y[1]))
        link_ln = ''
        if argd['ln'] != CFG_SITE_LANG:
            link_ln = '?ln=%s' % argd['ln']
        tabs = [(unordered_tabs[tab_id]['label'], \
                 '%s/%s/%s/%s%s' % (CFG_SITE_SECURE_URL, CFG_SITE_RECORD, self.recid, tab_id, link_ln), \
                 tab_id in ['holdings'],
                 unordered_tabs[tab_id]['enabled']) \
                for (tab_id, _order) in ordered_tabs_id
                if unordered_tabs[tab_id]['visible'] == True]
        top = webstyle_templates.detailed_record_container_top(self.recid,
                                                               tabs,
                                                               argd['ln'])
        bottom = webstyle_templates.detailed_record_container_bottom(self.recid,
                                                                     tabs,
                                                                     argd['ln'])

        title = websearch_templates.tmpl_record_page_header_content(req, self.recid, argd['ln'])[0]
        navtrail = create_navtrail_links(cc=guess_primary_collection_of_a_record(self.recid), ln=argd['ln'])
        navtrail += ' &gt; <a class="navtrail" href="%s/%s/%s?ln=%s">'% (CFG_SITE_SECURE_URL, CFG_SITE_RECORD, self.recid, argd['ln'])
        navtrail += title
        navtrail += '</a>'

        return pageheaderonly(title=title,
                              navtrail=navtrail,
                              uid=uid,
                              verbose=1,
                              req=req,
                              language=argd['ln'],
                              navmenuid='search',
                              navtrail_append_title_p=0) + \
                              websearch_templates.tmpl_search_pagestart(argd['ln']) + \
                              top + body + bottom + \
                              websearch_templates.tmpl_search_pageend(argd['ln']) + \
                              pagefooteronly(lastupdated=__lastupdated__, language=argd['ln'], req=req)<|MERGE_RESOLUTION|>--- conflicted
+++ resolved
@@ -105,15 +105,9 @@
                 CFG_SITE_SECURE_URL,
                 make_canonical_urlargd({
                     'referer' : "%s/yourloans/display%s" % (
-<<<<<<< HEAD
-                        CFG_SITE_URL, make_canonical_urlargd(argd, {})),
-                    "ln" : argd['ln']}, {})),
-                    norobot=True)
-=======
                         CFG_SITE_SECURE_URL,
                         make_canonical_urlargd(argd, {})),
                     "ln" : argd['ln']}, {})), norobot=True)
->>>>>>> 821db804
 
         _ = gettext_set_language(argd['ln'])
 
@@ -193,11 +187,7 @@
     def index(self, req, form):
         """ The function called by default
         """
-<<<<<<< HEAD
-        redirect_to_url(req, "%s/ill/book_request_step1?%s" % (CFG_SITE_URL,
-=======
         redirect_to_url(req, "%s/ill/display?%s" % (CFG_SITE_SECURE_URL,
->>>>>>> 821db804
                                                           req.args))
 
     def book_request_step1(self, req, form):
@@ -212,25 +202,15 @@
         # Check if user is logged
         uid = getUid(req)
         if CFG_ACCESS_CONTROL_LEVEL_SITE >= 1:
-<<<<<<< HEAD
-            return page_not_authorized(req, "%s/ill/book_request_step1" % \
-                                       (CFG_SITE_URL,),
-=======
             return page_not_authorized(req, "%s/ill/display" % \
                                        (CFG_SITE_SECURE_URL,),
->>>>>>> 821db804
                                        navmenuid="ill")
         elif uid == -1 or isGuestUser(uid):
             return redirect_to_url(req, "%s/youraccount/login%s" % (
                 CFG_SITE_SECURE_URL,
                 make_canonical_urlargd({
-<<<<<<< HEAD
-                    'referer' : "%s/ill/book_request_step1%s" % (
-                        CFG_SITE_URL,
-=======
                     'referer' : "%s/ill/display%s" % (
                         CFG_SITE_SECURE_URL,
->>>>>>> 821db804
                         make_canonical_urlargd(argd, {})),
                     "ln" : argd['ln']}, {})), norobot=True)
 
@@ -888,13 +868,8 @@
             cookie = mail_cookie_create_authorize_action(VIEWRESTRCOLL,
                                 {'collection': guess_primary_collection_of_a_record(self.recid)})
             target = '/youraccount/login' + \
-<<<<<<< HEAD
-                    make_canonical_urlargd({'action': cookie, 'ln': argd['ln'],
-                                'referer': CFG_SITE_URL + user_info['uri']}, {})
-=======
                 make_canonical_urlargd({'action': cookie, 'ln' : argd['ln'], 'referer' : \
                 CFG_SITE_SECURE_URL + user_info['uri']}, {})
->>>>>>> 821db804
             return redirect_to_url(req, target, norobot=True)
         elif auth_code:
             return page_not_authorized(req, "../", text=auth_msg)
@@ -932,11 +907,7 @@
                               uid=uid,
                               verbose=1,
                               req=req,
-<<<<<<< HEAD
-                              metaheaderadd = "<link rel=\"stylesheet\" href=\"%s/img/jquery/jquery-ui.css\" type=\"text/css\" />" % CFG_SITE_URL,
-=======
-                              metaheaderadd = "<link rel=\"stylesheet\" href=\"%s/img/jquery-ui.css\" type=\"text/css\" />" % CFG_SITE_SECURE_URL,
->>>>>>> 821db804
+                              metaheaderadd = "<link rel=\"stylesheet\" href=\"%s/img/jquery/jquery-ui.css\" type=\"text/css\" />" % CFG_SITE_SECURE_URL,
                               language=argd['ln'],
                               navmenuid='search',
                               navtrail_append_title_p=0) + \
@@ -1023,11 +994,7 @@
                               uid=uid,
                               verbose=1,
                               req=req,
-<<<<<<< HEAD
-                              metaheaderadd = "<link rel=\"stylesheet\" href=\"%s/img/jquery/jquery-ui.css\" type=\"text/css\" />" % CFG_SITE_URL,
-=======
-                              metaheaderadd = "<link rel=\"stylesheet\" href=\"%s/img/jquery-ui.css\" type=\"text/css\" />" % CFG_SITE_SECURE_URL,
->>>>>>> 821db804
+                              metaheaderadd = "<link rel=\"stylesheet\" href=\"%s/img/jquery/jquery-ui.css\" type=\"text/css\" />" % CFG_SITE_SECURE_URL,
                               language=argd['ln'],
                               navmenuid='search',
                               navtrail_append_title_p=0) + \
@@ -1191,11 +1158,7 @@
                               uid=uid,
                               verbose=1,
                               req=req,
-<<<<<<< HEAD
-                              metaheaderadd = "<link rel=\"stylesheet\" href=\"%s/img/jquery/jquery-ui.css\" type=\"text/css\" />" % CFG_SITE_URL,
-=======
-                              metaheaderadd = "<link rel=\"stylesheet\" href=\"%s/img/jquery-ui.css\" type=\"text/css\" />" % CFG_SITE_SECURE_URL,
->>>>>>> 821db804
+                              metaheaderadd = "<link rel=\"stylesheet\" href=\"%s/img/jquery/jquery-ui.css\" type=\"text/css\" />" % CFG_SITE_SECURE_URL,
                               language=argd['ln'],
                               navmenuid='search',
                               navtrail_append_title_p=0) + \
