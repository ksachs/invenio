--- conflicted
+++ resolved
@@ -862,14 +862,9 @@
         user_info = collect_user_info(req)
         (auth_code, auth_msg) = check_user_can_view_record(user_info, self.recid)
         if auth_code and user_info['email'] == 'guest':
-<<<<<<< HEAD
             cookie = mail_cookie_create_authorize_action(VIEWRESTRCOLL,
                                 {'collection': guess_primary_collection_of_a_record(self.recid)})
-            target = '/youraccount/login' + \
-=======
-            cookie = mail_cookie_create_authorize_action(VIEWRESTRCOLL, {'collection' : guess_primary_collection_of_a_record(self.recid)})
             target = CFG_SITE_SECURE_URL + '/youraccount/login' + \
->>>>>>> 422d4678
                 make_canonical_urlargd({'action': cookie, 'ln' : argd['ln'], 'referer' : \
                 CFG_SITE_SECURE_URL + user_info['uri']}, {})
             return redirect_to_url(req, target, norobot=True)
