# -*- coding: utf-8 -*-
##
## $Id: bibcirculation.py,v 1.2 2008/08/19 16:00:19 joaquim Exp $
##
## This file is part of CDS Invenio.
## Copyright (C) 2002, 2003, 2004, 2005, 2006, 2007, 2008 CERN.
##
## CDS Invenio is free software; you can redistribute it and/or
## modify it under the terms of the GNU General Public License as
## published by the Free Software Foundation; either version 2 of the
## License, or (at your option) any later version.
##
## CDS Invenio is distributed in the hope that it will be useful, but
## WITHOUT ANY WARRANTY; without even the implied warranty of
## MERCHANTABILITY or FITNESS FOR A PARTICULAR PURPOSE.  See the GNU
## General Public License for more details.
##
## You should have received a copy of the GNU General Public License
## along with CDS Invenio; if not, write to the Free Software Foundation, Inc.,
## 59 Temple Place, Suite 330, Boston, MA 02111-1307, USA.

"""BibCirculation .........."""

__revision__ = "$Id: bibcirculation.py,v 1.2 2008/08/19 16:00:19 joaquim Exp $"

# bibcirculation imports
import invenio.bibcirculation_dblayer as db
import invenio.template
bibcirculation_templates = invenio.template.load('bibcirculation')

# others invenio imports
from invenio.config import \
     CFG_SITE_LANG
from invenio.dateutils import get_datetext
import datetime
from invenio.webuser import collect_user_info
from invenio.mailutils import send_email
from invenio.bibcirculation_utils import hold_request_mail, \
     book_title_from_MARC, \
     make_copy_available
from invenio.bibcirculation_cern_ldap import get_user_info_from_ldap

def perform_loanshistoricaloverview(uid, ln=CFG_SITE_LANG):
    """
    Display Loans historical overview for user uid.

    @param uid: user id
    @param ln: language of the page
    """
    invenio_user_email = db.get_invenio_user_email(uid)
    is_borrower = db.is_borrower(invenio_user_email)
    result = db.get_historical_overview(is_borrower)

    body = bibcirculation_templates.tmpl_loanshistoricaloverview(result=result,
                                                                 ln=ln)

    return body


def perform_borrower_loans(uid, barcode, borrower_id,
                           request_id, ln=CFG_SITE_LANG):
    """
    @param uid: user id
    @param barcode: book's barcode
    @param ln: language of the page
    """

    infos = []

    is_borrower = db.is_borrower(db.get_invenio_user_email(uid))
    loans = db.get_borrower_loans(is_borrower)
    requests = db.get_borrower_requests(is_borrower)

    tmp_date = datetime.date.today() + datetime.timedelta(days=30)
    new_due_date = get_datetext(tmp_date.year, tmp_date.month, tmp_date.day)

    if barcode:
        recid = db.get_id_bibrec(barcode)
        queue = db.get_queue_request(recid)

        if len(queue) != 0:
            infos.append("It is not possible to renew your loan for " \
                         "<strong>" + book_title_from_MARC(recid) + "</strong>. Another user " \
                         "is waiting for this book.")
        else:
            db.update_due_date(barcode, new_due_date)
            infos.append("Your loan has been renewed with sucess.")

    if request_id:
        db.cancel_request(request_id, 'cancelled')
        make_copy_available(request_id)

    elif borrower_id:
        list_of_recids = db.get_borrower_recids(borrower_id)
        for (recid) in list_of_recids:
            queue = db.get_queue_request(recid[0])

            if len(queue) != 0:
                infos.append("It is not possible to renew your loan for " \
                             "<strong>" + book_title_from_MARC(recid) + "</strong>. Another user" \
                             " is waiting for this book.")
            else:
                db.update_recid_due_date_borrower(borrower_id,
                                                  new_due_date,
                                                  recid[0])
        infos.append("All loans has been renewed with sucess.")

    body = bibcirculation_templates.tmpl_yourloans(loans=loans,
                                                   requests=requests,
                                                   borrower_id=is_borrower,
                                                   infos=infos,
                                                   ln=ln)

    return body

def perform_get_holdings_information(recid, ln=CFG_SITE_LANG):
    """
    @param recid: recID - CDS Invenio record identifier
    @param ln: language of the page
    """

    holdings_information = db.get_holdings_information(recid)

<<<<<<< HEAD
    if len(loan_details) != 0:
        for(barcod, stat) in loan_details:
            barcode = barcod
            status = stat
        due_date = " - "
        nb_requests = ""
    else:
        barcode = ""
        status = "On loan"
        title = ''.join(get_fieldvalues(recid, "245__a"))
        due_date = db.get_due_date_loan(recid)
        infos.append('Sorry. Actually, all copies of "' + repr(title) + '" are on loan. One copy should be available on ' + repr(due_date) + '.')
        nb_requests = db.get_number_requests(recid)

    body = bibcirculation_templates.tmpl_holdings_information(recid=recid,
                                                              status=status,
                                                              barcode=barcode,
                                                              hold_details=hold_details,
                                                              nb_requests=nb_requests,
                                                              nb_copies=nb_copies,
                                                              due_date=due_date,
                                                              infos=infos,
=======
    body = bibcirculation_templates.tmpl_holdings_information2(recid=recid,
                                                              holdings_info=holdings_information,
>>>>>>> 910e91a6
                                                              ln=ln)

    return body


def perform_get_pending_request(ln=CFG_SITE_LANG):
    """
    @param ln: language of the page
    """

    status = db.get_pending_loan_request("pending")

    body = bibcirculation_templates.tmpl_get_pending_request(status=status,
                                                                  ln=ln)

    return body


def perform_new_request(uid, recid, barcode, ln=CFG_SITE_LANG):
    """
    @param recid: recID - CDS Invenio record identifier
    """

    body = bibcirculation_templates.tmpl_new_request(uid=uid,
                                                     recid=recid,
                                                     barcode=barcode,
                                                     ln=ln)

    return body


def perform_new_request_send(uid, recid,
                             from_year, from_month, from_day,
                             to_year, to_month, to_day,
                             barcode, ln=CFG_SITE_LANG):

    """
    @param recid: recID - CDS Invenio record identifier
    @param ln: language of the page
    """

    request_from = get_datetext(from_year, from_month, from_day)
    request_to = get_datetext(to_year, to_month, to_day)

    nb_requests = db.get_number_requests_per_copy(barcode)

    if nb_requests == 0:
        status = 'pending'
    else:
        status = 'waiting'

    user = collect_user_info(uid)
    is_borrower = db.is_borrower(user['email'])

    if is_borrower != 0:
        address = db.get_borrower_address(user['email'])
        if address != 0:
            message = "Your request has been registered and the " \
                      "document will be sent to you via internal mail."
            db.new_hold_request(is_borrower, recid, barcode,
                                request_from, request_to,
                                status)

            db.update_item_status('requested', barcode)

            send_email(fromaddr="CERN Library<library.desk@cern.ch>",
                       toaddr='joaquim.rodrigues.silvestre@cern.ch',
                       subject='Hold request for books confirmation',
                       content=hold_request_mail(recid, is_borrower),
                       header='',
                       footer='',
                       attempt_times=1,
                       attempt_sleeptime=10
                       )

        else:
            result = get_user_info_from_ldap(email=user['email'])

            try:
                ldap_address = result['physicalDeliveryOfficeName'][0]
            except KeyError:
                ldap_address = None

            if ldap_address != None:
                db.add_borrower_address(ldap_address, email)

                message = "Your request has been registered and the document"\
                          " will be sent to you via internal mail."

                db.new_hold_request(is_borrower, recid, barcode,
                                    request_from, request_to, status)

                db.update_item_status('requested', barcode)

                send_email(fromaddr="CERN Library<library.desk@cern.ch>",
                       toaddr='joaquim.rodrigues.silvestre@cern.ch',
                       subject='Hold request for books confirmation',
                       content=hold_request_mail(recid, is_borrower),
                       header='',
                       footer='',
                       attempt_times=1,
                       attempt_sleeptime=10
                       )

            else:
                message = "It is not possible to validate your request. "\
                          "Your office address is not available. "\
                          "Please contact ... "

    else:
        result = get_user_info_from_ldap(email=user['email'])

        try:
            name = result['cn'][0]
        except KeyError:
            name = None

        try:
            email = result['mail'][0]
        except KeyError:
            email = None

        try:
            phone = result['telephoneNumber'][0]
        except KeyError:
            phone = None

        try:
            address = result['physicalDeliveryOfficeName'][0]
        except KeyError:
            address = None

        try:
            mailbox = result['postOfficeBox'][0]
        except KeyError:
            mailbox = None

        if address != None:
            db.new_borrower(name, email, phone, address, mailbox, '')

            is_borrower = db.is_borrower(email)

            message = "Your request has been registered and the document"\
                      " will be sent to you via internal mail."

            db.new_hold_request(is_borrower, recid, barcode,
                                request_from, request_to,
                                status)

            db.update_item_status('requested', barcode)

            send_email(fromaddr="CERN Library<library.desk@cern.ch>",
                       toaddr='joaquim.rodrigues.silvestre@cern.ch',
                       subject='Hold request for books confirmation',
                       content=hold_request_mail(recid, is_borrower),
                       header='',
                       footer='',
                       attempt_times=1,
                       attempt_sleeptime=10
                       )

        else:
            message = "It is not possible to validate your request. "\
                      "Your office address is not available."\
                      " Please contact ... "


    body = bibcirculation_templates.tmpl_new_request_send(message=message,
                                                          ln=ln)

    return body
<|MERGE_RESOLUTION|>--- conflicted
+++ resolved
@@ -1,6 +1,4 @@
 # -*- coding: utf-8 -*-
-##
-## $Id: bibcirculation.py,v 1.2 2008/08/19 16:00:19 joaquim Exp $
 ##
 ## This file is part of CDS Invenio.
 ## Copyright (C) 2002, 2003, 2004, 2005, 2006, 2007, 2008 CERN.
@@ -21,7 +19,7 @@
 
 """BibCirculation .........."""
 
-__revision__ = "$Id: bibcirculation.py,v 1.2 2008/08/19 16:00:19 joaquim Exp $"
+__revision__ = "$Id$"
 
 # bibcirculation imports
 import invenio.bibcirculation_dblayer as db
@@ -121,35 +119,9 @@
 
     holdings_information = db.get_holdings_information(recid)
 
-<<<<<<< HEAD
-    if len(loan_details) != 0:
-        for(barcod, stat) in loan_details:
-            barcode = barcod
-            status = stat
-        due_date = " - "
-        nb_requests = ""
-    else:
-        barcode = ""
-        status = "On loan"
-        title = ''.join(get_fieldvalues(recid, "245__a"))
-        due_date = db.get_due_date_loan(recid)
-        infos.append('Sorry. Actually, all copies of "' + repr(title) + '" are on loan. One copy should be available on ' + repr(due_date) + '.')
-        nb_requests = db.get_number_requests(recid)
-
-    body = bibcirculation_templates.tmpl_holdings_information(recid=recid,
-                                                              status=status,
-                                                              barcode=barcode,
-                                                              hold_details=hold_details,
-                                                              nb_requests=nb_requests,
-                                                              nb_copies=nb_copies,
-                                                              due_date=due_date,
-                                                              infos=infos,
-=======
     body = bibcirculation_templates.tmpl_holdings_information2(recid=recid,
-                                                              holdings_info=holdings_information,
->>>>>>> 910e91a6
-                                                              ln=ln)
-
+                                                               holdings_info=holdings_information,
+                                                               ln=ln)
     return body
 
 
