tag 980.a:
<<<<<<< HEAD
PICTURE --- Picture_HTML_brief.tpl
POETRY --- Poetry_HTML_brief.tpl
=======
PICTURE --- Picture_HTML_brief.bft
POETRY --- Poetry_HTML_brief.bft
AUTHORITY --- Authority_HTML_brief.bft
>>>>>>> 205bafa0
tag 773.t:
Atlantis Times --- Journal_HTML_brief.tpl
tag 980.a:
VIDEO --- Video_HTML_brief.tpl
default: Default_HTML_brief.tpl<|MERGE_RESOLUTION|>--- conflicted
+++ resolved
@@ -1,12 +1,7 @@
 tag 980.a:
-<<<<<<< HEAD
 PICTURE --- Picture_HTML_brief.tpl
 POETRY --- Poetry_HTML_brief.tpl
-=======
-PICTURE --- Picture_HTML_brief.bft
-POETRY --- Poetry_HTML_brief.bft
 AUTHORITY --- Authority_HTML_brief.bft
->>>>>>> 205bafa0
 tag 773.t:
 Atlantis Times --- Journal_HTML_brief.tpl
 tag 980.a:
