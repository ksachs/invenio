--- conflicted
+++ resolved
@@ -21,15 +21,6 @@
 
 __revision__ = "$Id$"
 
-<<<<<<< HEAD
-from invenio.config import CFG_SITE_URL, CFG_SITE_LANG, CFG_SITE_RECORD
-from invenio.importutils import lazy_import
-from invenio.testutils import InvenioTestCase, make_test_suite, \
-    run_test_suite, test_web_page_content
-
-format_record = lazy_import('invenio.bibformat:format_record')
-BibFormatObject = lazy_import('invenio.bibformat_engine:BibFormatObject')
-=======
 import unittest
 import re
 
@@ -37,16 +28,17 @@
                            CFG_SITE_LANG, \
                            CFG_SITE_RECORD, \
                            CFG_SITE_NAME
-from invenio.testutils import make_test_suite, \
+from invenio.importutils import lazy_import
+from invenio.testutils import InvenioTestCase, \
+                              make_test_suite, \
                               run_test_suite, \
                               test_web_page_content, \
                               get_authenticated_mechanize_browser, \
                               make_url
-from invenio.bibformat import format_record
-from invenio.bibformat_engine import BibFormatObject
-from invenio.bibformat_elements import bfe_authority_author
-
->>>>>>> 205bafa0
+format_record = lazy_import('invenio.bibformat:format_record')
+BibFormatObject = lazy_import('invenio.bibformat_engine:BibFormatObject')
+bfe_authority_author = lazy_import('invenio.bibformat_elements.bfe_authority_author')
+
 
 class BibFormatAPITest(InvenioTestCase):
     """Check BibFormat API"""
