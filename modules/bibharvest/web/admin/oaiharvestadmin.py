--- conflicted
+++ resolved
@@ -1,9 +1,5 @@
 ## This file is part of Invenio.
-<<<<<<< HEAD
-## Copyright (C) 2009, 2010, 2011 CERN.
-=======
-## Copyright (C) 2002, 2003, 2004, 2005, 2006, 2007, 2008, 2009, 2010, 2012 CERN.
->>>>>>> df2a1ec0
+## Copyright (C) 2009, 2010, 2011, 2012 CERN.
 ##
 ## Invenio is free software; you can redistribute it and/or
 ## modify it under the terms of the GNU General Public License as
@@ -25,15 +21,6 @@
 
 __lastupdated__ = """$Date$"""
 
-<<<<<<< HEAD
-=======
-import invenio.oai_harvest_admin as oha
-try:
-    import simplejson as json
-except ImportError:
-    # json is only recommended
-    pass
->>>>>>> df2a1ec0
 import datetime
 import math
 import urllib
