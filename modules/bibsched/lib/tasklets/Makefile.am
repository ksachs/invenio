--- conflicted
+++ resolved
@@ -1,5 +1,5 @@
 ## This file is part of Invenio.
-## Copyright (C) 2010, 2011, 2012 CERN.
+## Copyright (C) 2010, 2011, 2012, 2014 CERN.
 ##
 ## Invenio is free software; you can redistribute it and/or
 ## modify it under the terms of the GNU General Public License as
@@ -18,11 +18,8 @@
 pylibdir=$(libdir)/python/invenio/bibsched_tasklets
 
 pylib_DATA = __init__.py bst_fibonacci.py bst_send_email.py bst_twitter_fetcher.py bst_run_bibtask.py \
-<<<<<<< HEAD
-	bst_notify_url.py bst_weblinkback_updater.py
-=======
-	bst_notify_url.py bst_create_icons.py bst_create_related_formats.py
->>>>>>> 40c208ec
+	bst_notify_url.py bst_weblinkback_updater.py \
+	bst_create_icons.py bst_create_related_formats.py
 
 EXTRA_DIST = $(pylib_DATA)
 
