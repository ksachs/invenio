# -*- coding: utf-8 -*-
##
## This file is part of Invenio.
## Copyright (C) 2008, 2009, 2010, 2011 CERN.
##
## Invenio is free software; you can redistribute it and/or
## modify it under the terms of the GNU General Public License as
## published by the Free Software Foundation; either version 2 of the
## License, or (at your option) any later version.
##
## Invenio is distributed in the hope that it will be useful, but
## WITHOUT ANY WARRANTY; without even the implied warranty of
## MERCHANTABILITY or FITNESS FOR A PARTICULAR PURPOSE.  See the GNU
## General Public License for more details.
##
## You should have received a copy of the GNU General Public License
## along with Invenio; if not, write to the Free Software Foundation, Inc.,
## 59 Temple Place, Suite 330, Boston, MA 02111-1307, USA.

"""Invenio Bibliographic Task Configuration."""

__revision__ = "$Id$"

import os
from invenio.config import CFG_LOGDIR, CFG_PYLIBDIR

# Which tasks are recognized as valid?
CFG_BIBTASK_VALID_TASKS = ("bibindex", "bibupload", "bibreformat",
                           "webcoll", "bibtaskex", "bibrank",
                           "oaiharvest", "oairepositoryupdater", "inveniogc",
                           "webstatadmin", "bibclassify", "bibexport",
<<<<<<< HEAD
                           "dbdump", "batchuploader", "bibauthorid",
                           "bibtasklet")
=======
                           "dbdump", "batchuploader", "bibcircd")
>>>>>>> b762f601

# Task that should not be reinstatiated
CFG_BIBTASK_NON_REPETITIVE_TASK = ('bibupload')

## Default options for each bibtasks
# for each bibtask name are specified those settings that the bibtask expects
# to find initialized. Webcoll is empty because current webcoll algorithms
# relays on parameters not being initialized at all.
CFG_BIBTASK_DEFAULT_TASK_SETTINGS = {
    'inveniogc' : {
        'logs' : False,
        'guests' : False,
        'bibxxx' : False,
        'documents' : False,
        'cache' : False,
        'tasks' : False,
    },
    'oaiharvest' : {
        'repository' : None,
        'dates' : None,
    },
    'oairepositoryupdater' : {
        'no_upload' : 0,
    },
    'bibupload' : {
        'mode' : None,
        'verbose' : 1,
        'tag' : None,
        'file_path' : None,
        'notimechange' : 0,
        'stage_to_start_from' : 1,
        'pretend' : False,
    },
    'bibindex' : {
        'cmd' : 'add',
        'id' : [],
        'modified' : [],
        'collection' : [],
        'maxmem' : 0,
        'flush' : 10000,
        'windex' : None,
        'reindex' : False,
    },
    'bibrank' : {
        'quick' : 'yes',
        'cmd' : 'add',
        'flush' : 100000,
        'collection' : [],
        'id' : [],
        'check' : "",
        'stat' : "",
        'modified' : "",
        'last_updated' : 'last_updated',
        'run' : [],
    },
    'webcoll' : {
    },
    'bibreformat' : {
        'format' : 'hb',
    },
    'bibtaskex' : {
        'number' : 30,
    },
    'bibexport' : {
        'wjob' : None,
    },
    'dbdump' : {
        'output': CFG_LOGDIR,
        'number': 5,
    },
}

CFG_BIBTASK_TASKLETS_PATH = os.path.join(CFG_PYLIBDIR, 'invenio', 'bibsched_tasklets')<|MERGE_RESOLUTION|>--- conflicted
+++ resolved
@@ -29,12 +29,8 @@
                            "webcoll", "bibtaskex", "bibrank",
                            "oaiharvest", "oairepositoryupdater", "inveniogc",
                            "webstatadmin", "bibclassify", "bibexport",
-<<<<<<< HEAD
                            "dbdump", "batchuploader", "bibauthorid",
-                           "bibtasklet")
-=======
-                           "dbdump", "batchuploader", "bibcircd")
->>>>>>> b762f601
+                           "bibtasklet", "bibcircd")
 
 # Task that should not be reinstatiated
 CFG_BIBTASK_NON_REPETITIVE_TASK = ('bibupload')
