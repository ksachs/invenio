--- conflicted
+++ resolved
@@ -29,13 +29,8 @@
                            "webcoll", "bibtaskex", "bibrank",
                            "oaiharvest", "oairepositoryupdater", "inveniogc",
                            "webstatadmin", "bibclassify", "bibexport",
-<<<<<<< HEAD
                            "dbdump", "batchuploader", "bibauthorid", 'bibencode',
-                           "bibtasklet")
-=======
-                           "dbdump", "batchuploader", "bibauthorid",
                            "bibtasklet", "refextract")
->>>>>>> daa6c5b2
 
 # Task that should not be reinstatiated
 CFG_BIBTASK_NON_REPETITIVE_TASK = ('bibupload')
@@ -107,15 +102,12 @@
         'output': CFG_LOGDIR,
         'number': 5,
     },
-<<<<<<< HEAD
-    'bibencode' : {               
-    }
-=======
+    'bibencode' : {
+    },
     'refextract' : {
         'recids'       : [],
         'collections'  : [],
     },
->>>>>>> daa6c5b2
 }
 
 CFG_BIBTASK_TASKLETS_PATH = os.path.join(CFG_PYLIBDIR, 'invenio', 'bibsched_tasklets')