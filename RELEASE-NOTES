--- conflicted
+++ resolved
@@ -78,11 +78,8 @@
      $ sudo rsync -a /opt/invenio/etc/ /opt/invenio/etc.OLD/
      $ sh /opt/invenio/etc/build/config.nice
      $ make
-<<<<<<< HEAD
      #FIXME: create new python virtual environment, install invenio and check upgrades
-=======
      $ make check-upgrade # (1)
->>>>>>> ec657e82
      $ sudo -u www-data make install
      $ sudo rsync -a /opt/invenio/etc.OLD/ \
          --exclude invenio-autotools.conf \
