<<<<<<< HEAD
## This file is part of Invenio.
## Copyright (C) 2002, 2003, 2004, 2005, 2006, 2007, 2008, 2011, 2012, 2013 CERN.
=======
## This file is part of CDS Invenio.
## Copyright (C) 2002, 2003, 2004, 2005, 2006, 2007, 2008, 2011, 2012, 2013, 2014 CERN.
>>>>>>> ca432684
##
## Invenio is free software; you can redistribute it and/or
## modify it under the terms of the GNU General Public License as
## published by the Free Software Foundation; either version 2 of the
## License, or (at your option) any later version.
##
## Invenio is distributed in the hope that it will be useful, but
## WITHOUT ANY WARRANTY; without even the implied warranty of
## MERCHANTABILITY or FITNESS FOR A PARTICULAR PURPOSE.  See the GNU
## General Public License for more details.
##
## You should have received a copy of the GNU General Public License
## along with Invenio; if not, write to the Free Software Foundation, Inc.,
## 59 Temple Place, Suite 330, Boston, MA 02111-1307, USA.

confignicedir = $(sysconfdir)/build
confignice_SCRIPTS=config.nice

SUBDIRS = po config modules

EXTRA_DIST = UNINSTALL THANKS RELEASE-NOTES configure-tests.py config.nice.in \
             config.rpath


# current MathJax version and packages

MJV = 1.0.1a
MATHJAX = MathJax-v$(MJV).zip

# current FCKeditor version
FCKV = 2.6.6
FCKEDITOR = FCKeditor_$(FCKV).zip

# git-version-get stuff:
BUILT_SOURCES = $(top_srcdir)/.version
$(top_srcdir)/.version:
	echo $(VERSION) > $@-t && mv $@-t $@
dist-hook:
	echo $(VERSION) > $(distdir)/.tarball-version

check-custom-templates:
	$(PYTHON) $(top_srcdir)/modules/webstyle/lib/template.py --check-custom-templates $(top_srcdir)

kwalitee-check:
	@$(PYTHON) $(top_srcdir)/modules/miscutil/lib/kwalitee.py --stats $(top_srcdir)

kwalitee-check-errors-only:
	@$(PYTHON) $(top_srcdir)/modules/miscutil/lib/kwalitee.py --check-errors $(top_srcdir)

kwalitee-check-variables:
	@$(PYTHON) $(top_srcdir)/modules/miscutil/lib/kwalitee.py --check-variables $(top_srcdir)

kwalitee-check-indentation:
	@$(PYTHON) $(top_srcdir)/modules/miscutil/lib/kwalitee.py --check-indentation $(top_srcdir)

kwalitee-check-sql-queries:
	@echo "* Listing potentially dangerous SQL queries:"
	@echo "** SQL SELECT queries without explicit column list:"
	@find $(top_srcdir) -name '*.py' -exec grep -HEin 'SELECT \* FROM' {} \; 2> /dev/null
	@echo "** SQL INSERT queries without explicit column list:"
	@find $(top_srcdir) -name '*.py' -exec grep -HEin 'INSERT INTO ([[:alnum:]]|_)+[[:space:]]*VALUES' {} \; 2> /dev/null
	@find $(top_srcdir) -name '*.py' -exec grep -HEin 'INSERT INTO ([[:alnum:]]|_)+[[:space:]]*$$' {} \; 2> /dev/null
	@echo "** SQL queries using charset-ignorant escape_string():"
	@find $(top_srcdir) -name '*.py' -exec grep -HEin 'escape_string' {} \; 2> /dev/null
	@echo "** SQL queries using literal '%s':"
	@find $(top_srcdir) -name '*.py' -exec grep -HEin "run_sql.*'%[dfis]'" {} \; 2> /dev/null
	@find $(top_srcdir) -name '*.py' -exec grep -HEin 'run_sql.*"%[dfis]"' {} \; 2> /dev/null
	@echo "** SQL queries with potentially unescaped arguments:"
	@find $(top_srcdir) -name '*.py' -exec grep -HEin 'run_sql.* % ' {} \; 2> /dev/null
	@echo "* Done."

etags:
	\rm -f $(top_srcdir)/TAGS
	(cd $(top_srcdir) && find $(top_srcdir) -name "*.py" -print | xargs etags)

install-data-local:
	for d in / /cache /log /tmp /data /run ; do	\
		mkdir -p $(localstatedir)$$d ;		\
	done
	@echo "************************************************************"
	@echo "** Invenio software has been successfully installed!      **"
	@echo "**                                                        **"
	@echo "** You may proceed to customizing your installation now.  **"
	@echo "************************************************************"

install-mathjax-plugin:
	@echo "***********************************************************"
	@echo "** Installing MathJax plugin, please wait...             **"
	@echo "***********************************************************"
	rm -rf /tmp/invenio-mathjax-plugin
	mkdir /tmp/invenio-mathjax-plugin
	(cd /tmp/invenio-mathjax-plugin && \
	wget 'http://www.mathjax.org/dl/$(MATHJAX)' && \
	unzip -q -u -d ${prefix}/var/www $(MATHJAX))
	rm -fr /tmp/invenio-mathjax-plugin
	@echo "* Installing Invenio-specific MathJax config..."
	(cd $(top_srcdir)/modules/webstyle/etc && make install)
	@echo "************************************************************"
	@echo "** The MathJax plugin was successfully installed.         **"
	@echo "** Please do not forget to properly set the option        **"
	@echo "** CFG_WEBSEARCH_USE_MATHJAX_FOR_FORMATS in invenio.conf. **"
	@echo "************************************************************"

uninstall-mathjax-plugin:
	@rm -rvf ${prefix}/var/www/MathJax
	@echo "***********************************************************"
	@echo "** The MathJax plugin was successfully uninstalled.      **"
	@echo "***********************************************************"

install-jscalendar-plugin:
	@echo "***********************************************************"
	@echo "** Installing jsCalendar plugin, please wait...          **"
	@echo "***********************************************************"
	rm -rf /tmp/invenio-jscalendar-plugin
	mkdir /tmp/invenio-jscalendar-plugin
	(cd /tmp/invenio-jscalendar-plugin && \
	wget 'http://www.dynarch.com/static/jscalendar-1.0.zip' && \
	unzip -u jscalendar-1.0.zip && \
	mkdir -p ${prefix}/var/www/jsCalendar && \
	cp jscalendar-1.0/img.gif ${prefix}/var/www/jsCalendar/jsCalendar.gif && \
	cp jscalendar-1.0/calendar.js ${prefix}/var/www/jsCalendar/ && \
	cp jscalendar-1.0/calendar-setup.js ${prefix}/var/www/jsCalendar/ && \
	cp jscalendar-1.0/lang/calendar-en.js ${prefix}/var/www/jsCalendar/ && \
	cp jscalendar-1.0/calendar-blue.css ${prefix}/var/www/jsCalendar/)
	rm -fr /tmp/invenio-jscalendar-plugin
	@echo "***********************************************************"
	@echo "** The jsCalendar plugin was successfully installed.     **"
	@echo "***********************************************************"

uninstall-jscalendar-plugin:
	@rm -rvf ${prefix}/var/www/jsCalendar
	@echo "***********************************************************"
	@echo "** The jsCalendar plugin was successfully uninstalled.   **"
	@echo "***********************************************************"

install-jquery-plugins:
	@echo "***********************************************************"
	@echo "** Installing various jQuery plugins, please wait...     **"
	@echo "***********************************************************"
	mkdir -p ${prefix}/var/www/js
	(cd ${prefix}/var/www/js && \
	wget http://jqueryjs.googlecode.com/files/jquery-1.3.1.min.js && \
	mv jquery-1.3.1.min.js jquery.min.js && \
	wget http://jquery-ui.googlecode.com/svn/tags/latest/ui/minified/jquery.effects.core.min.js && \
	wget http://jquery-ui.googlecode.com/svn/tags/latest/ui/minified/jquery.effects.highlight.min.js && \
	wget http://jquery-ui.googlecode.com/svn/tags/1.7.3/ui/minified/ui.slider.min.js && \
	wget http://jquery-ui.googlecode.com/svn/tags/1.7.3/ui/minified/ui.sortable.min.js && \
	wget http://www.appelsiini.net/download/jquery.jeditable.mini.js && \
	wget https://raw.github.com/malsup/form/master/jquery.form.js --no-check-certificate && \
	wget http://jquery-multifile-plugin.googlecode.com/svn/trunk/jquery.MultiFile.pack.js && \
	wget https://raw.github.com/akaihola/jquery-autogrow/master/jquery.autogrow.js --no-check-certificate && \
	wget -O jquery.tablesorter.zip http://invenio-software.org/download/jquery/jquery.tablesorter.20111208.zip && \
	wget http://invenio-software.org/download/jquery/uploadify-v2.1.4.zip -O uploadify.zip && \
	unzip jquery.tablesorter.zip -d tablesorter && \
	rm jquery.tablesorter.zip && \
	unzip -u uploadify.zip -d uploadify && \
	mv uploadify/swfobject.js ./ && \
	mv uploadify/cancel.png uploadify/uploadify.css uploadify/uploadify.allglyphs.swf uploadify/uploadify.fla uploadify/uploadify.swf ../img/ && \
	mv uploadify/jquery.uploadify.v2.1.4.min.js ./jquery.uploadify.min.js && \
	rm uploadify.zip && rm -r uploadify && \
	wget --no-check-certificate https://github.com/douglascrockford/JSON-js/raw/master/json2.js && \
	wget http://jquery-ui.googlecode.com/svn/tags/1.7.3/ui/minified/ui.datepicker.min.js && \
	wget -O jquery.hotkeys.min.js http://js-hotkeys.googlecode.com/files/jquery.hotkeys-0.7.8-packed.js && \
	wget http://jquery.bassistance.de/treeview/jquery.treeview.zip && \
	unzip jquery.treeview.zip -d jquery-treeview && \
	rm jquery.treeview.zip && \
	wget http://invenio-software.org/download/jquery/v1.5/js/jquery.ajaxPager.js && \
	wget http://invenio-software.org/download/jquery/jquery-ui-1.7.3.custom.zip && \
	unzip jquery-ui-1.7.3.custom.zip development-bundle/ui/ui.core.js && \
	mv development-bundle/ui/ui.core.js ui.core.js && \
	rm -rf development-bundle && \
	rm jquery-ui-1.7.3.custom.zip && \
	mkdir -p ${prefix}/var/www/img && \
	cd ${prefix}/var/www/img && \
	wget -r -np -nH --cut-dirs=4 -A "png,css" -P jquery-ui/themes http://jquery-ui.googlecode.com/svn/tags/1.7.3/themes/base/ && \
	wget http://jquery-ui.googlecode.com/svn/tags/1.7.3/themes/redmond/jquery-ui.css && \
	wget http://jquery-ui.googlecode.com/svn/tags/1.7.3/demos/images/calendar.gif && \
	wget -r -np -nH --cut-dirs=5 -A "png" http://jquery-ui.googlecode.com/svn/tags/1.7.3/themes/redmond/images/)
	@echo "***********************************************************"
	@echo "** The jQuery plugins were successfully installed.       **"
	@echo "***********************************************************"

uninstall-jquery-plugins:
	(cd ${prefix}/var/www/js && \
	rm -f jquery.min.js && \
	rm -f jquery.effects.core.min.js && \
	rm -f jquery.effects.highlight.min.js && \
	rm -f jquery.MultiFile.pack.js && \
	rm -f jquery.jeditable.mini.js && \
	rm -f ui.datepicker.min.js && \
	rm -f jquery.autogrow.js && \
	rm -f json2.js && \
	rm -f jquery.uploadify.min.js && \
	rm -f jquery.ui.slider.min.js && \
	rm -f jquery.ui.sortable.min.js && \
	rm -rf tablesorter && \
	rm -f jquery.hotkeys.min.js && \
	rm -rf jquery-treeview && \
	rm -f jquery.ajaxPager.js && \
	rm -f jquery.form.js && \
	rm -f ui.core.js) && \
	(cd ${prefix}/var/www/img && \
	rm -f cancel.png uploadify.css uploadify.swf uploadify.allglyphs.swf uploadify.fla)
	@echo "***********************************************************"
	@echo "** The jquery plugins were successfully uninstalled.     **"
	@echo "***********************************************************"

install-ckeditor-plugin: install-fckeditor-plugin

install-fckeditor-plugin:
	@echo "***********************************************************"
	@echo "** Installing FCKeditor plugin, please wait...           **"
	@echo "***********************************************************"
	rm -rf ${prefix}/lib/python/invenio/fckeditor/
	rm -rf /tmp/invenio-fckeditor-plugin
	mkdir /tmp/invenio-fckeditor-plugin
	(cd /tmp/invenio-fckeditor-plugin && \
	wget 'http://downloads.sourceforge.net/fckeditor/$(FCKEDITOR)' && \
	unzip -u -d ${prefix}/var/www $(FCKEDITOR)) && \
	mkdir -p ${prefix}/lib/python/invenio/fckeditor/editor/filemanager/connectors/py && \
	mv -f ${prefix}/var/www/fckeditor/fckeditor.py ${prefix}/lib/python/invenio/fckeditor/ && \
	mv -f ${prefix}/var/www/fckeditor/editor/filemanager/connectors/py/*.py ${prefix}/lib/python/invenio/fckeditor/editor/filemanager/connectors/py/ && \
	rm -f ${prefix}/var/www/fckeditor/editor/filemanager/connectors/py/upload.py && \
	rm -f ${prefix}/var/www/fckeditor/editor/filemanager/connectors/py/zope.py && \
	find ${prefix}/lib/python/invenio/fckeditor -type d -exec touch {}/__init__.py \; && \
	find ${prefix}/var/www/fckeditor/ -depth -name '_*' -exec rm -rf {} \; && \
	rm -r ${prefix}/var/www/fckeditor/editor/filemanager/connectors && \
	find ${prefix}/var/www/fckeditor/fckeditor* -maxdepth 0 ! -name "fckeditor.js" -exec rm -r {} \; && \
	rm -fr /tmp/invenio-fckeditor-plugin
	sed -i "s/if (FCKBrowserInfo\.IsSafari){FCKTools\.AddEventListener(FCK\.EditorDocument,'paste'/if (FCKBrowserInfo.IsSafari \&\& false){FCKTools.AddEventListener(FCK.EditorDocument,'paste'/" ${prefix}/var/www/fckeditor/editor/js/fckeditorcode_gecko.js # Fix issue described at <http://dev.ckeditor.com/ticket/4960>, affecting v2.6.5, 2.6.6
	@echo "* Installing Invenio-specific FCKeditor config..."
	(cd $(top_srcdir)/modules/webstyle/etc && make install)
	@echo "***********************************************************"
	@echo "** The FCKeditor plugin was successfully installed.      **"
	@echo "** Please do not forget to properly set the option       **"
	@echo "** CFG_WEBCOMMENT_USE_RICH_TEXT_EDITOR in invenio.conf.  **"
	@echo "***********************************************************"

uninstall-fckeditor-plugin:
	@rm -rvf ${prefix}/var/www/fckeditor
	@rm -rvf ${prefix}/lib/python/invenio/fckeditor
	@echo "***********************************************************"
	@echo "** The FCKeditor plugin was successfully uninstalled.    **"
	@echo "***********************************************************"

install-pdfa-helper-files:
	@echo "***********************************************************"
	@echo "** Installing PDF/A helper files, please wait...         **"
	@echo "***********************************************************"
	wget 'http://invenio-software.org/download/invenio-demo-site-files/ISOCoatedsb.icc' -O ${prefix}/etc/websubmit/file_converter_templates/ISOCoatedsb.icc
	@echo "***********************************************************"
	@echo "** The PDF/A helper files were successfully installed.   **"
	@echo "***********************************************************"

uninstall-pdfa-helper-files:
	rm -f ${prefix}/etc/websubmit/file_converter_templates/ISOCoatedsb.icc
	@echo "***********************************************************"
	@echo "** The PDF/A helper files were successfully uninstalled. **"
	@echo "***********************************************************"

update-v0.3.0-tables update-v0.3.1-tables:
	echo "ALTER TABLE idxINDEXNAME CHANGE id_idxINDEX id_idxINDEX mediumint(9) unsigned NOT NULL FIRST;" | ${prefix}/bin/dbexec
	echo "ALTER TABLE rnkMETHODNAME CHANGE id_rnkMETHOD id_rnkMETHOD mediumint(9) unsigned NOT NULL FIRST;" | ${prefix}/bin/dbexec
	echo "ALTER TABLE collectionname CHANGE id_collection id_collection mediumint(9) unsigned NOT NULL FIRST;" | ${prefix}/bin/dbexec
	echo "ALTER TABLE formatname CHANGE id_format id_format mediumint(9) unsigned NOT NULL FIRST;" | ${prefix}/bin/dbexec
	echo "ALTER TABLE fieldname CHANGE id_field id_field mediumint(9) unsigned NOT NULL FIRST;" | ${prefix}/bin/dbexec
	echo "INSERT INTO accACTION (id,name,description,allowedkeywords,optional) VALUES (NULL,'runbibrank','run BibRank','','no');" | ${prefix}/bin/dbexec
	echo "INSERT INTO accACTION (id,name,description,allowedkeywords,optional) VALUES (NULL,'cfgbibrank','configure BibRank','','no');" | ${prefix}/bin/dbexec

update-v0.3.2-tables:
	echo "ALTER TABLE sbmCOLLECTION_sbmDOCTYPE CHANGE id_son id_son char(10) NOT NULL default '0';" | ${prefix}/bin/dbexec

update-v0.3.3-tables:
	${prefix}/bin/dbexec < $(top_srcdir)/modules/miscutil/sql/tabcreate.sql
	echo "ALTER TABLE flxLINKTYPEPARAMS CHANGE pname pname varchar(78) NOT NULL default '';" | ${prefix}/bin/dbexec
	echo "ALTER TABLE rnkMETHOD DROP star_category_ranges;" | ${prefix}/bin/dbexec
	echo "DROP TABLE rnkSET;" | ${prefix}/bin/dbexec
	echo "ALTER TABLE schTASK CHANGE arguments arguments LONGTEXT;" | ${prefix}/bin/dbexec
	echo "ALTER TABLE schTASK CHANGE status status varchar(50);" | ${prefix}/bin/dbexec

update-v0.5.0-tables:
	${prefix}/bin/dbexec < $(top_srcdir)/modules/miscutil/sql/tabcreate.sql
	echo "ALTER TABLE session ADD INDEX uid (uid);" | ${prefix}/bin/dbexec
	echo "UPDATE idxINDEXNAME SET ln='cs' WHERE ln='cz';" | ${prefix}/bin/dbexec
	echo "UPDATE rnkMETHODNAME SET ln='cs' WHERE ln='cz';" | ${prefix}/bin/dbexec
	echo "UPDATE collectionname SET ln='cs' WHERE ln='cz';" | ${prefix}/bin/dbexec
	echo "UPDATE collection_portalbox SET ln='cs' WHERE ln='cz';" | ${prefix}/bin/dbexec
	echo "UPDATE formatname SET ln='cs' WHERE ln='cz';" | ${prefix}/bin/dbexec
	echo "UPDATE fieldname SET ln='cs' WHERE ln='cz';" | ${prefix}/bin/dbexec
	echo "UPDATE idxINDEXNAME SET ln='sv' WHERE ln='se';" | ${prefix}/bin/dbexec
	echo "UPDATE rnkMETHODNAME SET ln='sv' WHERE ln='se';" | ${prefix}/bin/dbexec
	echo "UPDATE collectionname SET ln='sv' WHERE ln='se';" | ${prefix}/bin/dbexec
	echo "UPDATE collection_portalbox SET ln='sv' WHERE ln='se';" | ${prefix}/bin/dbexec
	echo "UPDATE formatname SET ln='sv' WHERE ln='se';" | ${prefix}/bin/dbexec
	echo "UPDATE fieldname SET ln='sv' WHERE ln='se';" | ${prefix}/bin/dbexec

update-v0.7.1-tables:
	echo "DROP TABLE oaiHARVEST;" | ${prefix}/bin/dbexec
	${prefix}/bin/dbexec < $(top_srcdir)/modules/miscutil/sql/tabcreate.sql
	echo "INSERT INTO accACTION (id,name,description,allowedkeywords,optional) VALUES (NULL,'cfgbibharvest','configure BibHarvest','','no');" | ${prefix}/bin/dbexec
	echo "INSERT INTO accACTION (id,name,description,allowedkeywords,optional) VALUES (NULL,'runoaiharvest','run BibHarvest oaiharvest','','no');" | ${prefix}/bin/dbexec
	echo "INSERT INTO accACTION (id,name,description,allowedkeywords,optional) VALUES (NULL,'cfgwebcomment','configure WebComment','','no');" | ${prefix}/bin/dbexec
	echo "INSERT INTO accACTION (id,name,description,allowedkeywords,optional) VALUES (NULL,'runoaiarchive','run BibHarvest oaiarchive','','no');" | ${prefix}/bin/dbexec
	echo "INSERT INTO accACTION (id,name,description,allowedkeywords,optional) VALUES (NULL,'runbibedit','run BibEdit','','no');" | ${prefix}/bin/dbexec
	echo "ALTER TABLE user ADD nickname varchar(255) NOT NULL default '';" | ${prefix}/bin/dbexec
	echo "ALTER TABLE user ADD last_login datetime NOT NULL default '0000-00-00 00:00:00';" | ${prefix}/bin/dbexec
	echo "ALTER TABLE user ADD INDEX nickname (nickname);" | ${prefix}/bin/dbexec
	echo "ALTER TABLE sbmFIELD CHANGE subname subname varchar(13) default NULL;" | ${prefix}/bin/dbexec
	echo "ALTER TABLE user_query_basket CHANGE alert_name alert_name varchar(30) NOT NULL default '';" | ${prefix}/bin/dbexec
	echo "TRUNCATE TABLE session;" | ${prefix}/bin/dbexec
	@echo "**********************************************************"
	@echo "** Do not forget to run the basket migration now:       **"
	@echo "**    @PYTHON@ modules/webbasket/lib/webbasket_migration_kit.py "
	@echo "** Please see the RELEASE-NOTES for details.            **"
	@echo "**********************************************************"
	@echo "INSERT INTO oaiARCHIVE (id, setName, setSpec, setDescription, setDefinition, setRecList) SELECT id, setName, setSpec, CONCAT_WS('', setDescription), setDefinition, setRecList FROM oaiSET;"

update-v0.90.0-tables:
	${prefix}/bin/dbexec < $(top_srcdir)/modules/miscutil/sql/tabcreate.sql
	echo "ALTER TABLE format ADD COLUMN (description varchar(255) default '');" | ${prefix}/bin/dbexec
	echo "ALTER TABLE format ADD COLUMN (content_type varchar(255) default '');" | ${prefix}/bin/dbexec

update-v0.90.1-tables:
	${prefix}/bin/dbexec < $(top_srcdir)/modules/miscutil/sql/tabcreate.sql
	echo "ALTER TABLE schTASK ADD INDEX status (status);" | ${prefix}/bin/dbexec
	echo "ALTER TABLE schTASK ADD INDEX runtime (runtime);" | ${prefix}/bin/dbexec
	echo "ALTER TABLE sbmCATEGORIES ADD COLUMN score TINYINT UNSIGNED NOT NULL DEFAULT 0;" | ${prefix}/bin/dbexec
	echo "ALTER TABLE sbmCATEGORIES ADD PRIMARY KEY (doctype, sname);" | ${prefix}/bin/dbexec
	echo "ALTER TABLE sbmCATEGORIES ADD KEY doctype (doctype);" | ${prefix}/bin/dbexec
	echo "ALTER TABLE oaiHARVEST ADD COLUMN setspecs TEXT NOT NULL DEFAULT '';" | ${prefix}/bin/dbexec
	echo "ALTER TABLE oaiARCHIVE CHANGE setDescription setDescription text NOT NULL default '';" | ${prefix}/bin/dbexec
	echo "ALTER TABLE oaiARCHIVE CHANGE p1 p1 text NOT NULL default '';" | ${prefix}/bin/dbexec
	echo "ALTER TABLE oaiARCHIVE CHANGE f1 f1 text NOT NULL default '';" | ${prefix}/bin/dbexec
	echo "ALTER TABLE oaiARCHIVE CHANGE m1 m1 text NOT NULL default '';" | ${prefix}/bin/dbexec
	echo "ALTER TABLE oaiARCHIVE CHANGE p2 p2 text NOT NULL default '';" | ${prefix}/bin/dbexec
	echo "ALTER TABLE oaiARCHIVE CHANGE f2 f2 text NOT NULL default '';" | ${prefix}/bin/dbexec
	echo "ALTER TABLE oaiARCHIVE CHANGE m2 m2 text NOT NULL default '';" | ${prefix}/bin/dbexec
	echo "ALTER TABLE oaiARCHIVE CHANGE p3 p3 text NOT NULL default '';" | ${prefix}/bin/dbexec
	echo "ALTER TABLE oaiARCHIVE CHANGE f3 f3 text NOT NULL default '';" | ${prefix}/bin/dbexec
	echo "ALTER TABLE oaiARCHIVE CHANGE m3 m3 text NOT NULL default '';" | ${prefix}/bin/dbexec
	echo "UPDATE bibdoc SET status=0 WHERE status='';" | ${prefix}/bin/dbexec
	echo "UPDATE bibdoc SET status=1 WHERE status='deleted';" | ${prefix}/bin/dbexec
	echo "ALTER TABLE fmtKNOWLEDGEBASES add COLUMN kbtype char default NULL;" | ${prefix}/bin/dbexec

update-v0.92.0-tables:
	echo "UPDATE bibdoc SET status=0 WHERE status='';" | ${prefix}/bin/dbexec
	echo "UPDATE bibdoc SET status=1 WHERE status='deleted';" | ${prefix}/bin/dbexec
	echo "ALTER TABLE schTASK CHANGE arguments arguments mediumblob;" | ${prefix}/bin/dbexec
	echo "UPDATE user SET note=1 WHERE nickname='admin' AND note IS NULL;" | ${prefix}/bin/dbexec
	echo "ALTER TABLE usergroup CHANGE name name varchar(255) NOT NULL default '';" | ${prefix}/bin/dbexec
	echo "ALTER TABLE usergroup ADD login_method varchar(255) NOT NULL default 'INTERNAL';" | ${prefix}/bin/dbexec
	echo "ALTER TABLE usergroup ADD UNIQUE KEY login_method_name (login_method(70), name);" | ${prefix}/bin/dbexec
	echo "ALTER TABLE user CHANGE settings settings blob default NULL;" | ${prefix}/bin/dbexec
	echo "INSERT INTO sbmALLFUNCDESCR VALUES ('Get_Recid', 'This function gets the recid for a document with a given report-number (as stored in the global variable rn).');" | ${prefix}/bin/dbexec

update-v0.92.1-tables:
	echo "DROP TABLE rnkCITATIONDATA;" | ${prefix}/bin/dbexec
	${prefix}/bin/dbexec < $(top_srcdir)/modules/miscutil/sql/tabcreate.sql
	echo "UPDATE bibdoc SET status='DELETED' WHERE status='1';" | ${prefix}/bin/dbexec
	echo "UPDATE bibdoc SET status='' WHERE status='0';" | ${prefix}/bin/dbexec
	echo "ALTER TABLE bibrec ADD KEY creation_date (creation_date);" | ${prefix}/bin/dbexec
	echo "ALTER TABLE bibrec ADD KEY modification_date (modification_date);" | ${prefix}/bin/dbexec
	echo "ALTER TABLE bibdoc ADD KEY creation_date (creation_date);" | ${prefix}/bin/dbexec
	echo "ALTER TABLE bibdoc ADD KEY modification_date (modification_date);" | ${prefix}/bin/dbexec
	echo "ALTER TABLE bibdoc ADD KEY docname (docname);" | ${prefix}/bin/dbexec
	echo "ALTER TABLE oaiHARVEST CHANGE postprocess postprocess varchar(20) NOT NULL default 'h';" | ${prefix}/bin/dbexec
	echo "ALTER TABLE oaiHARVEST ADD COLUMN bibfilterprogram varchar(255) NOT NULL default '';" | ${prefix}/bin/dbexec
	echo "ALTER TABLE idxINDEXNAME CHANGE ln ln char(5) NOT NULL default '';" | ${prefix}/bin/dbexec
	echo "ALTER TABLE idxINDEX ADD COLUMN stemming_language VARCHAR(10) NOT NULL default '';" | ${prefix}/bin/dbexec
	echo "ALTER TABLE rnkMETHODNAME CHANGE ln ln char(5) NOT NULL default '';" | ${prefix}/bin/dbexec
	echo "ALTER TABLE rnkDOWNLOADS CHANGE id_bibdoc id_bibdoc mediumint(9) unsigned default NULL;" | ${prefix}/bin/dbexec
	echo "ALTER TABLE rnkDOWNLOADS CHANGE file_format file_format varchar(10) NULL default NULL;" | ${prefix}/bin/dbexec
	echo "ALTER TABLE collectionname CHANGE ln ln char(5) NOT NULL default '';" | ${prefix}/bin/dbexec
	echo "ALTER TABLE collection_portalbox CHANGE ln ln char(5) NOT NULL default '';" | ${prefix}/bin/dbexec
	echo "ALTER TABLE format ADD COLUMN visibility TINYINT NOT NULL default 1;" | ${prefix}/bin/dbexec
	echo "ALTER TABLE formatname CHANGE ln ln char(5) NOT NULL default '';" | ${prefix}/bin/dbexec
	echo "ALTER TABLE fieldname CHANGE ln ln char(5) NOT NULL default '';" | ${prefix}/bin/dbexec
	echo "ALTER TABLE accROLE ADD COLUMN firerole_def_ser blob NULL;" | ${prefix}/bin/dbexec
	echo "ALTER TABLE accROLE ADD COLUMN firerole_def_src text NULL;" | ${prefix}/bin/dbexec
	echo "ALTER TABLE user_accROLE ADD COLUMN expiration datetime NOT NULL default '9999-12-31 23:59:59';" | ${prefix}/bin/dbexec
	echo "ALTER TABLE user DROP INDEX id, ADD PRIMARY KEY id (id);" | ${prefix}/bin/dbexec
	echo -e 'from invenio.dbquery import run_sql;\
	map(lambda index_id: run_sql("ALTER TABLE idxPHRASE%02dF CHANGE term term TEXT NULL DEFAULT NULL, DROP INDEX term, ADD INDEX term (term (50))" % index_id[0]), run_sql("select id from idxINDEX"))' | $(PYTHON)
	echo "INSERT INTO rnkCITATIONDATA VALUES (1,'citationdict','','');" | ${prefix}/bin/dbexec
	echo "INSERT INTO rnkCITATIONDATA VALUES (2,'reversedict','','');" | ${prefix}/bin/dbexec
	echo "INSERT INTO rnkCITATIONDATA VALUES (3,'selfcitdict','','');" | ${prefix}/bin/dbexec

update-v0.99.0-tables:
	${prefix}/bin/dbexec < $(top_srcdir)/modules/miscutil/sql/tabcreate.sql
	echo "ALTER TABLE bibdoc ADD COLUMN more_info mediumblob NULL default NULL;" | ${prefix}/bin/dbexec
	echo "ALTER TABLE schTASK ADD COLUMN priority tinyint(4) NOT NULL default 0;" | ${prefix}/bin/dbexec
	echo "ALTER TABLE schTASK ADD KEY priority (priority);" | ${prefix}/bin/dbexec
	echo "ALTER TABLE rnkCITATIONDATA DROP PRIMARY KEY;" | ${prefix}/bin/dbexec
	echo "ALTER TABLE rnkCITATIONDATA ADD PRIMARY KEY (id);" | ${prefix}/bin/dbexec
	echo "ALTER TABLE rnkCITATIONDATA CHANGE id id mediumint(8) unsigned NOT NULL auto_increment;" | ${prefix}/bin/dbexec
	echo "ALTER TABLE rnkCITATIONDATA ADD UNIQUE KEY object_name (object_name);" | ${prefix}/bin/dbexec
	echo "ALTER TABLE sbmPARAMETERS CHANGE value value text NOT NULL default '';" | ${prefix}/bin/dbexec
	echo "ALTER TABLE sbmAPPROVAL ADD note text NOT NULL default '';" | ${prefix}/bin/dbexec
	echo "ALTER TABLE hstDOCUMENT CHANGE docsize docsize bigint(15) unsigned NOT NULL;" | ${prefix}/bin/dbexec
	echo "ALTER TABLE cmtACTIONHISTORY CHANGE client_host client_host int(10) unsigned default NULL;" | ${prefix}/bin/dbexec

update-v0.99.1-tables:
	@echo "Nothing to do; table structure did not change between v0.99.1 and v0.99.2."

update-v0.99.2-tables:
	@echo "Nothing to do; table structure did not change between v0.99.2 and v0.99.3."

update-v0.99.3-tables:
	@echo "Nothing to do; table structure did not change between v0.99.3 and v0.99.4."

update-v0.99.4-tables:
	@echo "Nothing to do; table structure did not change between v0.99.4 and v0.99.5."

update-v0.99.5-tables:
	@echo "Nothing to do; table structure did not change between v0.99.5 and v0.99.6."

update-v0.99.6-tables:
	@echo "Nothing to do; table structure did not change between v0.99.6 and v0.99.7."

update-v0.99.7-tables:
	@echo "Nothing to do; table structure did not change between v0.99.7 and v0.99.8."

<<<<<<< HEAD
update-v0.99.8-tables: # from v0.99.8 to v1.0.0-rc0
	echo "RENAME TABLE oaiARCHIVE TO oaiREPOSITORY;" | ${prefix}/bin/dbexec
	${prefix}/bin/dbexec < $(top_srcdir)/modules/miscutil/sql/tabcreate.sql
	echo "INSERT INTO knwKB (id,name,description,kbtype) SELECT id,name,description,'' FROM fmtKNOWLEDGEBASES;" | ${prefix}/bin/dbexec
	echo "INSERT INTO knwKBRVAL (id,m_key,m_value,id_knwKB) SELECT id,m_key,m_value,id_fmtKNOWLEDGEBASES FROM fmtKNOWLEDGEBASEMAPPINGS;" | ${prefix}/bin/dbexec
	echo "ALTER TABLE sbmPARAMETERS CHANGE name name varchar(40) NOT NULL default '';" | ${prefix}/bin/dbexec
	echo "ALTER TABLE bibdoc CHANGE docname docname varchar(250) COLLATE utf8_bin NOT NULL default 'file';" | ${prefix}/bin/dbexec
	echo "ALTER TABLE bibdoc CHANGE status status text NOT NULL default '';" | ${prefix}/bin/dbexec
	echo "ALTER TABLE bibdoc ADD COLUMN text_extraction_date datetime NOT NULL default '0000-00-00';" | ${prefix}/bin/dbexec
	echo "ALTER TABLE collection DROP COLUMN restricted;" | ${prefix}/bin/dbexec
	echo "ALTER TABLE schTASK CHANGE host host varchar(255) NOT NULL default '';" | ${prefix}/bin/dbexec
	echo "ALTER TABLE hstTASK CHANGE host host varchar(255) NOT NULL default '';" | ${prefix}/bin/dbexec
	echo "ALTER TABLE bib85x DROP INDEX kv, ADD INDEX kv (value(100));" | ${prefix}/bin/dbexec
	echo "UPDATE clsMETHOD SET location='http://invenio-software.org/download/invenio-demo-site-files/HEP.rdf' WHERE name='HEP' AND location='';" | ${prefix}/bin/dbexec
	echo "UPDATE clsMETHOD SET location='http://invenio-software.org/download/invenio-demo-site-files/NASA-subjects.rdf' WHERE name='NASA-subjects' AND location='';" | ${prefix}/bin/dbexec
	echo "UPDATE accACTION SET name='runoairepository', description='run oairepositoryupdater task' WHERE name='runoaiarchive';" | ${prefix}/bin/dbexec
	echo "UPDATE accACTION SET name='cfgoaiharvest', description='configure OAI Harvest' WHERE name='cfgbibharvest';" | ${prefix}/bin/dbexec
	echo "ALTER TABLE accARGUMENT CHANGE value value varchar(255);" | ${prefix}/bin/dbexec
	echo "UPDATE accACTION SET allowedkeywords='doctype,act,categ' WHERE name='submit';" | ${prefix}/bin/dbexec
	echo "INSERT INTO accARGUMENT(keyword,value) VALUES ('categ','*');" | ${prefix}/bin/dbexec
	echo "INSERT INTO accROLE_accACTION_accARGUMENT(id_accROLE,id_accACTION,id_accARGUMENT,argumentlistid) SELECT DISTINCT raa.id_accROLE,raa.id_accACTION,accARGUMENT.id,raa.argumentlistid FROM accROLE_accACTION_accARGUMENT as raa JOIN accACTION on id_accACTION=accACTION.id,accARGUMENT WHERE accACTION.name='submit' and accARGUMENT.keyword='categ' and accARGUMENT.value='*';" | ${prefix}/bin/dbexec
	echo "UPDATE accACTION SET allowedkeywords='name,with_editor_rights' WHERE name='cfgwebjournal';" | ${prefix}/bin/dbexec
	echo "INSERT INTO accARGUMENT(keyword,value) VALUES ('with_editor_rights','yes');" | ${prefix}/bin/dbexec
	echo "INSERT INTO accROLE_accACTION_accARGUMENT(id_accROLE,id_accACTION,id_accARGUMENT,argumentlistid) SELECT DISTINCT raa.id_accROLE,raa.id_accACTION,accARGUMENT.id,raa.argumentlistid FROM accROLE_accACTION_accARGUMENT as raa JOIN accACTION on id_accACTION=accACTION.id,accARGUMENT WHERE accACTION.name='cfgwebjournal' and accARGUMENT.keyword='with_editor_rights' and accARGUMENT.value='yes';" | ${prefix}/bin/dbexec
	echo "ALTER TABLE bskEXTREC CHANGE id id int(15) unsigned NOT NULL auto_increment;" | ${prefix}/bin/dbexec
	echo "ALTER TABLE bskEXTREC ADD external_id int(15) NOT NULL default '0';" | ${prefix}/bin/dbexec
	echo "ALTER TABLE bskEXTREC ADD collection_id int(15) unsigned NOT NULL default '0';" | ${prefix}/bin/dbexec
	echo "ALTER TABLE bskEXTREC ADD original_url text;" | ${prefix}/bin/dbexec
	echo "ALTER TABLE cmtRECORDCOMMENT ADD status char(2) NOT NULL default 'ok';" | ${prefix}/bin/dbexec
	echo "ALTER TABLE cmtRECORDCOMMENT ADD KEY status (status);" | ${prefix}/bin/dbexec
	echo "INSERT INTO sbmALLFUNCDESCR VALUES ('Move_Photos_to_Storage','Attach/edit the pictures uploaded with the \"create_photos_manager_interface()\" function');"  | ${prefix}/bin/dbexec
	echo "INSERT INTO sbmFIELDDESC VALUES ('Upload_Photos',NULL,'','R',NULL,NULL,NULL,NULL,NULL,'\"\"\"\r\nThis is an example of element that creates a photos upload interface.\r\nClone it, customize it and integrate it into your submission. Then add function \r\n\'Move_Photos_to_Storage\' to your submission functions list, in order for files \r\nuploaded with this interface to be attached to the record. More information in \r\nthe WebSubmit admin guide.\r\n\"\"\"\r\n\r\nfrom invenio.websubmit_functions.ParamFile import ParamFromFile\r\nfrom invenio.websubmit_functions.Move_Photos_to_Storage import read_param_file, create_photos_manager_interface, get_session_id\r\n\r\n# Retrieve session id\r\ntry:\r\n    # User info is defined only in MBI/MPI actions...\r\n    session_id = get_session_id(None, uid, user_info) \r\nexcept:\r\n    session_id = get_session_id(req, uid, {})\r\n\r\n# Retrieve context\r\nindir = curdir.split(\'/\')[-3]\r\ndoctype = curdir.split(\'/\')[-2]\r\naccess = curdir.split(\'/\')[-1]\r\n\r\n# Get the record ID, if any\r\nsysno = ParamFromFile(\"%s/%s\" % (curdir,\'SN\')).strip()\r\n\r\n\"\"\"\r\nModify below the configuration of the photos manager interface.\r\nNote: \'can_reorder_photos\' parameter is not yet fully taken into consideration\r\n\r\nDocumentation of the function is available by running:\r\necho -e \'from invenio.websubmit_functions.Move_Photos_to_Storage import create_photos_manager_interface as f\\nprint f.__doc__\' | python\r\n\"\"\"\r\ntext += create_photos_manager_interface(sysno, session_id, uid,\r\n                                        doctype, indir, curdir, access,\r\n                                        can_delete_photos=True,\r\n                                        can_reorder_photos=True,\r\n                                        can_upload_photos=True,\r\n                                        editor_width=700,\r\n                                        editor_height=400,\r\n                                        initial_slider_value=100,\r\n                                        max_slider_value=200,\r\n                                        min_slider_value=80)','0000-00-00','0000-00-00',NULL,NULL,0);"  | ${prefix}/bin/dbexec
	echo "INSERT INTO sbmFUNDESC VALUES ('Move_Photos_to_Storage','iconsize');" | ${prefix}/bin/dbexec
	echo "INSERT INTO sbmFIELDDESC VALUES ('Upload_Files',NULL,'','R',NULL,NULL,NULL,NULL,NULL,'\"\"\"\r\nThis is an example of element that creates a file upload interface.\r\nClone it, customize it and integrate it into your submission. Then add function \r\n\'Move_Uploaded_Files_to_Storage\' to your submission functions list, in order for files \r\nuploaded with this interface to be attached to the record. More information in \r\nthe WebSubmit admin guide.\r\n\"\"\"\r\nfrom invenio.websubmit_managedocfiles import create_file_upload_interface\r\nfrom invenio.websubmit_functions.Shared_Functions import ParamFromFile\r\n\r\nindir = ParamFromFile(os.path.join(curdir, \'indir\'))\r\ndoctype = ParamFromFile(os.path.join(curdir, \'doctype\'))\r\naccess = ParamFromFile(os.path.join(curdir, \'access\'))\r\ntry:\r\n    sysno = int(ParamFromFile(os.path.join(curdir, \'SN\')).strip())\r\nexcept:\r\n    sysno = -1\r\nln = ParamFromFile(os.path.join(curdir, \'ln\'))\r\n\r\n\"\"\"\r\nRun the following to get the list of parameters of function \'create_file_upload_interface\':\r\necho -e \'from invenio.websubmit_managedocfiles import create_file_upload_interface as f\\nprint f.__doc__\' | python\r\n\"\"\"\r\ntext = create_file_upload_interface(recid=sysno,\r\n                                 print_outside_form_tag=False,\r\n                                 include_headers=True,\r\n                                 ln=ln,\r\n                                 doctypes_and_desc=[(\'main\',\'Main document\'),\r\n                                                    (\'additional\',\'Figure, schema, etc.\')],\r\n                                 can_revise_doctypes=[\'*\'],\r\n                                 can_describe_doctypes=[\'main\'],\r\n                                 can_delete_doctypes=[\'additional\'],\r\n                                 can_rename_doctypes=[\'main\'],\r\n                                 sbm_indir=indir, sbm_doctype=doctype, sbm_access=access)[1]\r\n','0000-00-00','0000-00-00',NULL,NULL,0);"  | ${prefix}/bin/dbexec
	echo "INSERT INTO sbmFUNDESC VALUES ('Move_Uploaded_Files_to_Storage','forceFileRevision');"  | ${prefix}/bin/dbexec
	echo "INSERT INTO sbmALLFUNCDESCR VALUES ('Create_Upload_Files_Interface','Display generic interface to add/revise/delete files. To be used before function \"Move_Uploaded_Files_to_Storage\"');" | ${prefix}/bin/dbexec
	echo "INSERT INTO sbmALLFUNCDESCR VALUES ('Move_Uploaded_Files_to_Storage','Attach files uploaded with \"Create_Upload_Files_Interface\"')" | ${prefix}/bin/dbexec
	echo "INSERT INTO sbmFUNDESC VALUES ('Move_Revised_Files_to_Storage','elementNameToDoctype');"  | ${prefix}/bin/dbexec
	echo "INSERT INTO sbmFUNDESC VALUES ('Move_Revised_Files_to_Storage','createIconDoctypes');"  | ${prefix}/bin/dbexec
	echo "INSERT INTO sbmFUNDESC VALUES ('Move_Revised_Files_to_Storage','createRelatedFormats');"  | ${prefix}/bin/dbexec
	echo "INSERT INTO sbmFUNDESC VALUES ('Move_Revised_Files_to_Storage','iconsize');"  | ${prefix}/bin/dbexec
	echo "INSERT INTO sbmFUNDESC VALUES ('Move_Revised_Files_to_Storage','keepPreviousVersionDoctypes');"  | ${prefix}/bin/dbexec
	echo "INSERT INTO sbmALLFUNCDESCR VALUES ('Move_Revised_Files_to_Storage','Revise files initially uploaded with \"Move_Files_to_Storage\"')" | ${prefix}/bin/dbexec
	echo "INSERT INTO sbmFUNDESC VALUES ('Create_Upload_Files_Interface','maxsize');" | ${prefix}/bin/dbexec
	echo "INSERT INTO sbmFUNDESC VALUES ('Create_Upload_Files_Interface','minsize');" | ${prefix}/bin/dbexec
	echo "INSERT INTO sbmFUNDESC VALUES ('Create_Upload_Files_Interface','doctypes');" | ${prefix}/bin/dbexec
	echo "INSERT INTO sbmFUNDESC VALUES ('Create_Upload_Files_Interface','restrictions');" | ${prefix}/bin/dbexec
	echo "INSERT INTO sbmFUNDESC VALUES ('Create_Upload_Files_Interface','canDeleteDoctypes');" | ${prefix}/bin/dbexec
	echo "INSERT INTO sbmFUNDESC VALUES ('Create_Upload_Files_Interface','canReviseDoctypes');" | ${prefix}/bin/dbexec
	echo "INSERT INTO sbmFUNDESC VALUES ('Create_Upload_Files_Interface','canDescribeDoctypes');" | ${prefix}/bin/dbexec
	echo "INSERT INTO sbmFUNDESC VALUES ('Create_Upload_Files_Interface','canCommentDoctypes');" | ${prefix}/bin/dbexec
	echo "INSERT INTO sbmFUNDESC VALUES ('Create_Upload_Files_Interface','canKeepDoctypes');" | ${prefix}/bin/dbexec
	echo "INSERT INTO sbmFUNDESC VALUES ('Create_Upload_Files_Interface','canAddFormatDoctypes');" | ${prefix}/bin/dbexec
	echo "INSERT INTO sbmFUNDESC VALUES ('Create_Upload_Files_Interface','canRestrictDoctypes');" | ${prefix}/bin/dbexec
	echo "INSERT INTO sbmFUNDESC VALUES ('Create_Upload_Files_Interface','canRenameDoctypes');" | ${prefix}/bin/dbexec
	echo "INSERT INTO sbmFUNDESC VALUES ('Create_Upload_Files_Interface','canNameNewFiles');" | ${prefix}/bin/dbexec
	echo "INSERT INTO sbmFUNDESC VALUES ('Create_Upload_Files_Interface','createRelatedFormats');" | ${prefix}/bin/dbexec
	echo "INSERT INTO sbmFUNDESC VALUES ('Create_Upload_Files_Interface','keepDefault');" | ${prefix}/bin/dbexec
	echo "INSERT INTO sbmFUNDESC VALUES ('Create_Upload_Files_Interface','showLinks');" | ${prefix}/bin/dbexec
	echo "INSERT INTO sbmFUNDESC VALUES ('Create_Upload_Files_Interface','fileLabel');" | ${prefix}/bin/dbexec
	echo "INSERT INTO sbmFUNDESC VALUES ('Create_Upload_Files_Interface','filenameLabel');" | ${prefix}/bin/dbexec
	echo "INSERT INTO sbmFUNDESC VALUES ('Create_Upload_Files_Interface','descriptionLabel');" | ${prefix}/bin/dbexec
	echo "INSERT INTO sbmFUNDESC VALUES ('Create_Upload_Files_Interface','commentLabel');" | ${prefix}/bin/dbexec
	echo "INSERT INTO sbmFUNDESC VALUES ('Create_Upload_Files_Interface','restrictionLabel');" | ${prefix}/bin/dbexec
	echo "INSERT INTO sbmFUNDESC VALUES ('Create_Upload_Files_Interface','startDoc');" | ${prefix}/bin/dbexec
	echo "INSERT INTO sbmFUNDESC VALUES ('Create_Upload_Files_Interface','endDoc');" | ${prefix}/bin/dbexec
	echo "INSERT INTO sbmFUNDESC VALUES ('Create_Upload_Files_Interface','defaultFilenameDoctypes');" | ${prefix}/bin/dbexec
	echo "INSERT INTO sbmFUNDESC VALUES ('Create_Upload_Files_Interface','maxFilesDoctypes');" | ${prefix}/bin/dbexec
	echo "INSERT INTO sbmFUNDESC VALUES ('Move_Uploaded_Files_to_Storage','iconsize');" | ${prefix}/bin/dbexec
	echo "INSERT INTO sbmFUNDESC VALUES ('Move_Uploaded_Files_to_Storage','createIconDoctypes');" | ${prefix}/bin/dbexec
	echo "INSERT INTO sbmFUNDESC VALUES ('Report_Number_Generation','nblength');" | ${prefix}/bin/dbexec
	echo "INSERT INTO sbmFUNDESC VALUES ('Second_Report_Number_Generation','2nd_nb_length');" | ${prefix}/bin/dbexec
	echo "INSERT INTO sbmFUNDESC VALUES ('Get_Recid','record_search_pattern');" | ${prefix}/bin/dbexec
	echo "INSERT INTO sbmALLFUNCDESCR VALUES ('Move_FCKeditor_Files_to_Storage','Transfer files attached to the record with the FCKeditor');" | ${prefix}/bin/dbexec
	echo "INSERT INTO sbmFUNDESC VALUES ('Move_FCKeditor_Files_to_Storage','input_fields');" | ${prefix}/bin/dbexec
	echo "INSERT INTO sbmFUNDESC VALUES ('Stamp_Uploaded_Files','layer');" | ${prefix}/bin/dbexec
	echo "INSERT INTO sbmFUNDESC VALUES ('Stamp_Replace_Single_File_Approval','layer');" | ${prefix}/bin/dbexec
	echo "INSERT INTO sbmFUNDESC VALUES ('Stamp_Replace_Single_File_Approval','switch_file');" | ${prefix}/bin/dbexec
	echo "INSERT INTO sbmFUNDESC VALUES ('Stamp_Uploaded_Files','switch_file');" | ${prefix}/bin/dbexec
	echo "INSERT INTO sbmFUNDESC VALUES ('Move_Files_to_Storage','paths_and_restrictions');" | ${prefix}/bin/dbexec
	echo "INSERT INTO sbmFUNDESC VALUES ('Move_Files_to_Storage','paths_and_doctypes');" | ${prefix}/bin/dbexec
	echo "ALTER TABLE cmtRECORDCOMMENT ADD round_name varchar(255) NOT NULL default ''" | ${prefix}/bin/dbexec
	echo "ALTER TABLE cmtRECORDCOMMENT ADD restriction varchar(50) NOT NULL default ''" | ${prefix}/bin/dbexec
	echo "ALTER TABLE cmtRECORDCOMMENT ADD in_reply_to_id_cmtRECORDCOMMENT int(15) unsigned NOT NULL default '0'" | ${prefix}/bin/dbexec
	echo "ALTER TABLE cmtRECORDCOMMENT ADD KEY in_reply_to_id_cmtRECORDCOMMENT (in_reply_to_id_cmtRECORDCOMMENT);" | ${prefix}/bin/dbexec
	echo "ALTER TABLE bskRECORDCOMMENT ADD in_reply_to_id_bskRECORDCOMMENT int(15) unsigned NOT NULL default '0'" | ${prefix}/bin/dbexec
	echo "ALTER TABLE bskRECORDCOMMENT ADD KEY in_reply_to_id_bskRECORDCOMMENT (in_reply_to_id_bskRECORDCOMMENT);" | ${prefix}/bin/dbexec
	echo "ALTER TABLE cmtRECORDCOMMENT ADD reply_order_cached_data blob NULL default NULL;" | ${prefix}/bin/dbexec
	echo "ALTER TABLE bskRECORDCOMMENT ADD reply_order_cached_data blob NULL default NULL;" | ${prefix}/bin/dbexec
	echo "ALTER TABLE cmtRECORDCOMMENT ADD INDEX (reply_order_cached_data(40));" | ${prefix}/bin/dbexec
	echo "ALTER TABLE bskRECORDCOMMENT ADD INDEX (reply_order_cached_data(40));" | ${prefix}/bin/dbexec
	echo -e 'from invenio.webcommentadminlib import migrate_comments_populate_threads_index;\
	migrate_comments_populate_threads_index()' | $(PYTHON)
	echo -e 'from invenio.access_control_firerole import repair_role_definitions;\
	repair_role_definitions()' | $(PYTHON)

update-v1.0.0-rc0-tables: # from v1.0.0-rc0 to v1.0.0
	@echo "Nothing to do; table structure did not change between v1.0.0-rc0 and v1.0.0."

update-v1.0.0-tables: # from v1.0.0 to v1.0.1
	@echo "Nothing to do; table structure did not change between v1.0.0 and v1.0.1."

update-v1.0.1-tables: # from v1.0.1 to v1.0.2
	@echo "ALTER TABLE session ADD KEY session_expiry (session_expiry);" | ${prefix}/bin/dbexec

update-v1.0.2-tables: # from v1.0.2 to v1.0.3
	@echo "Nothing to do; table structure did not change between v1.0.2 and v1.0.3."

update-v1.0.3-tables: # from v1.0.3 to v1.0.4
	@echo "Nothing to do; table structure did not change between v1.0.3 and v1.0.4."

update-v1.0.4-tables: # from v1.0.4 to v1.0.5
	@echo "Nothing to do; table structure did not change between v1.0.4 and v1.0.5."

CLEANFILES = *~ *.pyc *.tmp
=======
update-v0.99.8-tables:
	@echo "Nothing to do; table structure did not change between v0.99.8 and v0.99.9."

CLEANFILES = *~
>>>>>>> ca432684
<|MERGE_RESOLUTION|>--- conflicted
+++ resolved
@@ -1,10 +1,5 @@
-<<<<<<< HEAD
 ## This file is part of Invenio.
-## Copyright (C) 2002, 2003, 2004, 2005, 2006, 2007, 2008, 2011, 2012, 2013 CERN.
-=======
-## This file is part of CDS Invenio.
 ## Copyright (C) 2002, 2003, 2004, 2005, 2006, 2007, 2008, 2011, 2012, 2013, 2014 CERN.
->>>>>>> ca432684
 ##
 ## Invenio is free software; you can redistribute it and/or
 ## modify it under the terms of the GNU General Public License as
@@ -427,8 +422,10 @@
 update-v0.99.7-tables:
 	@echo "Nothing to do; table structure did not change between v0.99.7 and v0.99.8."
 
-<<<<<<< HEAD
-update-v0.99.8-tables: # from v0.99.8 to v1.0.0-rc0
+update-v0.99.8-tables:
+	@echo "Nothing to do; table structure did not change between v0.99.8 and v0.99.9."
+
+update-v0.99.9-tables: # from v0.99.9 to v1.0.0-rc0
 	echo "RENAME TABLE oaiARCHIVE TO oaiREPOSITORY;" | ${prefix}/bin/dbexec
 	${prefix}/bin/dbexec < $(top_srcdir)/modules/miscutil/sql/tabcreate.sql
 	echo "INSERT INTO knwKB (id,name,description,kbtype) SELECT id,name,description,'' FROM fmtKNOWLEDGEBASES;" | ${prefix}/bin/dbexec
@@ -542,10 +539,4 @@
 update-v1.0.4-tables: # from v1.0.4 to v1.0.5
 	@echo "Nothing to do; table structure did not change between v1.0.4 and v1.0.5."
 
-CLEANFILES = *~ *.pyc *.tmp
-=======
-update-v0.99.8-tables:
-	@echo "Nothing to do; table structure did not change between v0.99.8 and v0.99.9."
-
-CLEANFILES = *~
->>>>>>> ca432684
+CLEANFILES = *~ *.pyc *.tmp