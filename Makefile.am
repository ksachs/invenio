## This file is part of Invenio.
## Copyright (C) 2002, 2003, 2004, 2005, 2006, 2007, 2008, 2009, 2010 CERN.
##
## Invenio is free software; you can redistribute it and/or
## modify it under the terms of the GNU General Public License as
## published by the Free Software Foundation; either version 2 of the
## License, or (at your option) any later version.
##
## Invenio is distributed in the hope that it will be useful, but
## WITHOUT ANY WARRANTY; without even the implied warranty of
## MERCHANTABILITY or FITNESS FOR A PARTICULAR PURPOSE.  See the GNU
## General Public License for more details.
##
## You should have received a copy of the GNU General Public License
## along with Invenio; if not, write to the Free Software Foundation, Inc.,
## 59 Temple Place, Suite 330, Boston, MA 02111-1307, USA.

confignicedir = $(sysconfdir)/build
confignice_SCRIPTS=config.nice

SUBDIRS = po config modules

EXTRA_DIST = UNINSTALL THANKS RELEASE-NOTES configure-tests.py config.nice.in \
             config.rpath


# current MathJax version and packages

MJV = 1.0.1a
MATHJAX = MathJax-v$(MJV).zip

# current FCKeditor version
FCKV = 2.6.6
FCKEDITOR = FCKeditor_$(FCKV).zip

# git-version-get stuff:
BUILT_SOURCES = $(top_srcdir)/.version
$(top_srcdir)/.version:
	echo $(VERSION) > $@-t && mv $@-t $@
dist-hook:
	echo $(VERSION) > $(distdir)/.tarball-version

check-custom-templates:
	$(PYTHON) $(top_srcdir)/modules/webstyle/lib/template.py --check-custom-templates $(top_srcdir)

kwalitee-check:
	@$(PYTHON) $(top_srcdir)/modules/miscutil/lib/kwalitee.py --stats $(top_srcdir)

kwalitee-check-errors-only:
	@$(PYTHON) $(top_srcdir)/modules/miscutil/lib/kwalitee.py --check-errors $(top_srcdir)

kwalitee-check-variables:
	@$(PYTHON) $(top_srcdir)/modules/miscutil/lib/kwalitee.py --check-variables $(top_srcdir)

kwalitee-check-indentation:
	@$(PYTHON) $(top_srcdir)/modules/miscutil/lib/kwalitee.py --check-indentation $(top_srcdir)

kwalitee-check-sql-queries:
	@echo "* Listing potentially dangerous SQL queries:"
	@echo "** SQL SELECT queries without explicit column list:"
	@find $(top_srcdir) -name '*.py' -exec grep -HEin 'SELECT \* FROM' {} \; 2> /dev/null
	@echo "** SQL INSERT queries without explicit column list:"
	@find $(top_srcdir) -name '*.py' -exec grep -HEin 'INSERT INTO ([[:alnum:]]|_)+[[:space:]]*VALUES' {} \; 2> /dev/null
	@find $(top_srcdir) -name '*.py' -exec grep -HEin 'INSERT INTO ([[:alnum:]]|_)+[[:space:]]*$$' {} \; 2> /dev/null
	@echo "** SQL queries using charset-ignorant escape_string():"
	@find $(top_srcdir) -name '*.py' -exec grep -HEin 'escape_string' {} \; 2> /dev/null
	@echo "** SQL queries using literal '%s':"
	@find $(top_srcdir) -name '*.py' -exec grep -HEin "run_sql.*'%[dfis]'" {} \; 2> /dev/null
	@find $(top_srcdir) -name '*.py' -exec grep -HEin 'run_sql.*"%[dfis]"' {} \; 2> /dev/null
	@echo "** SQL queries with potentially unescaped arguments:"
	@find $(top_srcdir) -name '*.py' -exec grep -HEin 'run_sql.* % ' {} \; 2> /dev/null
	@echo "* Done."

etags:
	\rm -f $(top_srcdir)/TAGS
	(cd $(top_srcdir) && find $(top_srcdir) -name "*.py" -print | xargs etags)

install-data-local:
	for d in / /cache /log /tmp /data /run ; do	\
		mkdir -p $(localstatedir)$$d ;		\
	done
	@echo "************************************************************"
	@echo "** Invenio software has been successfully installed!  **"
	@echo "**                                                        **"
	@echo "** You may proceed to customizing your installation now.  **"
	@echo "************************************************************"

install-mathjax-plugin:
	@echo "***********************************************************"
	@echo "** Installing MathJax plugin, please wait...              **"
	@echo "***********************************************************"
	rm -rf /tmp/invenio-mathjax-plugin
	mkdir /tmp/invenio-mathjax-plugin
	(cd /tmp/invenio-mathjax-plugin && \
	wget 'http://downloads.sourceforge.net/mathjax/$(MATHJAX)' && \
	unzip -q -u -d ${prefix}/var/www $(MATHJAX))
	rm -fr /tmp/invenio-mathjax-plugin
	@echo "* Installing Invenio-specific MathJax config..."
	(cd $(top_srcdir)/modules/webstyle/etc && make install)
	@echo "***********************************************************"
	@echo "** The MathJax plugin was successfully installed.         **"
	@echo "** Please do not forget to properly set the option       **"
	@echo "** CFG_WEBSEARCH_USE_MATHJAX_FOR_FORMATS in invenio.conf. **"
	@echo "***********************************************************"

uninstall-mathjax-plugin:
	@rm -rvf ${prefix}/var/www/MathJax
	@echo "***********************************************************"
	@echo "** The MathJax plugin was successfully uninstalled.       **"
	@echo "***********************************************************"

install-jscalendar-plugin:
	@echo "***********************************************************"
	@echo "** Installing jsCalendar plugin, please wait...              **"
	@echo "***********************************************************"
	rm -rf /tmp/invenio-jscalendar-plugin
	mkdir /tmp/invenio-jscalendar-plugin
	(cd /tmp/invenio-jscalendar-plugin && \
	wget 'http://www.dynarch.com/static/jscalendar-1.0.zip' && \
	unzip -u jscalendar-1.0.zip && \
	mkdir -p ${prefix}/var/www/jsCalendar && \
	cp jscalendar-1.0/img.gif ${prefix}/var/www/jsCalendar/jsCalendar.gif && \
	cp jscalendar-1.0/calendar.js ${prefix}/var/www/jsCalendar/ && \
	cp jscalendar-1.0/calendar-setup.js ${prefix}/var/www/jsCalendar/ && \
	cp jscalendar-1.0/lang/calendar-en.js ${prefix}/var/www/jsCalendar/ && \
	cp jscalendar-1.0/calendar-blue.css ${prefix}/var/www/jsCalendar/)
	rm -fr /tmp/invenio-jscalendar-plugin
	@echo "***********************************************************"
	@echo "** The jsCalendar plugin was successfully installed.     **"
	@echo "***********************************************************"

uninstall-jscalendar-plugin:
	@rm -rvf ${prefix}/var/www/jsCalendar
	@echo "***********************************************************"
	@echo "** The jsCalendar plugin was successfully uninstalled.   **"
	@echo "***********************************************************"

install-jquery-plugins: install-jquery-plugins
	@echo "***********************************************************"
	@echo "** Installing various jQuery plugins, please wait...     **"
	@echo "***********************************************************"
	mkdir -p ${prefix}/var/www/js
	(cd ${prefix}/var/www/js && \
	wget http://jqueryjs.googlecode.com/files/jquery-1.3.1.min.js && \
	mv jquery-1.3.1.min.js jquery.min.js && \
	wget http://jquery-ui.googlecode.com/svn/tags/latest/ui/minified/jquery.effects.core.min.js && \
	wget http://jquery-ui.googlecode.com/svn/tags/latest/ui/minified/jquery.effects.highlight.min.js && \
	wget http://jquery-ui.googlecode.com/svn/tags/1.7.3/ui/minified/ui.slider.min.js && \
	wget http://jquery-ui.googlecode.com/svn/tags/1.7.3/ui/minified/ui.sortable.min.js && \
	wget http://www.appelsiini.net/download/jquery.jeditable.mini.js && \
	wget http://github.com/malsup/form/raw/master/jquery.form.js --no-check-certificate && \
	wget http://jquery-multifile-plugin.googlecode.com/svn/trunk/jquery.MultiFile.pack.js && \
	wget http://plugins.jquery.com/files/jquery.autogrow-1.2.2.zip && \
	wget http://tablesorter.com/jquery.tablesorter.zip && \
	wget http://www.uploadify.com/wp-content/uploads/Uploadify-v2.1.3.zip -O uploadify.zip && \
	unzip jquery.tablesorter.zip && \
	rm jquery.tablesorter.zip && \
	unzip -u uploadify.zip && \
	mv -T jquery.uploadify-v2.1.3 uploadify && \
	mv uploadify/swfobject.js ./ && \
	mv uploadify/cancel.png uploadify/uploadify.css uploadify/uploadify.allglyphs.swf uploadify/uploadify.fla uploadify/uploadify.swf ../img/ && \
	mv uploadify/jquery.uploadify.v2.1.3.min.js ./jquery.uploadify.min.js && \
	rm uploadify.zip && rm -r uploadify && \
	unzip jquery.autogrow-1.2.2.zip jquery.autogrow.js && \
	rm jquery.autogrow-1.2.2.zip && \
	wget --no-check-certificate https://github.com/douglascrockford/JSON-js/raw/master/json2.js && \
	wget http://jquery-ui.googlecode.com/svn/tags/1.7.3/ui/minified/ui.datepicker.min.js && \
	wget -O jquery.hotkeys.min.js http://js-hotkeys.googlecode.com/files/jquery.hotkeys-0.7.8-packed.js && \
	wget http://plugins.jquery.com/files/jquery.treeview_3.zip && \
	unzip jquery.treeview_3.zip && \
	rm jquery.treeview_3.zip && \
	wget http://plugins.jquery.com/files/jquery.ajaxPager.js_5.txt && \
	mv jquery.ajaxPager.js_5.txt jquery.ajaxPager.js && \
	wget http://jqueryui.com/download/jquery-ui-1.7.3.custom.zip && \
	unzip jquery-ui-1.7.3.custom.zip development-bundle/ui/ui.core.js && \
	mv development-bundle/ui/ui.core.js ui.core.js && \
	rm -rf development-bundle && \
	rm jquery-ui-1.7.3.custom.zip && \
	mkdir -p ${prefix}/var/www/img && \
	cd ${prefix}/var/www/img && \
	wget -r -np -nH --cut-dirs=4 -A "png,css" -P jquery-ui/themes http://jquery-ui.googlecode.com/svn/tags/1.7.3/themes/base/ && \
	wget http://jquery-ui.googlecode.com/svn/tags/1.7.3/themes/redmond/jquery-ui.css && \
	wget http://jquery-ui.googlecode.com/svn/tags/1.7.3/demos/images/calendar.gif && \
	wget -r -np -nH --cut-dirs=5 -A "png" http://jquery-ui.googlecode.com/svn/tags/1.7.3/themes/redmond/images/)
	@echo "***********************************************************"
	@echo "** The jQuery plugins were successfully installed.       **"
	@echo "***********************************************************"

uninstall-jquery-plugins:
	(cd ${prefix}/var/www/js && \
	rm -f jquery.min.js && \
	rm -f jquery.effects.core.min.js && \
	rm -f jquery.effects.highlight.min.js && \
	rm -f jquery.MultiFile.pack.js && \
	rm -f jquery.jeditable.mini.js && \
	rm -f jquery.tablesorter.js && \
	rm -f jquery.tablesorter.pager.js && \
	rm -f ui.datepicker.min.js && \
	rm -f jquery.autogrow.js && \
	rm -f json2.js && \
	rm -f jquery.uploadify.min.js && \
	rm -f jquery.ui.slider.min.js && \
	rm -f jquery.ui.sortable.min.js && \
	rm -rf tablesorter && \
	rm -f jquery.hotkeys.min.js && \
	rm -rf jquery-treeview && \
	rm -f jquery.ajaxPager.js && \
	rm -f jquery.form.js && \
	rm -f ui.core.js) && \
	(cd ${prefix}/var/www/img && \
	rm -f cancel.png uploadify.css uploadify.swf uploadify.allglyphs.swf uploadify.fla)
	@echo "***********************************************************"
	@echo "** The jquery plugins were successfully uninstalled.     **"
	@echo "***********************************************************"

install-fckeditor-plugin:
	@echo "***********************************************************"
	@echo "** Installing FCKeditor plugin, please wait...           **"
	@echo "***********************************************************"
	rm -rf ${prefix}/lib/python/invenio/fckeditor/
	rm -rf /tmp/invenio-fckeditor-plugin
	mkdir /tmp/invenio-fckeditor-plugin
	(cd /tmp/invenio-fckeditor-plugin && \
	wget 'http://downloads.sourceforge.net/fckeditor/$(FCKEDITOR)' && \
	unzip -u -d ${prefix}/var/www $(FCKEDITOR)) && \
	mkdir -p ${prefix}/lib/python/invenio/fckeditor/editor/filemanager/connectors/py && \
	mv -f ${prefix}/var/www/fckeditor/fckeditor.py ${prefix}/lib/python/invenio/fckeditor/ && \
	mv -f ${prefix}/var/www/fckeditor/editor/filemanager/connectors/py/*.py ${prefix}/lib/python/invenio/fckeditor/editor/filemanager/connectors/py/ && \
	rm -f ${prefix}/var/www/fckeditor/editor/filemanager/connectors/py/upload.py && \
	rm -f ${prefix}/var/www/fckeditor/editor/filemanager/connectors/py/zope.py && \
	find ${prefix}/lib/python/invenio/fckeditor -type d -exec touch {}/__init__.py \; && \
	find ${prefix}/var/www/fckeditor/ -depth -name '_*' -exec rm -rf {} \; && \
	rm -r ${prefix}/var/www/fckeditor/editor/filemanager/connectors && \
	find ${prefix}/var/www/fckeditor/fckeditor* -maxdepth 0 ! -name "fckeditor.js" -exec rm -r {} \; && \
	rm -fr /tmp/invenio-fckeditor-plugin
	@echo "* Installing Invenio-specific FCKeditor config..."
	(cd $(top_srcdir)/modules/webstyle/etc && make install)
	@echo "***********************************************************"
	@echo "** The FCKeditor plugin was successfully installed.      **"
	@echo "** Please do not forget to properly set the option       **"
	@echo "** CFG_WEBCOMMENT_USE_RICH_TEXT_EDITOR in invenio.conf.  **"
	@echo "***********************************************************"

uninstall-fckeditor-plugin:
	@rm -rvf ${prefix}/var/www/fckeditor
	@rm -rvf ${prefix}/lib/python/invenio/fckeditor
	@echo "***********************************************************"
	@echo "** The FCKeditor plugin was successfully uninstalled.    **"
	@echo "***********************************************************"

install-pdfa-helper-files:
	@echo "***********************************************************"
	@echo "** Installing PDF/A helper files, please wait...         **"
	@echo "***********************************************************"
	wget 'http://cdsware.cern.ch/download/invenio-demo-site-files/ISOCoatedsb.icc' -O ${prefix}/etc/websubmit/file_converter_templates/ISOCoatedsb.icc
	@echo "***********************************************************"
	@echo "** The PDF/A helper files were successfully installed.   **"
	@echo "***********************************************************"

uninstall-pdfa-helper-files:
	rm -f ${prefix}/etc/websubmit/file_converter_templates/ISOCoatedsb.icc
	@echo "***********************************************************"
	@echo "** The PDF/A helper files were successfully uninstalled. **"
	@echo "***********************************************************"

update-v0.3.0-tables update-v0.3.1-tables:
	echo "ALTER TABLE idxINDEXNAME CHANGE id_idxINDEX id_idxINDEX mediumint(9) unsigned NOT NULL FIRST;" | ${prefix}/bin/dbexec
	echo "ALTER TABLE rnkMETHODNAME CHANGE id_rnkMETHOD id_rnkMETHOD mediumint(9) unsigned NOT NULL FIRST;" | ${prefix}/bin/dbexec
	echo "ALTER TABLE collectionname CHANGE id_collection id_collection mediumint(9) unsigned NOT NULL FIRST;" | ${prefix}/bin/dbexec
	echo "ALTER TABLE formatname CHANGE id_format id_format mediumint(9) unsigned NOT NULL FIRST;" | ${prefix}/bin/dbexec
	echo "ALTER TABLE fieldname CHANGE id_field id_field mediumint(9) unsigned NOT NULL FIRST;" | ${prefix}/bin/dbexec
	echo "INSERT INTO accACTION (id,name,description,allowedkeywords,optional) VALUES (NULL,'runbibrank','run BibRank','','no');" | ${prefix}/bin/dbexec
	echo "INSERT INTO accACTION (id,name,description,allowedkeywords,optional) VALUES (NULL,'cfgbibrank','configure BibRank','','no');" | ${prefix}/bin/dbexec

update-v0.3.2-tables:
	echo "ALTER TABLE sbmCOLLECTION_sbmDOCTYPE CHANGE id_son id_son char(10) NOT NULL default '0';" | ${prefix}/bin/dbexec

update-v0.3.3-tables:
	${prefix}/bin/dbexec < $(top_srcdir)/modules/miscutil/sql/tabcreate.sql
	echo "ALTER TABLE flxLINKTYPEPARAMS CHANGE pname pname varchar(78) NOT NULL default '';" | ${prefix}/bin/dbexec
	echo "ALTER TABLE rnkMETHOD DROP star_category_ranges;" | ${prefix}/bin/dbexec
	echo "DROP TABLE rnkSET;" | ${prefix}/bin/dbexec
	echo "ALTER TABLE schTASK CHANGE arguments arguments LONGTEXT;" | ${prefix}/bin/dbexec
	echo "ALTER TABLE schTASK CHANGE status status varchar(50);" | ${prefix}/bin/dbexec

update-v0.5.0-tables:
	${prefix}/bin/dbexec < $(top_srcdir)/modules/miscutil/sql/tabcreate.sql
	echo "ALTER TABLE session ADD INDEX uid (uid);" | ${prefix}/bin/dbexec
	echo "UPDATE idxINDEXNAME SET ln='cs' WHERE ln='cz';" | ${prefix}/bin/dbexec
	echo "UPDATE rnkMETHODNAME SET ln='cs' WHERE ln='cz';" | ${prefix}/bin/dbexec
	echo "UPDATE collectionname SET ln='cs' WHERE ln='cz';" | ${prefix}/bin/dbexec
	echo "UPDATE collection_portalbox SET ln='cs' WHERE ln='cz';" | ${prefix}/bin/dbexec
	echo "UPDATE formatname SET ln='cs' WHERE ln='cz';" | ${prefix}/bin/dbexec
	echo "UPDATE fieldname SET ln='cs' WHERE ln='cz';" | ${prefix}/bin/dbexec
	echo "UPDATE idxINDEXNAME SET ln='sv' WHERE ln='se';" | ${prefix}/bin/dbexec
	echo "UPDATE rnkMETHODNAME SET ln='sv' WHERE ln='se';" | ${prefix}/bin/dbexec
	echo "UPDATE collectionname SET ln='sv' WHERE ln='se';" | ${prefix}/bin/dbexec
	echo "UPDATE collection_portalbox SET ln='sv' WHERE ln='se';" | ${prefix}/bin/dbexec
	echo "UPDATE formatname SET ln='sv' WHERE ln='se';" | ${prefix}/bin/dbexec
	echo "UPDATE fieldname SET ln='sv' WHERE ln='se';" | ${prefix}/bin/dbexec

update-v0.7.1-tables:
	echo "DROP TABLE oaiHARVEST;" | ${prefix}/bin/dbexec
	${prefix}/bin/dbexec < $(top_srcdir)/modules/miscutil/sql/tabcreate.sql
	echo "INSERT INTO accACTION (id,name,description,allowedkeywords,optional) VALUES (NULL,'cfgbibharvest','configure BibHarvest','','no');" | ${prefix}/bin/dbexec
	echo "INSERT INTO accACTION (id,name,description,allowedkeywords,optional) VALUES (NULL,'runoaiharvest','run BibHarvest oaiharvest','','no');" | ${prefix}/bin/dbexec
	echo "INSERT INTO accACTION (id,name,description,allowedkeywords,optional) VALUES (NULL,'cfgwebcomment','configure WebComment','','no');" | ${prefix}/bin/dbexec
	echo "INSERT INTO accACTION (id,name,description,allowedkeywords,optional) VALUES (NULL,'runoaiarchive','run BibHarvest oaiarchive','','no');" | ${prefix}/bin/dbexec
	echo "INSERT INTO accACTION (id,name,description,allowedkeywords,optional) VALUES (NULL,'runbibedit','run BibEdit','','no');" | ${prefix}/bin/dbexec
	echo "ALTER TABLE user ADD nickname varchar(255) NOT NULL default '';" | ${prefix}/bin/dbexec
	echo "ALTER TABLE user ADD last_login datetime NOT NULL default '0000-00-00 00:00:00';" | ${prefix}/bin/dbexec
	echo "ALTER TABLE user ADD INDEX nickname (nickname);" | ${prefix}/bin/dbexec
	echo "ALTER TABLE sbmFIELD CHANGE subname subname varchar(13) default NULL;" | ${prefix}/bin/dbexec
	echo "ALTER TABLE user_query_basket CHANGE alert_name alert_name varchar(30) NOT NULL default '';" | ${prefix}/bin/dbexec
	echo "TRUNCATE TABLE session;" | ${prefix}/bin/dbexec
	@echo "**********************************************************"
	@echo "** Do not forget to run the basket migration now:       **"
	@echo "**    @PYTHON@ modules/webbasket/lib/webbasket_migration_kit.py "
	@echo "** Please see the RELEASE-NOTES for details.           **"
	@echo "**********************************************************"
	@echo "INSERT INTO oaiARCHIVE (id, setName, setSpec, setDescription, setDefinition, setRecList) SELECT id, setName, setSpec, CONCAT_WS('', setDescription), setDefinition, setRecList FROM oaiSET;"

update-v0.90.0-tables:
	${prefix}/bin/dbexec < $(top_srcdir)/modules/miscutil/sql/tabcreate.sql
	echo "ALTER TABLE format ADD COLUMN (description varchar(255) default '');" | ${prefix}/bin/dbexec
	echo "ALTER TABLE format ADD COLUMN (content_type varchar(255) default '');" | ${prefix}/bin/dbexec

update-v0.90.1-tables:
	${prefix}/bin/dbexec < $(top_srcdir)/modules/miscutil/sql/tabcreate.sql
	echo "ALTER TABLE schTASK ADD INDEX status (status);" | ${prefix}/bin/dbexec
	echo "ALTER TABLE schTASK ADD INDEX runtime (runtime);" | ${prefix}/bin/dbexec
	echo "ALTER TABLE sbmCATEGORIES ADD COLUMN score TINYINT UNSIGNED NOT NULL DEFAULT 0;" | ${prefix}/bin/dbexec
	echo "ALTER TABLE sbmCATEGORIES ADD PRIMARY KEY (doctype, sname);" | ${prefix}/bin/dbexec
	echo "ALTER TABLE sbmCATEGORIES ADD KEY doctype (doctype);" | ${prefix}/bin/dbexec
	echo "ALTER TABLE oaiHARVEST ADD COLUMN setspecs TEXT NOT NULL DEFAULT '';" | ${prefix}/bin/dbexec
	echo "ALTER TABLE oaiARCHIVE CHANGE setDescription setDescription text NOT NULL default '';" | ${prefix}/bin/dbexec
	echo "ALTER TABLE oaiARCHIVE CHANGE p1 p1 text NOT NULL default '';" | ${prefix}/bin/dbexec
	echo "ALTER TABLE oaiARCHIVE CHANGE f1 f1 text NOT NULL default '';" | ${prefix}/bin/dbexec
	echo "ALTER TABLE oaiARCHIVE CHANGE m1 m1 text NOT NULL default '';" | ${prefix}/bin/dbexec
	echo "ALTER TABLE oaiARCHIVE CHANGE p2 p2 text NOT NULL default '';" | ${prefix}/bin/dbexec
	echo "ALTER TABLE oaiARCHIVE CHANGE f2 f2 text NOT NULL default '';" | ${prefix}/bin/dbexec
	echo "ALTER TABLE oaiARCHIVE CHANGE m2 m2 text NOT NULL default '';" | ${prefix}/bin/dbexec
	echo "ALTER TABLE oaiARCHIVE CHANGE p3 p3 text NOT NULL default '';" | ${prefix}/bin/dbexec
	echo "ALTER TABLE oaiARCHIVE CHANGE f3 f3 text NOT NULL default '';" | ${prefix}/bin/dbexec
	echo "ALTER TABLE oaiARCHIVE CHANGE m3 m3 text NOT NULL default '';" | ${prefix}/bin/dbexec
	echo "UPDATE bibdoc SET status=0 WHERE status='';" | ${prefix}/bin/dbexec
	echo "UPDATE bibdoc SET status=1 WHERE status='deleted';" | ${prefix}/bin/dbexec
	echo "ALTER TABLE fmtKNOWLEDGEBASES add COLUMN kbtype char default NULL;" | ${prefix}/bin/dbexec

update-v0.92.0-tables:
	echo "UPDATE bibdoc SET status=0 WHERE status='';" | ${prefix}/bin/dbexec
	echo "UPDATE bibdoc SET status=1 WHERE status='deleted';" | ${prefix}/bin/dbexec
	echo "ALTER TABLE schTASK CHANGE arguments arguments mediumblob;" | ${prefix}/bin/dbexec
	echo "UPDATE user SET note=1 WHERE nickname='admin' AND note IS NULL;" | ${prefix}/bin/dbexec
	echo "ALTER TABLE usergroup CHANGE name name varchar(255) NOT NULL default '';" | ${prefix}/bin/dbexec
	echo "ALTER TABLE usergroup ADD login_method varchar(255) NOT NULL default 'INTERNAL';" | ${prefix}/bin/dbexec
	echo "ALTER TABLE usergroup ADD UNIQUE KEY login_method_name (login_method(70), name);" | ${prefix}/bin/dbexec
	echo "ALTER TABLE user CHANGE settings settings blob default NULL;" | ${prefix}/bin/dbexec
	echo "INSERT INTO sbmALLFUNCDESCR VALUES ('Get_Recid', 'This function gets the recid for a document with a given report-number (as stored in the global variable rn).');" | ${prefix}/bin/dbexec

update-v0.92.1-tables:
	echo "DROP TABLE rnkCITATIONDATA;" | ${prefix}/bin/dbexec
	${prefix}/bin/dbexec < $(top_srcdir)/modules/miscutil/sql/tabcreate.sql
	echo "UPDATE bibdoc SET status='DELETED' WHERE status='1';" | ${prefix}/bin/dbexec
	echo "UPDATE bibdoc SET status='' WHERE status='0';" | ${prefix}/bin/dbexec
	echo "ALTER TABLE bibrec ADD KEY creation_date (creation_date);" | ${prefix}/bin/dbexec
	echo "ALTER TABLE bibrec ADD KEY modification_date (modification_date);" | ${prefix}/bin/dbexec
	echo "ALTER TABLE bibdoc ADD KEY creation_date (creation_date);" | ${prefix}/bin/dbexec
	echo "ALTER TABLE bibdoc ADD KEY modification_date (modification_date);" | ${prefix}/bin/dbexec
	echo "ALTER TABLE bibdoc ADD KEY docname (docname);" | ${prefix}/bin/dbexec
	echo "ALTER TABLE oaiHARVEST CHANGE postprocess postprocess varchar(20) NOT NULL default 'h';" | ${prefix}/bin/dbexec
	echo "ALTER TABLE oaiHARVEST ADD COLUMN bibfilterprogram varchar(255) NOT NULL default '';" | ${prefix}/bin/dbexec
	echo "ALTER TABLE idxINDEXNAME CHANGE ln ln char(5) NOT NULL default '';" | ${prefix}/bin/dbexec
	echo "ALTER TABLE idxINDEX ADD COLUMN stemming_language VARCHAR(10) NOT NULL default '';" | ${prefix}/bin/dbexec
	echo "ALTER TABLE rnkMETHODNAME CHANGE ln ln char(5) NOT NULL default '';" | ${prefix}/bin/dbexec
	echo "ALTER TABLE rnkDOWNLOADS CHANGE id_bibdoc id_bibdoc mediumint(9) unsigned default NULL;" | ${prefix}/bin/dbexec
	echo "ALTER TABLE rnkDOWNLOADS CHANGE file_format file_format varchar(10) NULL default NULL;" | ${prefix}/bin/dbexec
	echo "ALTER TABLE collectionname CHANGE ln ln char(5) NOT NULL default '';" | ${prefix}/bin/dbexec
	echo "ALTER TABLE collection_portalbox CHANGE ln ln char(5) NOT NULL default '';" | ${prefix}/bin/dbexec
	echo "ALTER TABLE format ADD COLUMN visibility TINYINT NOT NULL default 1;" | ${prefix}/bin/dbexec
	echo "ALTER TABLE formatname CHANGE ln ln char(5) NOT NULL default '';" | ${prefix}/bin/dbexec
	echo "ALTER TABLE fieldname CHANGE ln ln char(5) NOT NULL default '';" | ${prefix}/bin/dbexec
	echo "ALTER TABLE accROLE ADD COLUMN firerole_def_ser blob NULL;" | ${prefix}/bin/dbexec
	echo "ALTER TABLE accROLE ADD COLUMN firerole_def_src text NULL;" | ${prefix}/bin/dbexec
	echo "ALTER TABLE user_accROLE ADD COLUMN expiration datetime NOT NULL default '9999-12-31 23:59:59';" | ${prefix}/bin/dbexec
	echo "ALTER TABLE user DROP INDEX id, ADD PRIMARY KEY id (id);" | ${prefix}/bin/dbexec
	echo -e 'from invenio.dbquery import run_sql;\
	map(lambda index_id: run_sql("ALTER TABLE idxPHRASE%02dF CHANGE term term TEXT NULL DEFAULT NULL, DROP INDEX term, ADD INDEX term (term (50))" % index_id[0]), run_sql("select id from idxINDEX"))' | $(PYTHON)
	echo "INSERT INTO rnkCITATIONDATA VALUES (1,'citationdict','','');" | ${prefix}/bin/dbexec
	echo "INSERT INTO rnkCITATIONDATA VALUES (2,'reversedict','','');" | ${prefix}/bin/dbexec
	echo "INSERT INTO rnkCITATIONDATA VALUES (3,'selfcitdict','','');" | ${prefix}/bin/dbexec

update-v0.99.0-tables:
	${prefix}/bin/dbexec < $(top_srcdir)/modules/miscutil/sql/tabcreate.sql
	echo "ALTER TABLE bibdoc ADD COLUMN more_info mediumblob NULL default NULL;" | ${prefix}/bin/dbexec
	echo "ALTER TABLE schTASK ADD COLUMN priority tinyint(4) NOT NULL default 0;" | ${prefix}/bin/dbexec
	echo "ALTER TABLE schTASK ADD KEY priority (priority);" | ${prefix}/bin/dbexec
	echo "ALTER TABLE rnkCITATIONDATA DROP PRIMARY KEY;" | ${prefix}/bin/dbexec
	echo "ALTER TABLE rnkCITATIONDATA ADD PRIMARY KEY (id);" | ${prefix}/bin/dbexec
	echo "ALTER TABLE rnkCITATIONDATA CHANGE id id mediumint(8) unsigned NOT NULL auto_increment;" | ${prefix}/bin/dbexec
	echo "ALTER TABLE rnkCITATIONDATA ADD UNIQUE KEY object_name (object_name);" | ${prefix}/bin/dbexec
	echo "ALTER TABLE sbmPARAMETERS CHANGE value value text NOT NULL default '';" | ${prefix}/bin/dbexec
	echo "ALTER TABLE sbmAPPROVAL ADD note text NOT NULL default '';" | ${prefix}/bin/dbexec
	echo "ALTER TABLE hstDOCUMENT CHANGE docsize docsize bigint(15) unsigned NOT NULL;" | ${prefix}/bin/dbexec
	echo "ALTER TABLE cmtACTIONHISTORY CHANGE client_host client_host int(10) unsigned default NULL;" | ${prefix}/bin/dbexec

update-v0.99.1-tables:
	@echo "Nothing to do; table structure did not change between v0.99.1 and v0.99.2."

update-v0.99.2-tables:
<<<<<<< HEAD
	echo "RENAME TABLE oaiARCHIVE TO oaiREPOSITORY;" | ${prefix}/bin/dbexec
	${prefix}/bin/dbexec < $(top_srcdir)/modules/miscutil/sql/tabcreate.sql
	echo "INSERT INTO knwKB (id,name,description,kbtype) SELECT id,name,description,'' FROM fmtKNOWLEDGEBASES;" | ${prefix}/bin/dbexec
	echo "INSERT INTO knwKBRVAL (id,m_key,m_value,id_knwKB) SELECT id,m_key,m_value,id_fmtKNOWLEDGEBASES FROM fmtKNOWLEDGEBASEMAPPINGS;" | ${prefix}/bin/dbexec
	echo "ALTER TABLE sbmPARAMETERS CHANGE name name varchar(40) NOT NULL default '';" | ${prefix}/bin/dbexec
	echo "ALTER TABLE bibdoc CHANGE docname docname varchar(250) COLLATE utf8_bin NOT NULL default 'file';" | ${prefix}/bin/dbexec
	echo "ALTER TABLE bibdoc CHANGE status status text NOT NULL default '';" | ${prefix}/bin/dbexec
	echo "ALTER TABLE bibdoc ADD COLUMN text_extraction_date datetime NOT NULL default '0000-00-00';" | ${prefix}/bin/dbexec
	echo "ALTER TABLE collection DROP COLUMN restricted;" | ${prefix}/bin/dbexec
	echo "ALTER TABLE schTASK CHANGE host host varchar(255) NOT NULL default '';" | ${prefix}/bin/dbexec
	echo "ALTER TABLE hstTASK CHANGE host host varchar(255) NOT NULL default '';" | ${prefix}/bin/dbexec
	echo "ALTER TABLE bib85x DROP INDEX kv, ADD INDEX kv (value(100));" | ${prefix}/bin/dbexec
	echo "UPDATE clsMETHOD SET location='http://cdsware.cern.ch/download/invenio-demo-site-files/HEP.rdf' WHERE name='HEP' AND location='';" | ${prefix}/bin/dbexec
	echo "UPDATE clsMETHOD SET location='http://cdsware.cern.ch/download/invenio-demo-site-files/NASA-subjects.rdf' WHERE name='NASA-subjects' AND location='';" | ${prefix}/bin/dbexec
	echo "UPDATE accACTION SET name='runoairepository', description='run oairepositoryupdater task' WHERE name='runoaiarchive';" | ${prefix}/bin/dbexec
	echo "UPDATE accACTION SET name='cfgoaiharvest', description='configure OAI Harvest' WHERE name='cfgbibharvest';" | ${prefix}/bin/dbexec
	echo "ALTER TABLE accARGUMENT CHANGE value value varchar(255);" | ${prefix}/bin/dbexec
	echo "UPDATE accACTION SET allowedkeywords='doctype,act,categ' WHERE name='submit';" | ${prefix}/bin/dbexec
	echo "INSERT INTO accARGUMENT(keyword,value) VALUES ('categ','*');" | ${prefix}/bin/dbexec
	echo "INSERT INTO accROLE_accACTION_accARGUMENT(id_accROLE,id_accACTION,id_accARGUMENT,argumentlistid) SELECT DISTINCT raa.id_accROLE,raa.id_accACTION,accARGUMENT.id,raa.argumentlistid FROM accROLE_accACTION_accARGUMENT as raa JOIN accACTION on id_accACTION=accACTION.id,accARGUMENT WHERE accACTION.name='submit' and accARGUMENT.keyword='categ' and accARGUMENT.value='*';" | ${prefix}/bin/dbexec
	echo "UPDATE accACTION SET allowedkeywords='name,with_editor_rights' WHERE name='cfgwebjournal';" | ${prefix}/bin/dbexec
	echo "INSERT INTO accARGUMENT(keyword,value) VALUES ('with_editor_rights','yes');" | ${prefix}/bin/dbexec
	echo "INSERT INTO accROLE_accACTION_accARGUMENT(id_accROLE,id_accACTION,id_accARGUMENT,argumentlistid) SELECT DISTINCT raa.id_accROLE,raa.id_accACTION,accARGUMENT.id,raa.argumentlistid FROM accROLE_accACTION_accARGUMENT as raa JOIN accACTION on id_accACTION=accACTION.id,accARGUMENT WHERE accACTION.name='cfgwebjournal' and accARGUMENT.keyword='with_editor_rights' and accARGUMENT.value='yes';" | ${prefix}/bin/dbexec
	echo "ALTER TABLE bskEXTREC CHANGE id id int(15) unsigned NOT NULL auto_increment;" | ${prefix}/bin/dbexec
	echo "ALTER TABLE bskEXTREC ADD external_id int(15) NOT NULL default '0';" | ${prefix}/bin/dbexec
	echo "ALTER TABLE bskEXTREC ADD collection_id int(15) unsigned NOT NULL default '0';" | ${prefix}/bin/dbexec
	echo "ALTER TABLE bskEXTREC ADD original_url text;" | ${prefix}/bin/dbexec
	echo "ALTER TABLE cmtRECORDCOMMENT ADD status char(2) NOT NULL default 'ok';" | ${prefix}/bin/dbexec
	echo "ALTER TABLE cmtRECORDCOMMENT ADD KEY status (status);" | ${prefix}/bin/dbexec
	echo "INSERT INTO sbmALLFUNCDESCR VALUES ('Move_Photos_to_Storage','Attach/edit the pictures uploaded with the \"create_photos_manager_interface()\" function');"  | ${prefix}/bin/dbexec
	echo "INSERT INTO sbmFIELDDESC VALUES ('Upload_Photos',NULL,'','R',NULL,NULL,NULL,NULL,NULL,'\"\"\"\r\nThis is an example of element that creates a photos upload interface.\r\nClone it, customize it and integrate it into your submission. Then add function \r\n\'Move_Photos_to_Storage\' to your submission functions list, in order for files \r\nuploaded with this interface to be attached to the record. More information in \r\nthe WebSubmit admin guide.\r\n\"\"\"\r\n\r\nfrom invenio.websubmit_functions.ParamFile import ParamFromFile\r\nfrom invenio.websubmit_functions.Move_Photos_to_Storage import read_param_file, create_photos_manager_interface, get_session_id\r\n\r\n# Retrieve session id\r\ntry:\r\n    # User info is defined only in MBI/MPI actions...\r\n    session_id = get_session_id(None, uid, user_info) \r\nexcept:\r\n    session_id = get_session_id(req, uid, {})\r\n\r\n# Retrieve context\r\nindir = curdir.split(\'/\')[-3]\r\ndoctype = curdir.split(\'/\')[-2]\r\naccess = curdir.split(\'/\')[-1]\r\n\r\n# Get the record ID, if any\r\nsysno = ParamFromFile(\"%s/%s\" % (curdir,\'SN\')).strip()\r\n\r\n\"\"\"\r\nModify below the configuration of the photos manager interface.\r\nNote: \'can_reorder_photos\' parameter is not yet fully taken into consideration\r\n\r\nDocumentation of the function is available by running:\r\necho -e \'from invenio.websubmit_functions.Move_Photos_to_Storage import create_photos_manager_interface as f\\nprint f.__doc__\' | python\r\n\"\"\"\r\ntext += create_photos_manager_interface(sysno, session_id, uid,\r\n                                        doctype, indir, curdir, access,\r\n                                        can_delete_photos=True,\r\n                                        can_reorder_photos=True,\r\n                                        can_upload_photos=True,\r\n                                        editor_width=700,\r\n                                        editor_height=400,\r\n                                        initial_slider_value=100,\r\n                                        max_slider_value=200,\r\n                                        min_slider_value=80)','0000-00-00','0000-00-00',NULL,NULL,0);"  | ${prefix}/bin/dbexec
	echo "INSERT INTO sbmFUNDESC VALUES ('Move_Photos_to_Storage','iconsize');" | ${prefix}/bin/dbexec
	echo "INSERT INTO sbmFIELDDESC VALUES ('Upload_Files',NULL,'','R',NULL,NULL,NULL,NULL,NULL,'\"\"\"\r\nThis is an example of element that creates a file upload interface.\r\nClone it, customize it and integrate it into your submission. Then add function \r\n\'Move_Uploaded_Files_to_Storage\' to your submission functions list, in order for files \r\nuploaded with this interface to be attached to the record. More information in \r\nthe WebSubmit admin guide.\r\n\"\"\"\r\nfrom invenio.websubmit_managedocfiles import create_file_upload_interface\r\nfrom invenio.websubmit_functions.Shared_Functions import ParamFromFile\r\n\r\nindir = ParamFromFile(os.path.join(curdir, \'indir\'))\r\ndoctype = ParamFromFile(os.path.join(curdir, \'doctype\'))\r\naccess = ParamFromFile(os.path.join(curdir, \'access\'))\r\ntry:\r\n    sysno = int(ParamFromFile(os.path.join(curdir, \'SN\')).strip())\r\nexcept:\r\n    sysno = -1\r\nln = ParamFromFile(os.path.join(curdir, \'ln\'))\r\n\r\n\"\"\"\r\nRun the following to get the list of parameters of function \'create_file_upload_interface\':\r\necho -e \'from invenio.websubmit_managedocfiles import create_file_upload_interface as f\\nprint f.__doc__\' | python\r\n\"\"\"\r\ntext = create_file_upload_interface(recid=sysno,\r\n                                 print_outside_form_tag=False,\r\n                                 include_headers=True,\r\n                                 ln=ln,\r\n                                 doctypes_and_desc=[(\'main\',\'Main document\'),\r\n                                                    (\'additional\',\'Figure, schema, etc.\')],\r\n                                 can_revise_doctypes=[\'*\'],\r\n                                 can_describe_doctypes=[\'main\'],\r\n                                 can_delete_doctypes=[\'additional\'],\r\n                                 can_rename_doctypes=[\'main\'],\r\n                                 sbm_indir=indir, sbm_doctype=doctype, sbm_access=access)[1]\r\n','0000-00-00','0000-00-00',NULL,NULL,0);"  | ${prefix}/bin/dbexec
	echo "INSERT INTO sbmFUNDESC VALUES ('Move_Uploaded_Files_to_Storage','forceFileRevision');"  | ${prefix}/bin/dbexec
	echo "INSERT INTO sbmALLFUNCDESCR VALUES ('Create_Upload_Files_Interface','Display generic interface to add/revise/delete files. To be used before function \"Move_Uploaded_Files_to_Storage\"');" | ${prefix}/bin/dbexec
	echo "INSERT INTO sbmALLFUNCDESCR VALUES ('Move_Uploaded_Files_to_Storage','Attach files uploaded with \"Create_Upload_Files_Interface\"')" | ${prefix}/bin/dbexec
	echo "INSERT INTO sbmFUNDESC VALUES ('Move_Revised_Files_to_Storage','elementNameToDoctype');"  | ${prefix}/bin/dbexec
	echo "INSERT INTO sbmFUNDESC VALUES ('Move_Revised_Files_to_Storage','createIconDoctypes');"  | ${prefix}/bin/dbexec
	echo "INSERT INTO sbmFUNDESC VALUES ('Move_Revised_Files_to_Storage','createRelatedFormats');"  | ${prefix}/bin/dbexec
	echo "INSERT INTO sbmFUNDESC VALUES ('Move_Revised_Files_to_Storage','iconsize');"  | ${prefix}/bin/dbexec
	echo "INSERT INTO sbmFUNDESC VALUES ('Move_Revised_Files_to_Storage','keepPreviousVersionDoctypes');"  | ${prefix}/bin/dbexec
	echo "INSERT INTO sbmALLFUNCDESCR VALUES ('Move_Revised_Files_to_Storage','Revise files initially uploaded with \"Move_Files_to_Storage\"')" | ${prefix}/bin/dbexec
	echo "INSERT INTO sbmFUNDESC VALUES ('Create_Upload_Files_Interface','maxsize');" | ${prefix}/bin/dbexec
	echo "INSERT INTO sbmFUNDESC VALUES ('Create_Upload_Files_Interface','minsize');" | ${prefix}/bin/dbexec
	echo "INSERT INTO sbmFUNDESC VALUES ('Create_Upload_Files_Interface','doctypes');" | ${prefix}/bin/dbexec
	echo "INSERT INTO sbmFUNDESC VALUES ('Create_Upload_Files_Interface','restrictions');" | ${prefix}/bin/dbexec
	echo "INSERT INTO sbmFUNDESC VALUES ('Create_Upload_Files_Interface','canDeleteDoctypes');" | ${prefix}/bin/dbexec
	echo "INSERT INTO sbmFUNDESC VALUES ('Create_Upload_Files_Interface','canReviseDoctypes');" | ${prefix}/bin/dbexec
	echo "INSERT INTO sbmFUNDESC VALUES ('Create_Upload_Files_Interface','canDescribeDoctypes');" | ${prefix}/bin/dbexec
	echo "INSERT INTO sbmFUNDESC VALUES ('Create_Upload_Files_Interface','canCommentDoctypes');" | ${prefix}/bin/dbexec
	echo "INSERT INTO sbmFUNDESC VALUES ('Create_Upload_Files_Interface','canKeepDoctypes');" | ${prefix}/bin/dbexec
	echo "INSERT INTO sbmFUNDESC VALUES ('Create_Upload_Files_Interface','canAddFormatDoctypes');" | ${prefix}/bin/dbexec
	echo "INSERT INTO sbmFUNDESC VALUES ('Create_Upload_Files_Interface','canRestrictDoctypes');" | ${prefix}/bin/dbexec
	echo "INSERT INTO sbmFUNDESC VALUES ('Create_Upload_Files_Interface','canRenameDoctypes');" | ${prefix}/bin/dbexec
	echo "INSERT INTO sbmFUNDESC VALUES ('Create_Upload_Files_Interface','canNameNewFiles');" | ${prefix}/bin/dbexec
	echo "INSERT INTO sbmFUNDESC VALUES ('Create_Upload_Files_Interface','createRelatedFormats');" | ${prefix}/bin/dbexec
	echo "INSERT INTO sbmFUNDESC VALUES ('Create_Upload_Files_Interface','keepDefault');" | ${prefix}/bin/dbexec
	echo "INSERT INTO sbmFUNDESC VALUES ('Create_Upload_Files_Interface','showLinks');" | ${prefix}/bin/dbexec
	echo "INSERT INTO sbmFUNDESC VALUES ('Create_Upload_Files_Interface','fileLabel');" | ${prefix}/bin/dbexec
	echo "INSERT INTO sbmFUNDESC VALUES ('Create_Upload_Files_Interface','filenameLabel');" | ${prefix}/bin/dbexec
	echo "INSERT INTO sbmFUNDESC VALUES ('Create_Upload_Files_Interface','descriptionLabel');" | ${prefix}/bin/dbexec
	echo "INSERT INTO sbmFUNDESC VALUES ('Create_Upload_Files_Interface','commentLabel');" | ${prefix}/bin/dbexec
	echo "INSERT INTO sbmFUNDESC VALUES ('Create_Upload_Files_Interface','restrictionLabel');" | ${prefix}/bin/dbexec
	echo "INSERT INTO sbmFUNDESC VALUES ('Create_Upload_Files_Interface','startDoc');" | ${prefix}/bin/dbexec
	echo "INSERT INTO sbmFUNDESC VALUES ('Create_Upload_Files_Interface','endDoc');" | ${prefix}/bin/dbexec
	echo "INSERT INTO sbmFUNDESC VALUES ('Create_Upload_Files_Interface','defaultFilenameDoctypes');" | ${prefix}/bin/dbexec
	echo "INSERT INTO sbmFUNDESC VALUES ('Create_Upload_Files_Interface','maxFilesDoctypes');" | ${prefix}/bin/dbexec
	echo "INSERT INTO sbmFUNDESC VALUES ('Move_Uploaded_Files_to_Storage','iconsize');" | ${prefix}/bin/dbexec
	echo "INSERT INTO sbmFUNDESC VALUES ('Move_Uploaded_Files_to_Storage','createIconDoctypes');" | ${prefix}/bin/dbexec
	echo "INSERT INTO sbmFUNDESC VALUES ('Report_Number_Generation','nblength');" | ${prefix}/bin/dbexec
	echo "INSERT INTO sbmFUNDESC VALUES ('Second_Report_Number_Generation','2nd_nb_length');" | ${prefix}/bin/dbexec
	echo "INSERT INTO sbmFUNDESC VALUES ('Get_Recid','record_search_pattern');" | ${prefix}/bin/dbexec
	echo "INSERT INTO sbmALLFUNCDESCR VALUES ('Move_FCKeditor_Files_to_Storage','Transfer files attached to the record with the FCKeditor');" | ${prefix}/bin/dbexec
	echo "INSERT INTO sbmFUNDESC VALUES ('Move_FCKeditor_Files_to_Storage','input_fields');" | ${prefix}/bin/dbexec
	echo "INSERT INTO sbmFUNDESC VALUES ('Stamp_Uploaded_Files','layer');" | ${prefix}/bin/dbexec
	echo "INSERT INTO sbmFUNDESC VALUES ('Stamp_Replace_Single_File_Approval','layer');" | ${prefix}/bin/dbexec
	echo "INSERT INTO sbmFUNDESC VALUES ('Stamp_Replace_Single_File_Approval','switch_file');" | ${prefix}/bin/dbexec
	echo "INSERT INTO sbmFUNDESC VALUES ('Stamp_Uploaded_Files','switch_file');" | ${prefix}/bin/dbexec
	echo "INSERT INTO sbmFUNDESC VALUES ('Move_Files_to_Storage','paths_and_restrictions');" | ${prefix}/bin/dbexec
	echo "INSERT INTO sbmFUNDESC VALUES ('Move_Files_to_Storage','paths_and_doctypes');" | ${prefix}/bin/dbexec
	echo "ALTER TABLE cmtRECORDCOMMENT ADD round_name varchar(255) NOT NULL default ''" | ${prefix}/bin/dbexec
	echo "ALTER TABLE cmtRECORDCOMMENT ADD restriction varchar(50) NOT NULL default ''" | ${prefix}/bin/dbexec
	echo "ALTER TABLE cmtRECORDCOMMENT ADD in_reply_to_id_cmtRECORDCOMMENT int(15) unsigned NOT NULL default '0'" | ${prefix}/bin/dbexec
	echo "ALTER TABLE cmtRECORDCOMMENT ADD KEY in_reply_to_id_cmtRECORDCOMMENT (in_reply_to_id_cmtRECORDCOMMENT);" | ${prefix}/bin/dbexec
	echo "ALTER TABLE bskRECORDCOMMENT ADD in_reply_to_id_bskRECORDCOMMENT int(15) unsigned NOT NULL default '0'" | ${prefix}/bin/dbexec
	echo "ALTER TABLE bskRECORDCOMMENT ADD KEY in_reply_to_id_bskRECORDCOMMENT (in_reply_to_id_bskRECORDCOMMENT);" | ${prefix}/bin/dbexec
	echo "ALTER TABLE cmtRECORDCOMMENT ADD reply_order_cached_data blob NULL default NULL;" | ${prefix}/bin/dbexec
	echo "ALTER TABLE bskRECORDCOMMENT ADD reply_order_cached_data blob NULL default NULL;" | ${prefix}/bin/dbexec
	echo "ALTER TABLE cmtRECORDCOMMENT ADD INDEX (reply_order_cached_data(40));" | ${prefix}/bin/dbexec
	echo "ALTER TABLE bskRECORDCOMMENT ADD INDEX (reply_order_cached_data(40));" | ${prefix}/bin/dbexec
	echo -e 'from invenio.webcommentadminlib import migrate_comments_populate_threads_index;\
	migrate_comments_populate_threads_index()' | $(PYTHON)
	echo -e 'from invenio.access_control_firerole import repair_role_definitions;\
	repair_role_definitions()' | $(PYTHON)

CLEANFILES = *~ *.pyc *.tmp
=======
	@echo "Nothing to do; table structure did not change between v0.99.2 and v0.99.3."

CLEANFILES = *~
>>>>>>> e238c832
<|MERGE_RESOLUTION|>--- conflicted
+++ resolved
@@ -408,7 +408,9 @@
 	@echo "Nothing to do; table structure did not change between v0.99.1 and v0.99.2."
 
 update-v0.99.2-tables:
-<<<<<<< HEAD
+	@echo "Nothing to do; table structure did not change between v0.99.2 and v0.99.3."
+
+update-v0.99.3-tables:
 	echo "RENAME TABLE oaiARCHIVE TO oaiREPOSITORY;" | ${prefix}/bin/dbexec
 	${prefix}/bin/dbexec < $(top_srcdir)/modules/miscutil/sql/tabcreate.sql
 	echo "INSERT INTO knwKB (id,name,description,kbtype) SELECT id,name,description,'' FROM fmtKNOWLEDGEBASES;" | ${prefix}/bin/dbexec
@@ -504,9 +506,4 @@
 	echo -e 'from invenio.access_control_firerole import repair_role_definitions;\
 	repair_role_definitions()' | $(PYTHON)
 
-CLEANFILES = *~ *.pyc *.tmp
-=======
-	@echo "Nothing to do; table structure did not change between v0.99.2 and v0.99.3."
-
-CLEANFILES = *~
->>>>>>> e238c832
+CLEANFILES = *~ *.pyc *.tmp