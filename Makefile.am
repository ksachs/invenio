## This file is part of Invenio.
## Copyright (C) 2002, 2003, 2004, 2005, 2006, 2007, 2008, 2009, 2010 CERN.
##
## Invenio is free software; you can redistribute it and/or
## modify it under the terms of the GNU General Public License as
## published by the Free Software Foundation; either version 2 of the
## License, or (at your option) any later version.
##
## Invenio is distributed in the hope that it will be useful, but
## WITHOUT ANY WARRANTY; without even the implied warranty of
## MERCHANTABILITY or FITNESS FOR A PARTICULAR PURPOSE.  See the GNU
## General Public License for more details.
##
## You should have received a copy of the GNU General Public License
## along with Invenio; if not, write to the Free Software Foundation, Inc.,
## 59 Temple Place, Suite 330, Boston, MA 02111-1307, USA.

confignicedir = $(sysconfdir)/build
confignice_SCRIPTS=config.nice

SUBDIRS = po config modules

EXTRA_DIST = UNINSTALL THANKS RELEASE-NOTES configure-tests.py config.nice.in \
             config.rpath

# current jsMath version and packages
JSMV = 3.6b
JSMFV = 1.3
JSMATH = jsMath-$(JSMV).zip
JSMATHFONTS = jsMath-fonts-$(JSMFV).zip

# current FCKeditor version
FCKV = 2.6.6
FCKEDITOR = FCKeditor_$(FCKV).zip

# git-version-get stuff:
BUILT_SOURCES = $(top_srcdir)/.version
$(top_srcdir)/.version:
	echo $(VERSION) > $@-t && mv $@-t $@
dist-hook:
	echo $(VERSION) > $(distdir)/.tarball-version

check-custom-templates:
	$(PYTHON) $(top_srcdir)/modules/webstyle/lib/template.py --check-custom-templates $(top_srcdir)

kwalitee-check:
	@$(PYTHON) $(top_srcdir)/modules/miscutil/lib/kwalitee.py --stats $(top_srcdir)

kwalitee-check-errors-only:
	@$(PYTHON) $(top_srcdir)/modules/miscutil/lib/kwalitee.py --check-errors $(top_srcdir)

kwalitee-check-variables:
	@$(PYTHON) $(top_srcdir)/modules/miscutil/lib/kwalitee.py --check-variables $(top_srcdir)

kwalitee-check-indentation:
	@$(PYTHON) $(top_srcdir)/modules/miscutil/lib/kwalitee.py --check-indentation $(top_srcdir)

kwalitee-check-sql-queries:
	@echo "* Listing potentially dangerous SQL queries:"
	@echo "** SQL SELECT queries without explicit column list:"
	@find $(top_srcdir) -name '*.py' -exec grep -HEin 'SELECT \* FROM' {} \; 2> /dev/null
	@echo "** SQL INSERT queries without explicit column list:"
	@find $(top_srcdir) -name '*.py' -exec grep -HEin 'INSERT INTO ([[:alnum:]]|_)+[[:space:]]*VALUES' {} \; 2> /dev/null
	@find $(top_srcdir) -name '*.py' -exec grep -HEin 'INSERT INTO ([[:alnum:]]|_)+[[:space:]]*$$' {} \; 2> /dev/null
	@echo "** SQL queries using charset-ignorant escape_string():"
	@find $(top_srcdir) -name '*.py' -exec grep -HEin 'escape_string' {} \; 2> /dev/null
	@echo "** SQL queries using literal '%s':"
	@find $(top_srcdir) -name '*.py' -exec grep -HEin "run_sql.*'%[dfis]'" {} \; 2> /dev/null
	@find $(top_srcdir) -name '*.py' -exec grep -HEin 'run_sql.*"%[dfis]"' {} \; 2> /dev/null
	@echo "** SQL queries with potentially unescaped arguments:"
	@find $(top_srcdir) -name '*.py' -exec grep -HEin 'run_sql.* % ' {} \; 2> /dev/null
	@echo "* Done."

etags:
	\rm -f $(top_srcdir)/TAGS
	(cd $(top_srcdir) && find $(top_srcdir) -name "*.py" -print | xargs etags)

install-data-local:
	for d in / /cache /log /tmp /data /run ; do	\
		mkdir -p $(localstatedir)$$d ;		\
	done
	@echo "************************************************************"
	@echo "** Invenio software has been successfully installed!  **"
	@echo "**                                                        **"
	@echo "** You may proceed to customizing your installation now.  **"
	@echo "************************************************************"

install-jsmath-plugin:
	@echo "***********************************************************"
	@echo "** Installing jsMath plugin, please wait...              **"
	@echo "***********************************************************"
	rm -rf /tmp/invenio-jsmath-plugin
	mkdir /tmp/invenio-jsmath-plugin
	(cd /tmp/invenio-jsmath-plugin && \
	wget 'http://downloads.sourceforge.net/jsmath/$(JSMATH)' && \
	wget 'http://downloads.sourceforge.net/jsmath/$(JSMATHFONTS)' && \
	wget 'http://www.math.union.edu/~dpvc/jsMath/download/extra-fonts/msam10/msam10.zip' && \
	wget 'http://www.math.union.edu/~dpvc/jsMath/download/extra-fonts/msbm10/msbm10.zip' && \
	unzip -u -d ${prefix}/var/www $(JSMATH) && \
	unzip -u -d ${prefix}/var/www $(JSMATHFONTS) && \
	unzip -u -d ${prefix}/var/www/jsMath/fonts msam10.zip && \
	unzip -u -d ${prefix}/var/www/jsMath/fonts msbm10.zip)
	rm -fr /tmp/invenio-jsmath-plugin
	@echo "* Installing Invenio-specific jsMath config..."
	(cd $(top_srcdir)/modules/webstyle/etc && make install)

	@echo "***********************************************************"
	@echo "** The jsMath plugin was successfully installed.         **"
	@echo "** Please do not forget to properly set the option       **"
	@echo "** CFG_WEBSEARCH_USE_JSMATH_FOR_FORMATS in invenio.conf. **"
	@echo "***********************************************************"

uninstall-jsmath-plugin:
	@rm -rvf ${prefix}/var/www/jsMath
	@echo "***********************************************************"
	@echo "** The jsMath plugin was successfully uninstalled.       **"
	@echo "***********************************************************"

install-jscalendar-plugin:
	@echo "***********************************************************"
	@echo "** Installing jsCalendar plugin, please wait...              **"
	@echo "***********************************************************"
	rm -rf /tmp/invenio-jscalendar-plugin
	mkdir /tmp/invenio-jscalendar-plugin
	(cd /tmp/invenio-jscalendar-plugin && \
	wget 'http://www.dynarch.com/static/jscalendar-1.0.zip' && \
	unzip -u jscalendar-1.0.zip && \
	mkdir -p ${prefix}/var/www/jsCalendar && \
	cp jscalendar-1.0/img.gif ${prefix}/var/www/jsCalendar/jsCalendar.gif && \
	cp jscalendar-1.0/calendar.js ${prefix}/var/www/jsCalendar/ && \
	cp jscalendar-1.0/calendar-setup.js ${prefix}/var/www/jsCalendar/ && \
	cp jscalendar-1.0/lang/calendar-en.js ${prefix}/var/www/jsCalendar/ && \
	cp jscalendar-1.0/calendar-blue.css ${prefix}/var/www/jsCalendar/)
	rm -fr /tmp/invenio-jscalendar-plugin
	@echo "***********************************************************"
	@echo "** The jsCalendar plugin was successfully installed.     **"
	@echo "***********************************************************"

uninstall-jscalendar-plugin:
	@rm -rvf ${prefix}/var/www/jsCalendar
	@echo "***********************************************************"
	@echo "** The jsCalendar plugin was successfully uninstalled.   **"
	@echo "***********************************************************"

install-jquery-plugins: install-jquery-plugins
	@echo "***********************************************************"
	@echo "** Installing various jQuery plugins, please wait...     **"
	@echo "***********************************************************"
	mkdir -p ${prefix}/var/www/js
	(cd ${prefix}/var/www/js && \
	wget http://jqueryjs.googlecode.com/files/jquery-1.3.1.min.js && \
	mv jquery-1.3.1.min.js jquery.min.js && \
	wget http://jquery-ui.googlecode.com/svn/tags/latest/ui/minified/jquery.effects.core.min.js && \
	wget http://jquery-ui.googlecode.com/svn/tags/latest/ui/minified/jquery.effects.highlight.min.js && \
	wget http://jquery-ui.googlecode.com/svn/tags/1.7.3/ui/minified/ui.slider.min.js && \
	wget http://jquery-ui.googlecode.com/svn/tags/1.7.3/ui/minified/ui.sortable.min.js && \
	wget http://www.appelsiini.net/download/jquery.jeditable.mini.js && \
	wget http://github.com/malsup/form/raw/master/jquery.form.js --no-check-certificate && \
	wget http://jquery-multifile-plugin.googlecode.com/svn/trunk/jquery.MultiFile.pack.js && \
	wget http://plugins.jquery.com/files/jquery.autogrow-1.2.2.zip && \
	wget http://tablesorter.com/jquery.tablesorter.zip && \
	wget http://www.uploadify.com/wp-content/uploads/Uploadify-v2.1.3.zip -O uploadify.zip && \
	unzip jquery.tablesorter.zip && \
	rm jquery.tablesorter.zip && \
	unzip -u uploadify.zip && \
	mv -T jquery.uploadify-v2.1.3 uploadify && \
	mv uploadify/swfobject.js ./ && \
	mv uploadify/cancel.png uploadify/uploadify.css uploadify/uploadify.allglyphs.swf uploadify/uploadify.fla uploadify/uploadify.swf ../img/ && \
	mv uploadify/jquery.uploadify.v2.1.3.min.js ./jquery.uploadify.min.js && \
	rm uploadify.zip && rm -r uploadify && \
	unzip jquery.autogrow-1.2.2.zip jquery.autogrow.js && \
	rm jquery.autogrow-1.2.2.zip && \
	wget -O json2.js.tmp http://json.org/json2.js && \
	grep -v 'alert.*IMPORTANT: Remove this line' json2.js.tmp > json2.js && \
	rm json2.js.tmp && \
	wget http://jquery-ui.googlecode.com/svn/tags/1.7.3/ui/minified/ui.datepicker.min.js && \
	wget -O jquery.hotkeys.min.js http://js-hotkeys.googlecode.com/files/jquery.hotkeys-0.7.8-packed.js && \
	wget http://plugins.jquery.com/files/jquery.treeview_3.zip && \
	unzip jquery.treeview_3.zip && \
	rm jquery.treeview_3.zip && \
	wget http://plugins.jquery.com/files/jquery.ajaxPager.js_5.txt && \
	mv jquery.ajaxPager.js_5.txt jquery.ajaxPager.js && \
	wget http://jqueryui.com/download/jquery-ui-1.7.3.custom.zip && \
	unzip jquery-ui-1.7.3.custom.zip development-bundle/ui/ui.core.js && \
	mv development-bundle/ui/ui.core.js ui.core.js && \
	rm -rf development-bundle && \
	rm jquery-ui-1.7.3.custom.zip)
	mkdir -p ${prefix}/var/www/img && \
	(cd ${prefix}/var/www/img && \
	wget -r -np -nH --cut-dirs=4 -A "png,css" -P jquery-ui/themes http://jquery-ui.googlecode.com/svn/tags/1.7.3/themes/base/ && \
	wget http://jquery-ui.googlecode.com/svn/tags/1.7.3/themes/redmond/jquery-ui.css && \
	wget http://jquery-ui.googlecode.com/svn/tags/1.7.3/demos/images/calendar.gif && \
	wget -r -np -nH --cut-dirs=5 -A "png" http://jquery-ui.googlecode.com/svn/tags/1.7.3/themes/redmond/images/)
	@echo "***********************************************************"
	@echo "** The jQuery plugins were successfully installed.       **"
	@echo "***********************************************************"

uninstall-jquery-plugins:
	(cd ${prefix}/var/www/js && \
	rm -f jquery.min.js && \
	rm -f jquery.effects.core.min.js && \
	rm -f jquery.effects.highlight.min.js && \
	rm -f jquery.MultiFile.pack.js && \
	rm -f jquery.jeditable.mini.js && \
	rm -f jquery.tablesorter.js && \
	rm -f jquery.tablesorter.pager.js && \
	rm -f ui.datepicker.min.js && \
	rm -f jquery.autogrow.js && \
	rm -f json2.js && \
	rm -f jquery.uploadify.min.js && \
	rm -f jquery.ui.slider.min.js && \
	rm -f jquery.ui.sortable.min.js && \
	rm -rf tablesorter && \
	rm -f jquery.hotkeys.min.js && \
	rm -rf jquery-treeview && \
	rm -f jquery.ajaxPager.js && \
	rm -f jquery.form.js && \
	rm -f ui.core.js) && \
	(cd ${prefix}/var/www/img && \
	rm -f cancel.png uploadify.css uploadify.swf uploadify.allglyphs.swf uploadify.fla)
	@echo "***********************************************************"
	@echo "** The jquery plugins were successfully uninstalled.     **"
	@echo "***********************************************************"

install-fckeditor-plugin:
	@echo "***********************************************************"
	@echo "** Installing FCKeditor plugin, please wait...           **"
	@echo "***********************************************************"
	rm -rf ${prefix}/lib/python/invenio/fckeditor/
	rm -rf /tmp/invenio-fckeditor-plugin
	mkdir /tmp/invenio-fckeditor-plugin
	(cd /tmp/invenio-fckeditor-plugin && \
	wget 'http://downloads.sourceforge.net/fckeditor/$(FCKEDITOR)' && \
	unzip -u -d ${prefix}/var/www $(FCKEDITOR)) && \
	mkdir -p ${prefix}/lib/python/invenio/fckeditor/editor/filemanager/connectors/py && \
	mv -f ${prefix}/var/www/fckeditor/fckeditor.py ${prefix}/lib/python/invenio/fckeditor/ && \
	mv -f ${prefix}/var/www/fckeditor/editor/filemanager/connectors/py/*.py ${prefix}/lib/python/invenio/fckeditor/editor/filemanager/connectors/py/ && \
	rm -f ${prefix}/var/www/fckeditor/editor/filemanager/connectors/py/upload.py && \
	rm -f ${prefix}/var/www/fckeditor/editor/filemanager/connectors/py/zope.py && \
	find ${prefix}/lib/python/invenio/fckeditor -type d -exec touch {}/__init__.py \; && \
	find ${prefix}/var/www/fckeditor/ -depth -name '_*' -exec rm -rf {} \; && \
	rm -r ${prefix}/var/www/fckeditor/editor/filemanager/connectors && \
	find ${prefix}/var/www/fckeditor/fckeditor* -maxdepth 0 ! -name "fckeditor.js" -exec rm -r {} \; && \
	rm -fr /tmp/invenio-fckeditor-plugin
	@echo "* Installing Invenio-specific FCKeditor config..."
	(cd $(top_srcdir)/modules/webstyle/etc && make install)
	@echo "***********************************************************"
	@echo "** The FCKeditor plugin was successfully installed.      **"
	@echo "** Please do not forget to properly set the option       **"
	@echo "** CFG_WEBCOMMENT_USE_RICH_TEXT_EDITOR in invenio.conf.  **"
	@echo "***********************************************************"

uninstall-fckeditor-plugin:
	@rm -rvf ${prefix}/var/www/fckeditor
	@rm -rvf ${prefix}/lib/python/invenio/fckeditor
	@echo "***********************************************************"
	@echo "** The FCKeditor plugin was successfully uninstalled.    **"
	@echo "***********************************************************"

install-pdfa-helper-files:
	@echo "***********************************************************"
	@echo "** Installing PDF/A helper files, please wait...         **"
	@echo "***********************************************************"
	wget 'http://cdsware.cern.ch/download/invenio-demo-site-files/ISOCoatedsb.icc' -O ${prefix}/etc/websubmit/file_converter_templates/ISOCoatedsb.icc
	@echo "***********************************************************"
	@echo "** The PDF/A helper files were successfully installed.   **"
	@echo "***********************************************************"

uninstall-pdfa-helper-files:
	rm -f ${prefix}/etc/websubmit/file_converter_templates/ISOCoatedsb.icc
	@echo "***********************************************************"
	@echo "** The PDF/A helper files were successfully uninstalled. **"
	@echo "***********************************************************"

update-v0.3.0-tables update-v0.3.1-tables:
	echo "ALTER TABLE idxINDEXNAME CHANGE id_idxINDEX id_idxINDEX mediumint(9) unsigned NOT NULL FIRST;" | ${prefix}/bin/dbexec
	echo "ALTER TABLE rnkMETHODNAME CHANGE id_rnkMETHOD id_rnkMETHOD mediumint(9) unsigned NOT NULL FIRST;" | ${prefix}/bin/dbexec
	echo "ALTER TABLE collectionname CHANGE id_collection id_collection mediumint(9) unsigned NOT NULL FIRST;" | ${prefix}/bin/dbexec
	echo "ALTER TABLE formatname CHANGE id_format id_format mediumint(9) unsigned NOT NULL FIRST;" | ${prefix}/bin/dbexec
	echo "ALTER TABLE fieldname CHANGE id_field id_field mediumint(9) unsigned NOT NULL FIRST;" | ${prefix}/bin/dbexec
	echo "INSERT INTO accACTION (id,name,description,allowedkeywords,optional) VALUES (NULL,'runbibrank','run BibRank','','no');" | ${prefix}/bin/dbexec
	echo "INSERT INTO accACTION (id,name,description,allowedkeywords,optional) VALUES (NULL,'cfgbibrank','configure BibRank','','no');" | ${prefix}/bin/dbexec

update-v0.3.2-tables:
	echo "ALTER TABLE sbmCOLLECTION_sbmDOCTYPE CHANGE id_son id_son char(10) NOT NULL default '0';" | ${prefix}/bin/dbexec

update-v0.3.3-tables:
	${prefix}/bin/dbexec < $(top_srcdir)/modules/miscutil/sql/tabcreate.sql
	echo "ALTER TABLE flxLINKTYPEPARAMS CHANGE pname pname varchar(78) NOT NULL default '';" | ${prefix}/bin/dbexec
	echo "ALTER TABLE rnkMETHOD DROP star_category_ranges;" | ${prefix}/bin/dbexec
	echo "DROP TABLE rnkSET;" | ${prefix}/bin/dbexec
	echo "ALTER TABLE schTASK CHANGE arguments arguments LONGTEXT;" | ${prefix}/bin/dbexec
	echo "ALTER TABLE schTASK CHANGE status status varchar(50);" | ${prefix}/bin/dbexec

update-v0.5.0-tables:
	${prefix}/bin/dbexec < $(top_srcdir)/modules/miscutil/sql/tabcreate.sql
	echo "ALTER TABLE session ADD INDEX uid (uid);" | ${prefix}/bin/dbexec
	echo "UPDATE idxINDEXNAME SET ln='cs' WHERE ln='cz';" | ${prefix}/bin/dbexec
	echo "UPDATE rnkMETHODNAME SET ln='cs' WHERE ln='cz';" | ${prefix}/bin/dbexec
	echo "UPDATE collectionname SET ln='cs' WHERE ln='cz';" | ${prefix}/bin/dbexec
	echo "UPDATE collection_portalbox SET ln='cs' WHERE ln='cz';" | ${prefix}/bin/dbexec
	echo "UPDATE formatname SET ln='cs' WHERE ln='cz';" | ${prefix}/bin/dbexec
	echo "UPDATE fieldname SET ln='cs' WHERE ln='cz';" | ${prefix}/bin/dbexec
	echo "UPDATE idxINDEXNAME SET ln='sv' WHERE ln='se';" | ${prefix}/bin/dbexec
	echo "UPDATE rnkMETHODNAME SET ln='sv' WHERE ln='se';" | ${prefix}/bin/dbexec
	echo "UPDATE collectionname SET ln='sv' WHERE ln='se';" | ${prefix}/bin/dbexec
	echo "UPDATE collection_portalbox SET ln='sv' WHERE ln='se';" | ${prefix}/bin/dbexec
	echo "UPDATE formatname SET ln='sv' WHERE ln='se';" | ${prefix}/bin/dbexec
	echo "UPDATE fieldname SET ln='sv' WHERE ln='se';" | ${prefix}/bin/dbexec

update-v0.7.1-tables:
	echo "DROP TABLE oaiHARVEST;" | ${prefix}/bin/dbexec
	${prefix}/bin/dbexec < $(top_srcdir)/modules/miscutil/sql/tabcreate.sql
	echo "INSERT INTO accACTION (id,name,description,allowedkeywords,optional) VALUES (NULL,'cfgbibharvest','configure BibHarvest','','no');" | ${prefix}/bin/dbexec
	echo "INSERT INTO accACTION (id,name,description,allowedkeywords,optional) VALUES (NULL,'runoaiharvest','run BibHarvest oaiharvest','','no');" | ${prefix}/bin/dbexec
	echo "INSERT INTO accACTION (id,name,description,allowedkeywords,optional) VALUES (NULL,'cfgwebcomment','configure WebComment','','no');" | ${prefix}/bin/dbexec
	echo "INSERT INTO accACTION (id,name,description,allowedkeywords,optional) VALUES (NULL,'runoaiarchive','run BibHarvest oaiarchive','','no');" | ${prefix}/bin/dbexec
	echo "INSERT INTO accACTION (id,name,description,allowedkeywords,optional) VALUES (NULL,'runbibedit','run BibEdit','','no');" | ${prefix}/bin/dbexec
	echo "ALTER TABLE user ADD nickname varchar(255) NOT NULL default '';" | ${prefix}/bin/dbexec
	echo "ALTER TABLE user ADD last_login datetime NOT NULL default '0000-00-00 00:00:00';" | ${prefix}/bin/dbexec
	echo "ALTER TABLE user ADD INDEX nickname (nickname);" | ${prefix}/bin/dbexec
	echo "ALTER TABLE sbmFIELD CHANGE subname subname varchar(13) default NULL;" | ${prefix}/bin/dbexec
	echo "ALTER TABLE user_query_basket CHANGE alert_name alert_name varchar(30) NOT NULL default '';" | ${prefix}/bin/dbexec
	echo "TRUNCATE TABLE session;" | ${prefix}/bin/dbexec
	@echo "**********************************************************"
	@echo "** Do not forget to run the basket migration now:       **"
	@echo "**    @PYTHON@ modules/webbasket/lib/webbasket_migration_kit.py "
	@echo "** Please see the RELEASE-NOTES for details.           **"
	@echo "**********************************************************"
	@echo "INSERT INTO oaiARCHIVE (id, setName, setSpec, setDescription, setDefinition, setRecList) SELECT id, setName, setSpec, CONCAT_WS('', setDescription), setDefinition, setRecList FROM oaiSET;"

update-v0.90.0-tables:
	${prefix}/bin/dbexec < $(top_srcdir)/modules/miscutil/sql/tabcreate.sql
	echo "ALTER TABLE format ADD COLUMN (description varchar(255) default '');" | ${prefix}/bin/dbexec
	echo "ALTER TABLE format ADD COLUMN (content_type varchar(255) default '');" | ${prefix}/bin/dbexec

update-v0.90.1-tables:
	${prefix}/bin/dbexec < $(top_srcdir)/modules/miscutil/sql/tabcreate.sql
	echo "ALTER TABLE schTASK ADD INDEX status (status);" | ${prefix}/bin/dbexec
	echo "ALTER TABLE schTASK ADD INDEX runtime (runtime);" | ${prefix}/bin/dbexec
	echo "ALTER TABLE sbmCATEGORIES ADD COLUMN score TINYINT UNSIGNED NOT NULL DEFAULT 0;" | ${prefix}/bin/dbexec
	echo "ALTER TABLE sbmCATEGORIES ADD PRIMARY KEY (doctype, sname);" | ${prefix}/bin/dbexec
	echo "ALTER TABLE sbmCATEGORIES ADD KEY doctype (doctype);" | ${prefix}/bin/dbexec
	echo "ALTER TABLE oaiHARVEST ADD COLUMN setspecs TEXT NOT NULL DEFAULT '';" | ${prefix}/bin/dbexec
	echo "ALTER TABLE oaiARCHIVE CHANGE setDescription setDescription text NOT NULL default '';" | ${prefix}/bin/dbexec
	echo "ALTER TABLE oaiARCHIVE CHANGE p1 p1 text NOT NULL default '';" | ${prefix}/bin/dbexec
	echo "ALTER TABLE oaiARCHIVE CHANGE f1 f1 text NOT NULL default '';" | ${prefix}/bin/dbexec
	echo "ALTER TABLE oaiARCHIVE CHANGE m1 m1 text NOT NULL default '';" | ${prefix}/bin/dbexec
	echo "ALTER TABLE oaiARCHIVE CHANGE p2 p2 text NOT NULL default '';" | ${prefix}/bin/dbexec
	echo "ALTER TABLE oaiARCHIVE CHANGE f2 f2 text NOT NULL default '';" | ${prefix}/bin/dbexec
	echo "ALTER TABLE oaiARCHIVE CHANGE m2 m2 text NOT NULL default '';" | ${prefix}/bin/dbexec
	echo "ALTER TABLE oaiARCHIVE CHANGE p3 p3 text NOT NULL default '';" | ${prefix}/bin/dbexec
	echo "ALTER TABLE oaiARCHIVE CHANGE f3 f3 text NOT NULL default '';" | ${prefix}/bin/dbexec
	echo "ALTER TABLE oaiARCHIVE CHANGE m3 m3 text NOT NULL default '';" | ${prefix}/bin/dbexec
	echo "UPDATE bibdoc SET status=0 WHERE status='';" | ${prefix}/bin/dbexec
	echo "UPDATE bibdoc SET status=1 WHERE status='deleted';" | ${prefix}/bin/dbexec
	echo "ALTER TABLE fmtKNOWLEDGEBASES add COLUMN kbtype char default NULL;" | ${prefix}/bin/dbexec

update-v0.92.0-tables:
	echo "UPDATE bibdoc SET status=0 WHERE status='';" | ${prefix}/bin/dbexec
	echo "UPDATE bibdoc SET status=1 WHERE status='deleted';" | ${prefix}/bin/dbexec
	echo "ALTER TABLE schTASK CHANGE arguments arguments mediumblob;" | ${prefix}/bin/dbexec
	echo "UPDATE user SET note=1 WHERE nickname='admin' AND note IS NULL;" | ${prefix}/bin/dbexec
	echo "ALTER TABLE usergroup CHANGE name name varchar(255) NOT NULL default '';" | ${prefix}/bin/dbexec
	echo "ALTER TABLE usergroup ADD login_method varchar(255) NOT NULL default 'INTERNAL';" | ${prefix}/bin/dbexec
	echo "ALTER TABLE usergroup ADD UNIQUE KEY login_method_name (login_method(70), name);" | ${prefix}/bin/dbexec
	echo "ALTER TABLE user CHANGE settings settings blob default NULL;" | ${prefix}/bin/dbexec
	echo "INSERT INTO sbmALLFUNCDESCR VALUES ('Get_Recid', 'This function gets the recid for a document with a given report-number (as stored in the global variable rn).');" | ${prefix}/bin/dbexec

update-v0.92.1-tables:
	echo "DROP TABLE rnkCITATIONDATA;" | ${prefix}/bin/dbexec
	${prefix}/bin/dbexec < $(top_srcdir)/modules/miscutil/sql/tabcreate.sql
	echo "UPDATE bibdoc SET status='DELETED' WHERE status='1';" | ${prefix}/bin/dbexec
	echo "UPDATE bibdoc SET status='' WHERE status='0';" | ${prefix}/bin/dbexec
	echo "ALTER TABLE bibrec ADD KEY creation_date (creation_date);" | ${prefix}/bin/dbexec
	echo "ALTER TABLE bibrec ADD KEY modification_date (modification_date);" | ${prefix}/bin/dbexec
	echo "ALTER TABLE bibdoc ADD KEY creation_date (creation_date);" | ${prefix}/bin/dbexec
	echo "ALTER TABLE bibdoc ADD KEY modification_date (modification_date);" | ${prefix}/bin/dbexec
	echo "ALTER TABLE bibdoc ADD KEY docname (docname);" | ${prefix}/bin/dbexec
	echo "ALTER TABLE oaiHARVEST CHANGE postprocess postprocess varchar(20) NOT NULL default 'h';" | ${prefix}/bin/dbexec
	echo "ALTER TABLE oaiHARVEST ADD COLUMN bibfilterprogram varchar(255) NOT NULL default '';" | ${prefix}/bin/dbexec
	echo "ALTER TABLE idxINDEXNAME CHANGE ln ln char(5) NOT NULL default '';" | ${prefix}/bin/dbexec
	echo "ALTER TABLE idxINDEX ADD COLUMN stemming_language VARCHAR(10) NOT NULL default '';" | ${prefix}/bin/dbexec
	echo "ALTER TABLE rnkMETHODNAME CHANGE ln ln char(5) NOT NULL default '';" | ${prefix}/bin/dbexec
	echo "ALTER TABLE rnkDOWNLOADS CHANGE id_bibdoc id_bibdoc mediumint(9) unsigned default NULL;" | ${prefix}/bin/dbexec
	echo "ALTER TABLE rnkDOWNLOADS CHANGE file_format file_format varchar(10) NULL default NULL;" | ${prefix}/bin/dbexec
	echo "ALTER TABLE collectionname CHANGE ln ln char(5) NOT NULL default '';" | ${prefix}/bin/dbexec
	echo "ALTER TABLE collection_portalbox CHANGE ln ln char(5) NOT NULL default '';" | ${prefix}/bin/dbexec
	echo "ALTER TABLE format ADD COLUMN visibility TINYINT NOT NULL default 1;" | ${prefix}/bin/dbexec
	echo "ALTER TABLE formatname CHANGE ln ln char(5) NOT NULL default '';" | ${prefix}/bin/dbexec
	echo "ALTER TABLE fieldname CHANGE ln ln char(5) NOT NULL default '';" | ${prefix}/bin/dbexec
	echo "ALTER TABLE accROLE ADD COLUMN firerole_def_ser blob NULL;" | ${prefix}/bin/dbexec
	echo "ALTER TABLE accROLE ADD COLUMN firerole_def_src text NULL;" | ${prefix}/bin/dbexec
	echo "ALTER TABLE user_accROLE ADD COLUMN expiration datetime NOT NULL default '9999-12-31 23:59:59';" | ${prefix}/bin/dbexec
	echo "ALTER TABLE user DROP INDEX id, ADD PRIMARY KEY id (id);" | ${prefix}/bin/dbexec
	echo -e 'from invenio.dbquery import run_sql;\
	map(lambda index_id: run_sql("ALTER TABLE idxPHRASE%02dF CHANGE term term TEXT NULL DEFAULT NULL, DROP INDEX term, ADD INDEX term (term (50))" % index_id[0]), run_sql("select id from idxINDEX"))' | $(PYTHON)
	echo "INSERT INTO rnkCITATIONDATA VALUES (1,'citationdict','','');" | ${prefix}/bin/dbexec
	echo "INSERT INTO rnkCITATIONDATA VALUES (2,'reversedict','','');" | ${prefix}/bin/dbexec
	echo "INSERT INTO rnkCITATIONDATA VALUES (3,'selfcitdict','','');" | ${prefix}/bin/dbexec

update-v0.99.0-tables:
	${prefix}/bin/dbexec < $(top_srcdir)/modules/miscutil/sql/tabcreate.sql
	echo "ALTER TABLE bibdoc ADD COLUMN more_info mediumblob NULL default NULL;" | ${prefix}/bin/dbexec
	echo "ALTER TABLE schTASK ADD COLUMN priority tinyint(4) NOT NULL default 0;" | ${prefix}/bin/dbexec
	echo "ALTER TABLE schTASK ADD KEY priority (priority);" | ${prefix}/bin/dbexec
	echo "ALTER TABLE rnkCITATIONDATA DROP PRIMARY KEY;" | ${prefix}/bin/dbexec
	echo "ALTER TABLE rnkCITATIONDATA ADD PRIMARY KEY (id);" | ${prefix}/bin/dbexec
	echo "ALTER TABLE rnkCITATIONDATA CHANGE id id mediumint(8) unsigned NOT NULL auto_increment;" | ${prefix}/bin/dbexec
	echo "ALTER TABLE rnkCITATIONDATA ADD UNIQUE KEY object_name (object_name);" | ${prefix}/bin/dbexec
	echo "ALTER TABLE sbmPARAMETERS CHANGE value value text NOT NULL default '';" | ${prefix}/bin/dbexec
	echo "ALTER TABLE sbmAPPROVAL ADD note text NOT NULL default '';" | ${prefix}/bin/dbexec
	echo "ALTER TABLE hstDOCUMENT CHANGE docsize docsize bigint(15) unsigned NOT NULL;" | ${prefix}/bin/dbexec
	echo "ALTER TABLE cmtACTIONHISTORY CHANGE client_host client_host int(10) unsigned default NULL;" | ${prefix}/bin/dbexec

update-v0.99.1-tables:
<<<<<<< HEAD
	echo "RENAME TABLE oaiARCHIVE TO oaiREPOSITORY;" | ${prefix}/bin/dbexec
	${prefix}/bin/dbexec < $(top_srcdir)/modules/miscutil/sql/tabcreate.sql
	echo "INSERT INTO knwKB (id,name,description,kbtype) SELECT id,name,description,'' FROM fmtKNOWLEDGEBASES;" | ${prefix}/bin/dbexec
	echo "INSERT INTO knwKBRVAL (id,m_key,m_value,id_knwKB) SELECT id,m_key,m_value,id_fmtKNOWLEDGEBASES FROM fmtKNOWLEDGEBASEMAPPINGS;" | ${prefix}/bin/dbexec
	echo "ALTER TABLE sbmPARAMETERS CHANGE name name varchar(40) NOT NULL default '';" | ${prefix}/bin/dbexec
	echo "ALTER TABLE bibdoc CHANGE docname docname varchar(250) COLLATE utf8_bin NOT NULL default 'file';" | ${prefix}/bin/dbexec
	echo "ALTER TABLE bibdoc ADD COLUMN text_extraction_date datetime NOT NULL default '0000-00-00';" | ${prefix}/bin/dbexec
	echo "ALTER TABLE collection DROP COLUMN restricted;" | ${prefix}/bin/dbexec
	echo "ALTER TABLE schTASK CHANGE host host varchar(255) NOT NULL default '';" | ${prefix}/bin/dbexec
	echo "ALTER TABLE hstTASK CHANGE host host varchar(255) NOT NULL default '';" | ${prefix}/bin/dbexec
	echo "ALTER TABLE bib85x DROP INDEX kv, ADD INDEX kv (value(100));" | ${prefix}/bin/dbexec
	echo "UPDATE clsMETHOD SET location='http://cdsware.cern.ch/download/invenio-demo-site-files/HEP.rdf' WHERE name='HEP' AND location='';" | ${prefix}/bin/dbexec
	echo "UPDATE clsMETHOD SET location='http://cdsware.cern.ch/download/invenio-demo-site-files/NASA-subjects.rdf' WHERE name='NASA-subjects' AND location='';" | ${prefix}/bin/dbexec
	echo "UPDATE accACTION SET name='runoairepository', description='run oairepositoryupdater task' WHERE name='runoaiarchive';" | ${prefix}/bin/dbexec
	echo "UPDATE accACTION SET name='cfgoaiharvest', description='configure OAI Harvest' WHERE name='cfgbibharvest';" | ${prefix}/bin/dbexec
	echo "ALTER TABLE accARGUMENT CHANGE value value varchar(255);" | ${prefix}/bin/dbexec
	echo "UPDATE accACTION SET allowedkeywords='doctype,act,categ' WHERE name='submit';" | ${prefix}/bin/dbexec
	echo "INSERT INTO accARGUMENT(keyword,value) VALUES ('categ','*');" | ${prefix}/bin/dbexec
	echo "INSERT INTO accROLE_accACTION_accARGUMENT(id_accROLE,id_accACTION,id_accARGUMENT,argumentlistid) SELECT DISTINCT raa.id_accROLE,raa.id_accACTION,accARGUMENT.id,raa.argumentlistid FROM accROLE_accACTION_accARGUMENT as raa JOIN accACTION on id_accACTION=accACTION.id,accARGUMENT WHERE accACTION.name='submit' and accARGUMENT.keyword='categ' and accARGUMENT.value='*';" | ${prefix}/bin/dbexec
	echo "UPDATE accACTION SET allowedkeywords='name,with_editor_rights' WHERE name='cfgwebjournal';" | ${prefix}/bin/dbexec
	echo "INSERT INTO accARGUMENT(keyword,value) VALUES ('with_editor_rights','yes');" | ${prefix}/bin/dbexec
	echo "INSERT INTO accROLE_accACTION_accARGUMENT(id_accROLE,id_accACTION,id_accARGUMENT,argumentlistid) SELECT DISTINCT raa.id_accROLE,raa.id_accACTION,accARGUMENT.id,raa.argumentlistid FROM accROLE_accACTION_accARGUMENT as raa JOIN accACTION on id_accACTION=accACTION.id,accARGUMENT WHERE accACTION.name='cfgwebjournal' and accARGUMENT.keyword='with_editor_rights' and accARGUMENT.value='yes';" | ${prefix}/bin/dbexec
	echo "ALTER TABLE bskEXTREC CHANGE id id int(15) unsigned NOT NULL auto_increment;" | ${prefix}/bin/dbexec
	echo "ALTER TABLE bskEXTREC ADD external_id int(15) NOT NULL default '0';" | ${prefix}/bin/dbexec
	echo "ALTER TABLE bskEXTREC ADD collection_id int(15) unsigned NOT NULL default '0';" | ${prefix}/bin/dbexec
	echo "ALTER TABLE bskEXTREC ADD original_url text;" | ${prefix}/bin/dbexec
	echo "ALTER TABLE cmtRECORDCOMMENT ADD status char(2) NOT NULL default 'ok';" | ${prefix}/bin/dbexec
	echo "ALTER TABLE cmtRECORDCOMMENT ADD KEY status (status);" | ${prefix}/bin/dbexec
	echo "INSERT INTO sbmALLFUNCDESCR VALUES ('Move_Photos_to_Storage','Attach/edit the pictures uploaded with the \"create_photos_manager_interface()\" function');"  | ${prefix}/bin/dbexec
	echo "INSERT INTO sbmFIELDDESC VALUES ('Upload_Photos',NULL,'','R',NULL,NULL,NULL,NULL,NULL,'\"\"\"\r\nThis is an example of element that creates a photos upload interface.\r\nClone it, customize it and integrate it into your submission. Then add function \r\n\'Move_Photos_to_Storage\' to your submission functions list, in order for files \r\nuploaded with this interface to be attached to the record. More information in \r\nthe WebSubmit admin guide.\r\n\"\"\"\r\n\r\nfrom invenio.websubmit_functions.ParamFile import ParamFromFile\r\nfrom invenio.websubmit_functions.Move_Photos_to_Storage import read_param_file, create_photos_manager_interface, get_session_id\r\n\r\n# Retrieve session id\r\ntry:\r\n    # User info is defined only in MBI/MPI actions...\r\n    session_id = get_session_id(None, uid, user_info) \r\nexcept:\r\n    session_id = get_session_id(req, uid, {})\r\n\r\n# Retrieve context\r\nindir = curdir.split(\'/\')[-3]\r\ndoctype = curdir.split(\'/\')[-2]\r\naccess = curdir.split(\'/\')[-1]\r\n\r\n# Get the record ID, if any\r\nsysno = ParamFromFile(\"%s/%s\" % (curdir,\'SN\')).strip()\r\n\r\n\"\"\"\r\nModify below the configuration of the photos manager interface.\r\nNote: \'can_reorder_photos\' parameter is not yet fully taken into consideration\r\n\r\nDocumentation of the function is available by running:\r\necho -e \'from invenio.websubmit_functions.Move_Photos_to_Storage import create_photos_manager_interface as f\\nprint f.__doc__\' | python\r\n\"\"\"\r\ntext += create_photos_manager_interface(sysno, session_id, uid,\r\n                                        doctype, indir, curdir, access,\r\n                                        can_delete_photos=True,\r\n                                        can_reorder_photos=True,\r\n                                        can_upload_photos=True,\r\n                                        editor_width=700,\r\n                                        editor_height=400,\r\n                                        initial_slider_value=100,\r\n                                        max_slider_value=200,\r\n                                        min_slider_value=80)','0000-00-00','0000-00-00',NULL,NULL,0);"  | ${prefix}/bin/dbexec
	echo "INSERT INTO sbmFUNDESC VALUES ('Move_Photos_to_Storage','iconsize');" | ${prefix}/bin/dbexec
	echo "INSERT INTO sbmFIELDDESC VALUES ('Upload_Files',NULL,'','R',NULL,NULL,NULL,NULL,NULL,'\"\"\"\r\nThis is an example of element that creates a file upload interface.\r\nClone it, customize it and integrate it into your submission. Then add function \r\n\'Move_Uploaded_Files_to_Storage\' to your submission functions list, in order for files \r\nuploaded with this interface to be attached to the record. More information in \r\nthe WebSubmit admin guide.\r\n\"\"\"\r\nfrom invenio.websubmit_managedocfiles import create_file_upload_interface\r\nfrom invenio.websubmit_functions.Shared_Functions import ParamFromFile\r\n\r\nindir = ParamFromFile(os.path.join(curdir, \'indir\'))\r\ndoctype = ParamFromFile(os.path.join(curdir, \'doctype\'))\r\naccess = ParamFromFile(os.path.join(curdir, \'access\'))\r\ntry:\r\n    sysno = int(ParamFromFile(os.path.join(curdir, \'SN\')).strip())\r\nexcept:\r\n    sysno = -1\r\nln = ParamFromFile(os.path.join(curdir, \'ln\'))\r\n\r\n\"\"\"\r\nRun the following to get the list of parameters of function \'create_file_upload_interface\':\r\necho -e \'from invenio.websubmit_managedocfiles import create_file_upload_interface as f\\nprint f.__doc__\' | python\r\n\"\"\"\r\ntext = create_file_upload_interface(recid=sysno,\r\n                                 print_outside_form_tag=False,\r\n                                 include_headers=True,\r\n                                 ln=ln,\r\n                                 doctypes_and_desc=[(\'main\',\'Main document\'),\r\n                                                    (\'additional\',\'Figure, schema, etc.\')],\r\n                                 can_revise_doctypes=[\'*\'],\r\n                                 can_describe_doctypes=[\'main\'],\r\n                                 can_delete_doctypes=[\'additional\'],\r\n                                 can_rename_doctypes=[\'main\'],\r\n                                 sbm_indir=indir, sbm_doctype=doctype, sbm_access=access)[1]\r\n','0000-00-00','0000-00-00',NULL,NULL,0);"  | ${prefix}/bin/dbexec
	echo "INSERT INTO sbmFUNDESC VALUES ('Move_Uploaded_Files_to_Storage','forceFileRevision');"  | ${prefix}/bin/dbexec
	echo "INSERT INTO sbmALLFUNCDESCR VALUES ('Create_Upload_Files_Interface','Display generic interface to add/revise/delete files. To be used before function \"Move_Uploaded_Files_to_Storage\"');" | ${prefix}/bin/dbexec
	echo "INSERT INTO sbmALLFUNCDESCR VALUES ('Move_Uploaded_Files_to_Storage','Attach files uploaded with \"Create_Upload_Files_Interface\"')" | ${prefix}/bin/dbexec
	echo "INSERT INTO sbmFUNDESC VALUES ('Move_Revised_Files_to_Storage','elementNameToDoctype');"  | ${prefix}/bin/dbexec
	echo "INSERT INTO sbmFUNDESC VALUES ('Move_Revised_Files_to_Storage','createIconDoctypes');"  | ${prefix}/bin/dbexec
	echo "INSERT INTO sbmFUNDESC VALUES ('Move_Revised_Files_to_Storage','createRelatedFormats');"  | ${prefix}/bin/dbexec
	echo "INSERT INTO sbmFUNDESC VALUES ('Move_Revised_Files_to_Storage','iconsize');"  | ${prefix}/bin/dbexec
	echo "INSERT INTO sbmFUNDESC VALUES ('Move_Revised_Files_to_Storage','keepPreviousVersionDoctypes');"  | ${prefix}/bin/dbexec
	echo "INSERT INTO sbmALLFUNCDESCR VALUES ('Move_Revised_Files_to_Storage','Revise files initially uploaded with \"Move_Files_to_Storage\"')" | ${prefix}/bin/dbexec
	echo "INSERT INTO sbmFUNDESC VALUES ('Create_Upload_Files_Interface','maxsize');" | ${prefix}/bin/dbexec
	echo "INSERT INTO sbmFUNDESC VALUES ('Create_Upload_Files_Interface','minsize');" | ${prefix}/bin/dbexec
	echo "INSERT INTO sbmFUNDESC VALUES ('Create_Upload_Files_Interface','doctypes');" | ${prefix}/bin/dbexec
	echo "INSERT INTO sbmFUNDESC VALUES ('Create_Upload_Files_Interface','restrictions');" | ${prefix}/bin/dbexec
	echo "INSERT INTO sbmFUNDESC VALUES ('Create_Upload_Files_Interface','canDeleteDoctypes');" | ${prefix}/bin/dbexec
	echo "INSERT INTO sbmFUNDESC VALUES ('Create_Upload_Files_Interface','canReviseDoctypes');" | ${prefix}/bin/dbexec
	echo "INSERT INTO sbmFUNDESC VALUES ('Create_Upload_Files_Interface','canDescribeDoctypes');" | ${prefix}/bin/dbexec
	echo "INSERT INTO sbmFUNDESC VALUES ('Create_Upload_Files_Interface','canCommentDoctypes');" | ${prefix}/bin/dbexec
	echo "INSERT INTO sbmFUNDESC VALUES ('Create_Upload_Files_Interface','canKeepDoctypes');" | ${prefix}/bin/dbexec
	echo "INSERT INTO sbmFUNDESC VALUES ('Create_Upload_Files_Interface','canAddFormatDoctypes');" | ${prefix}/bin/dbexec
	echo "INSERT INTO sbmFUNDESC VALUES ('Create_Upload_Files_Interface','canRestrictDoctypes');" | ${prefix}/bin/dbexec
	echo "INSERT INTO sbmFUNDESC VALUES ('Create_Upload_Files_Interface','canRenameDoctypes');" | ${prefix}/bin/dbexec
	echo "INSERT INTO sbmFUNDESC VALUES ('Create_Upload_Files_Interface','canNameNewFiles');" | ${prefix}/bin/dbexec
	echo "INSERT INTO sbmFUNDESC VALUES ('Create_Upload_Files_Interface','createRelatedFormats');" | ${prefix}/bin/dbexec
	echo "INSERT INTO sbmFUNDESC VALUES ('Create_Upload_Files_Interface','keepDefault');" | ${prefix}/bin/dbexec
	echo "INSERT INTO sbmFUNDESC VALUES ('Create_Upload_Files_Interface','showLinks');" | ${prefix}/bin/dbexec
	echo "INSERT INTO sbmFUNDESC VALUES ('Create_Upload_Files_Interface','fileLabel');" | ${prefix}/bin/dbexec
	echo "INSERT INTO sbmFUNDESC VALUES ('Create_Upload_Files_Interface','filenameLabel');" | ${prefix}/bin/dbexec
	echo "INSERT INTO sbmFUNDESC VALUES ('Create_Upload_Files_Interface','descriptionLabel');" | ${prefix}/bin/dbexec
	echo "INSERT INTO sbmFUNDESC VALUES ('Create_Upload_Files_Interface','commentLabel');" | ${prefix}/bin/dbexec
	echo "INSERT INTO sbmFUNDESC VALUES ('Create_Upload_Files_Interface','restrictionLabel');" | ${prefix}/bin/dbexec
	echo "INSERT INTO sbmFUNDESC VALUES ('Create_Upload_Files_Interface','startDoc');" | ${prefix}/bin/dbexec
	echo "INSERT INTO sbmFUNDESC VALUES ('Create_Upload_Files_Interface','endDoc');" | ${prefix}/bin/dbexec
	echo "INSERT INTO sbmFUNDESC VALUES ('Create_Upload_Files_Interface','defaultFilenameDoctypes');" | ${prefix}/bin/dbexec
	echo "INSERT INTO sbmFUNDESC VALUES ('Create_Upload_Files_Interface','maxFilesDoctypes');" | ${prefix}/bin/dbexec
	echo "INSERT INTO sbmFUNDESC VALUES ('Move_Uploaded_Files_to_Storage','iconsize');" | ${prefix}/bin/dbexec
	echo "INSERT INTO sbmFUNDESC VALUES ('Move_Uploaded_Files_to_Storage','createIconDoctypes');" | ${prefix}/bin/dbexec
	echo "INSERT INTO sbmFUNDESC VALUES ('Report_Number_Generation','nblength');" | ${prefix}/bin/dbexec
	echo "INSERT INTO sbmFUNDESC VALUES ('Second_Report_Number_Generation','2nd_nb_length');" | ${prefix}/bin/dbexec
	echo "INSERT INTO sbmALLFUNCDESCR VALUES ('Move_FCKeditor_Files_to_Storage','Transfer files attached to the record with the FCKeditor');" | ${prefix}/bin/dbexec
	echo "INSERT INTO sbmFUNDESC VALUES ('Move_FCKeditor_Files_to_Storage','input_fields');" | ${prefix}/bin/dbexec
	echo "INSERT INTO sbmFUNDESC VALUES ('Stamp_Uploaded_Files','layer');" | ${prefix}/bin/dbexec
	echo "INSERT INTO sbmFUNDESC VALUES ('Stamp_Replace_Single_File_Approval','layer');" | ${prefix}/bin/dbexec
	echo "INSERT INTO sbmFUNDESC VALUES ('Stamp_Replace_Single_File_Approval','switch_file');" | ${prefix}/bin/dbexec
	echo "INSERT INTO sbmFUNDESC VALUES ('Stamp_Uploaded_Files','switch_file');" | ${prefix}/bin/dbexec
	echo "INSERT INTO sbmFUNDESC VALUES ('Move_Files_to_Storage','paths_and_restrictions');" | ${prefix}/bin/dbexec
	echo "ALTER TABLE cmtRECORDCOMMENT ADD round_name varchar(255) NOT NULL default ''" | ${prefix}/bin/dbexec
	echo "ALTER TABLE cmtRECORDCOMMENT ADD restriction varchar(50) NOT NULL default ''" | ${prefix}/bin/dbexec
	echo "ALTER TABLE cmtRECORDCOMMENT ADD in_reply_to_id_cmtRECORDCOMMENT int(15) unsigned NOT NULL default '0'" | ${prefix}/bin/dbexec
	echo "ALTER TABLE cmtRECORDCOMMENT ADD KEY in_reply_to_id_cmtRECORDCOMMENT (in_reply_to_id_cmtRECORDCOMMENT);" | ${prefix}/bin/dbexec
	echo "ALTER TABLE bskRECORDCOMMENT ADD in_reply_to_id_bskRECORDCOMMENT int(15) unsigned NOT NULL default '0'" | ${prefix}/bin/dbexec
	echo "ALTER TABLE bskRECORDCOMMENT ADD KEY in_reply_to_id_bskRECORDCOMMENT (in_reply_to_id_bskRECORDCOMMENT);" | ${prefix}/bin/dbexec
	echo "ALTER TABLE cmtRECORDCOMMENT ADD reply_order_cached_data blob NULL default NULL;" | ${prefix}/bin/dbexec
	echo "ALTER TABLE bskRECORDCOMMENT ADD reply_order_cached_data blob NULL default NULL;" | ${prefix}/bin/dbexec
	echo "ALTER TABLE cmtRECORDCOMMENT ADD INDEX (reply_order_cached_data(40));" | ${prefix}/bin/dbexec
	echo "ALTER TABLE bskRECORDCOMMENT ADD INDEX (reply_order_cached_data(40));" | ${prefix}/bin/dbexec
	echo -e 'from invenio.webcommentadminlib import migrate_comments_populate_threads_index;\
	migrate_comments_populate_threads_index()' | $(PYTHON)

CLEANFILES = *~ *.pyc *.tmp
=======
	@echo "Nothing to do; table structure did not change between v0.99.1 and v0.99.2."

CLEANFILES = *~
>>>>>>> 12602573
<|MERGE_RESOLUTION|>--- conflicted
+++ resolved
@@ -414,7 +414,9 @@
 	echo "ALTER TABLE cmtACTIONHISTORY CHANGE client_host client_host int(10) unsigned default NULL;" | ${prefix}/bin/dbexec
 
 update-v0.99.1-tables:
-<<<<<<< HEAD
+	@echo "Nothing to do; table structure did not change between v0.99.1 and v0.99.2."
+
+update-v0.99.2-tables:
 	echo "RENAME TABLE oaiARCHIVE TO oaiREPOSITORY;" | ${prefix}/bin/dbexec
 	${prefix}/bin/dbexec < $(top_srcdir)/modules/miscutil/sql/tabcreate.sql
 	echo "INSERT INTO knwKB (id,name,description,kbtype) SELECT id,name,description,'' FROM fmtKNOWLEDGEBASES;" | ${prefix}/bin/dbexec
@@ -505,9 +507,4 @@
 	echo -e 'from invenio.webcommentadminlib import migrate_comments_populate_threads_index;\
 	migrate_comments_populate_threads_index()' | $(PYTHON)
 
-CLEANFILES = *~ *.pyc *.tmp
-=======
-	@echo "Nothing to do; table structure did not change between v0.99.1 and v0.99.2."
-
-CLEANFILES = *~
->>>>>>> 12602573
+CLEANFILES = *~ *.pyc *.tmp